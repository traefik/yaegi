package interp

//go:generate go run ../internal/cmd/genop/genop.go

import (
	"errors"
	"fmt"
	"go/constant"
	"log"
	"reflect"
	"regexp"
	"strings"
	"sync"
	"unsafe"
)

// bltn type defines functions which run at CFG execution.
type bltn func(f *frame) bltn

// bltnGenerator type defines a builtin generator function.
type bltnGenerator func(n *node)

var builtin = [...]bltnGenerator{
	aNop:          nop,
	aAddr:         addr,
	aAssign:       assign,
	aAdd:          add,
	aAddAssign:    addAssign,
	aAnd:          and,
	aAndAssign:    andAssign,
	aAndNot:       andNot,
	aAndNotAssign: andNotAssign,
	aBitNot:       bitNot,
	aCall:         call,
	aCallSlice:    call,
	aCase:         _case,
	aCompositeLit: arrayLit,
	aDec:          dec,
	aEqual:        equal,
	aGetFunc:      getFunc,
	aGreater:      greater,
	aGreaterEqual: greaterEqual,
	aInc:          inc,
	aLand:         land,
	aLor:          lor,
	aLower:        lower,
	aLowerEqual:   lowerEqual,
	aMul:          mul,
	aMulAssign:    mulAssign,
	aNeg:          neg,
	aNot:          not,
	aNotEqual:     notEqual,
	aOr:           or,
	aOrAssign:     orAssign,
	aPos:          pos,
	aQuo:          quo,
	aQuoAssign:    quoAssign,
	aRange:        _range,
	aRecv:         recv,
	aRem:          rem,
	aRemAssign:    remAssign,
	aReturn:       _return,
	aSend:         send,
	aShl:          shl,
	aShlAssign:    shlAssign,
	aShr:          shr,
	aShrAssign:    shrAssign,
	aSlice:        slice,
	aSlice0:       slice0,
	aStar:         deref,
	aSub:          sub,
	aSubAssign:    subAssign,
	aTypeAssert:   typeAssertShort,
	aXor:          xor,
	aXorAssign:    xorAssign,
}

var receiverStripperRxp *regexp.Regexp

func init() {
	re := `func\(((.*?(, |\)))(.*))`
	var err error
	receiverStripperRxp, err = regexp.Compile(re)
	if err != nil {
		panic(err)
	}
}

type valueInterface struct {
	node  *node
	value reflect.Value
}

var floatType, complexType reflect.Type

func init() {
	floatType = reflect.ValueOf(0.0).Type()
	complexType = reflect.ValueOf(complex(0, 0)).Type()
}

func (interp *Interpreter) run(n *node, cf *frame) {
	if n == nil {
		return
	}
	var f *frame
	if cf == nil {
		f = interp.frame
	} else {
		f = newFrame(cf, len(n.types), interp.runid())
	}
	interp.mutex.RLock()
	c := reflect.ValueOf(interp.done)
	interp.mutex.RUnlock()

	f.mutex.Lock()
	f.done = reflect.SelectCase{Dir: reflect.SelectRecv, Chan: c}
	f.mutex.Unlock()

	for i, t := range n.types {
		f.data[i] = reflect.New(t).Elem()
	}
	runCfg(n.start, f)
}

// originalExecNode looks in the tree of nodes for the node which has exec,
// aside from n, in order to know where n "inherited" that exec from.
func originalExecNode(n *node, exec bltn) *node {
	execAddr := reflect.ValueOf(exec).Pointer()
	var originalNode *node
	seen := make(map[int64]struct{})
	root := n
	for {
		root = root.anc
		if root == nil {
			break
		}
		if _, ok := seen[root.index]; ok {
			continue
		}

		root.Walk(func(wn *node) bool {
			if _, ok := seen[wn.index]; ok {
				return true
			}
			seen[wn.index] = struct{}{}
			if wn.index == n.index {
				return true
			}
			if wn.exec == nil {
				return true
			}
			if reflect.ValueOf(wn.exec).Pointer() == execAddr {
				originalNode = wn
				return false
			}
			return true
		}, nil)

		if originalNode != nil {
			break
		}
	}

	return originalNode
}

// Functions set to run during execution of CFG.

// runCfg executes a node AST by walking its CFG and running node builtin at each step.
func runCfg(n *node, f *frame) {
	var exec bltn
	defer func() {
		f.mutex.Lock()
		f.recovered = recover()
		for _, val := range f.deferred {
			val[0].Call(val[1:])
		}
		if f.recovered != nil {
			oNode := originalExecNode(n, exec)
			if oNode == nil {
				oNode = n
			}
			fmt.Fprintln(n.interp.stderr, oNode.cfgErrorf("panic"))
			f.mutex.Unlock()
			panic(f.recovered)
		}
		f.mutex.Unlock()
	}()

	for exec = n.exec; exec != nil && f.runid() == n.interp.runid(); {
		exec = exec(f)
	}
}

func stripReceiverFromArgs(signature string) (string, error) {
	fields := receiverStripperRxp.FindStringSubmatch(signature)
	if len(fields) < 5 {
		return "", errors.New("error while matching method signature")
	}
	if fields[3] == ")" {
		return fmt.Sprintf("func()%s", fields[4]), nil
	}
	return fmt.Sprintf("func(%s", fields[4]), nil
}

func typeAssertShort(n *node) {
	typeAssert(n, true, false)
}

func typeAssertLong(n *node) {
	typeAssert(n, true, true)
}

func typeAssertStatus(n *node) {
	typeAssert(n, false, true)
}

func typeAssert(n *node, withResult, withOk bool) {
	c0, c1 := n.child[0], n.child[1]
	value := genValue(c0) // input value
	var value0, value1 func(*frame) reflect.Value
	setStatus := false
	switch {
	case withResult && withOk:
		value0 = genValue(n.anc.child[0])       // returned result
		value1 = genValue(n.anc.child[1])       // returned status
		setStatus = n.anc.child[1].ident != "_" // do not assign status to "_"
	case withResult && !withOk:
		value0 = genValue(n) // returned result
	case !withResult && withOk:
		value1 = genValue(n.anc.child[1])       // returned status
		setStatus = n.anc.child[1].ident != "_" // do not assign status to "_"
	}

	typ := c1.typ // type to assert or convert to
	typID := typ.id()
	rtype := typ.rtype // type to assert
	next := getExec(n.tnext)

	switch {
	case isInterfaceSrc(typ):
		n.exec = func(f *frame) bltn {
			valf := value(f)
			v, ok := valf.Interface().(valueInterface)
			if setStatus {
				defer func() {
					value1(f).SetBool(ok)
				}()
			}
			if !ok {
				if !withOk {
					panic(n.cfgErrorf("interface conversion: nil is not %v", typID))
				}
				return next
			}
			if v.node.typ.id() == typID {
				if withResult {
					value0(f).Set(valf)
				}
				return next
			}
			m0 := v.node.typ.methods()
			m1 := typ.methods()
			if len(m0) < len(m1) {
				ok = false
				if !withOk {
					panic(n.cfgErrorf("interface conversion: %v is not %v", v.node.typ.id(), typID))
				}
				return next
			}

			for k, meth1 := range m1 {
				var meth0 string
				meth0, ok = m0[k]
				if !ok {
					return next
				}
				// As far as we know this equality check can fail because they are two ways to
				// represent the signature of a method: one where the receiver appears before the
				// func keyword, and one where it is just a func signature, and the receiver is
				// seen as the first argument. That's why if that equality fails, we try harder to
				// compare them afterwards. Hopefully that is the only reason this equality can fail.
				if meth0 == meth1 {
					continue
				}
				tm := lookupFieldOrMethod(v.node.typ, k)
				if tm == nil {
					ok = false
					return next
				}

				var err error
				meth0, err = stripReceiverFromArgs(meth0)
				if err != nil {
					ok = false
					return next
				}

				if meth0 != meth1 {
					ok = false
					return next
				}
			}

			if withResult {
				value0(f).Set(valf)
			}
			return next
		}
	case isInterface(typ):
		n.exec = func(f *frame) bltn {
			var leftType reflect.Type
			v := value(f)
			val, ok := v.Interface().(valueInterface)
			if setStatus {
				defer func() {
					value1(f).SetBool(ok)
				}()
			}
			if ok && val.node.typ.cat != valueT {
				m0 := val.node.typ.methods()
				m1 := typ.methods()
				if len(m0) < len(m1) {
					ok = false
					return next
				}

				for k, meth1 := range m1 {
					var meth0 string
					meth0, ok = m0[k]
					if !ok {
						return next
					}
					if meth0 != meth1 {
						ok = false
						return next
					}
				}

				if withResult {
					value0(f).Set(genInterfaceWrapper(val.node, rtype)(f))
				}
				ok = true
				return next
			}

			if ok {
				v = val.value
				leftType = val.node.typ.rtype
			} else {
				v = v.Elem()
				leftType = v.Type()
				ok = true
			}
			ok = v.IsValid()
			if !ok {
				if !withOk {
					panic(fmt.Sprintf("interface conversion: interface {} is nil, not %s", rtype.String()))
				}
				return next
			}
			ok = canAssertTypes(leftType, rtype)
			if !ok {
				if !withOk {
					method := firstMissingMethod(leftType, rtype)
					panic(fmt.Sprintf("interface conversion: %s is not %s: missing method %s", leftType.String(), rtype.String(), method))
				}
				return next
			}
			if withResult {
				value0(f).Set(v)
			}
			return next
		}
	case isEmptyInterface(n.child[0].typ):
		n.exec = func(f *frame) bltn {
			var ok bool
			if setStatus {
				defer func() {
					value1(f).SetBool(ok)
				}()
			}
			val := value(f)
			concrete := val.Interface()
			ctyp := reflect.TypeOf(concrete)

			ok = canAssertTypes(ctyp, rtype)
			if !ok {
				if !withOk {
					// TODO(mpl): think about whether this should ever happen.
					if ctyp == nil {
						panic(fmt.Sprintf("interface conversion: interface {} is nil, not %s", rtype.String()))
					}
					panic(fmt.Sprintf("interface conversion: interface {} is %s, not %s", ctyp.String(), rtype.String()))
				}
				return next
			}
			if withResult {
				if isInterfaceSrc(typ) {
					// TODO(mpl): this requires more work. the wrapped node is not complete enough.
					value0(f).Set(reflect.ValueOf(valueInterface{n.child[0], reflect.ValueOf(concrete)}))
				} else {
					value0(f).Set(reflect.ValueOf(concrete))
				}
			}
			return next
		}
	case n.child[0].typ.cat == valueT || n.child[0].typ.cat == errorT:
		n.exec = func(f *frame) bltn {
			v := value(f).Elem()
			ok := v.IsValid()
			if setStatus {
				defer func() {
					value1(f).SetBool(ok)
				}()
			}
			if !ok {
				if !withOk {
					panic(fmt.Sprintf("interface conversion: interface {} is nil, not %s", rtype.String()))
				}
				return next
			}
			v = valueInterfaceValue(v)
			ok = canAssertTypes(v.Type(), rtype)
			if !ok {
				if !withOk {
					method := firstMissingMethod(v.Type(), rtype)
					panic(fmt.Sprintf("interface conversion: %s is not %s: missing method %s", v.Type().String(), rtype.String(), method))
				}
				return next
			}
			if withResult {
				value0(f).Set(v)
			}
			return next
		}
	default:
		n.exec = func(f *frame) bltn {
			v, ok := value(f).Interface().(valueInterface)
			if setStatus {
				defer func() {
					value1(f).SetBool(ok)
				}()
			}
			if !ok || !v.value.IsValid() {
				ok = false
				if !withOk {
					panic(fmt.Sprintf("interface conversion: interface {} is nil, not %s", rtype.String()))
				}
				return next
			}

			ok = canAssertTypes(v.value.Type(), rtype)
			if !ok {
				if !withOk {
					panic(fmt.Sprintf("interface conversion: interface {} is %s, not %s", v.value.Type().String(), rtype.String()))
				}
				return next
			}
			if withResult {
				value0(f).Set(v.value)
			}
			return next
		}
	}
}

func canAssertTypes(src, dest reflect.Type) bool {
	if dest == nil {
		return false
	}
	if src == dest {
		return true
	}
	if dest.Kind() == reflect.Interface && src.Implements(dest) {
		return true
	}
	if src == nil {
		return false
	}
	if src.AssignableTo(dest) {
		return true
	}
	return false
}

func firstMissingMethod(src, dest reflect.Type) string {
	for i := 0; i < dest.NumMethod(); i++ {
		m := dest.Method(i).Name
		if _, ok := src.MethodByName(m); !ok {
			return m
		}
	}
	return ""
}

func convert(n *node) {
	dest := genValue(n)
	c := n.child[1]
	typ := n.child[0].typ.frameType()
	next := getExec(n.tnext)

	if c.isNil() { // convert nil to type
		// TODO(mpl): Try to completely remove, as maybe frameType already does the job for interfaces.
		if isInterfaceSrc(n.child[0].typ) && !isEmptyInterface(n.child[0].typ) {
			typ = reflect.TypeOf((*valueInterface)(nil)).Elem()
		}
		n.exec = func(f *frame) bltn {
			dest(f).Set(reflect.New(typ).Elem())
			return next
		}
		return
	}

	if isFuncSrc(n.child[0].typ) && isFuncSrc(c.typ) {
		value := genValue(c)
		n.exec = func(f *frame) bltn {
			n, ok := value(f).Interface().(*node)
			if !ok || !n.typ.convertibleTo(c.typ) {
				panic("cannot convert")
			}
			n1 := *n
			n1.typ = c.typ
			dest(f).Set(reflect.ValueOf(&n1))
			return next
		}
		return
	}

	doConvert := true
	var value func(*frame) reflect.Value
	switch {
	case isFuncSrc(c.typ):
		value = genFunctionWrapper(c)
	case isFuncSrc(n.child[0].typ) && c.typ.cat == valueT:
		doConvert = false
		value = genValueNode(c)
	default:
		value = genValue(c)
	}

	for _, con := range n.interp.hooks.convert {
		if c.typ.rtype == nil {
			continue
		}

		fn := con(c.typ.rtype, typ)
		if fn == nil {
			continue
		}
		n.exec = func(f *frame) bltn {
			fn(value(f), dest(f))
			return next
		}
		return
	}

	n.exec = func(f *frame) bltn {
		if doConvert {
			dest(f).Set(value(f).Convert(typ))
		} else {
			dest(f).Set(value(f))
		}
		return next
	}
}

func isRecursiveType(t *itype, rtype reflect.Type) bool {
	if t.cat == structT && rtype.Kind() == reflect.Interface {
		return true
	}
	switch t.cat {
	case arrayT, mapT, ptrT, sliceT:
		return isRecursiveType(t.val, t.val.rtype)
	default:
		return false
	}
}

func assign(n *node) {
	next := getExec(n.tnext)
	dvalue := make([]func(*frame) reflect.Value, n.nleft)
	ivalue := make([]func(*frame) reflect.Value, n.nleft)
	svalue := make([]func(*frame) reflect.Value, n.nleft)
	var sbase int
	if n.nright > 0 {
		sbase = len(n.child) - n.nright
	}

	for i := 0; i < n.nleft; i++ {
		dest, src := n.child[i], n.child[sbase+i]
		switch {
		case isInterfaceSrc(dest.typ):
			if len(dest.typ.field) > 0 {
				svalue[i] = genValueInterface(src)
				break
			}
			svalue[i] = genValue(src)
		case (dest.typ.cat == valueT || dest.typ.cat == errorT) && dest.typ.rtype.Kind() == reflect.Interface:
			svalue[i] = genInterfaceWrapper(src, dest.typ.rtype)
		case isFuncSrc(src.typ) && dest.typ.cat == valueT:
			svalue[i] = genFunctionWrapper(src)
		case isFuncSrc(src.typ) && isField(dest):
			svalue[i] = genFunctionWrapper(src)
		case isFuncSrc(dest.typ) && src.typ.cat == valueT:
			svalue[i] = genValueNode(src)
		case src.kind == basicLit && src.val == nil:
			t := dest.typ.TypeOf()
			svalue[i] = func(*frame) reflect.Value { return reflect.New(t).Elem() }
		case isRecursiveType(dest.typ, dest.typ.rtype):
			svalue[i] = genValueRecursiveInterface(src, dest.typ.rtype)
		case isRecursiveType(src.typ, src.typ.rtype):
			svalue[i] = genValueRecursiveInterfacePtrValue(src)
		case src.typ.untyped && isComplex(dest.typ.TypeOf()):
			svalue[i] = genValueComplex(src)
		case src.typ.untyped && !dest.typ.untyped:
			svalue[i] = genValueAs(src, dest.typ.TypeOf())
		default:
			svalue[i] = genValue(src)
		}
		if isMapEntry(dest) {
			if isInterfaceSrc(dest.child[1].typ) { // key
				ivalue[i] = genValueInterface(dest.child[1])
			} else {
				ivalue[i] = genValue(dest.child[1])
			}
			dvalue[i] = genValue(dest.child[0])
		} else {
			dvalue[i] = genValue(dest)
		}
	}

	if n.nleft == 1 {
		// Single assign operation.
		switch s, d, i := svalue[0], dvalue[0], ivalue[0]; {
		case n.child[0].ident == "_":
			n.exec = func(f *frame) bltn {
				return next
			}
		case i != nil:
			n.exec = func(f *frame) bltn {
				d(f).SetMapIndex(i(f), s(f))
				return next
			}
		case n.kind == defineStmt:
			l := n.level
			ind := n.findex
			n.exec = func(f *frame) bltn {
				data := getFrame(f, l).data
				data[ind] = reflect.New(data[ind].Type()).Elem()
				data[ind].Set(s(f))
				return next
			}
		default:
			n.exec = func(f *frame) bltn {
				d(f).Set(s(f))
				return next
			}
		}
		return
	}

	// Multi assign operation.
	types := make([]reflect.Type, n.nright)
	index := make([]int, n.nright)
	level := make([]int, n.nright)

	for i := range types {
		var t reflect.Type
		switch typ := n.child[sbase+i].typ; {
		case isFuncSrc(typ):
			t = reflect.TypeOf((*node)(nil))
		case isInterfaceSrc(typ):
			t = reflect.TypeOf((*valueInterface)(nil)).Elem()
		default:
			t = typ.TypeOf()
		}
		types[i] = t
		index[i] = n.child[i].findex
		level[i] = n.child[i].level
	}

	if n.kind == defineStmt {
		// Handle a multiple var declararation / assign. It cannot be a swap.
		n.exec = func(f *frame) bltn {
			for i, s := range svalue {
				if n.child[i].ident == "_" {
					continue
				}
				data := getFrame(f, level[i]).data
				j := index[i]
				data[j] = reflect.New(data[j].Type()).Elem()
				data[j].Set(s(f))
			}
			return next
		}
		return
	}

	// To handle possible swap in multi-assign:
	// evaluate and copy all values in assign right hand side into temporary
	// then evaluate assign left hand side and copy temporary into it
	n.exec = func(f *frame) bltn {
		t := make([]reflect.Value, len(svalue))
		for i, s := range svalue {
			if n.child[i].ident == "_" {
				continue
			}
			t[i] = reflect.New(types[i]).Elem()
			t[i].Set(s(f))
		}
		for i, d := range dvalue {
			if n.child[i].ident == "_" {
				continue
			}
			if j := ivalue[i]; j != nil {
				d(f).SetMapIndex(j(f), t[i]) // Assign a map entry
			} else {
				d(f).Set(t[i]) // Assign a var or array/slice entry
			}
		}
		return next
	}
}

func not(n *node) {
	dest := genValue(n)
	value := genValue(n.child[0])
	tnext := getExec(n.tnext)

	if n.fnext != nil {
		fnext := getExec(n.fnext)
		n.exec = func(f *frame) bltn {
			if !value(f).Bool() {
				dest(f).SetBool(true)
				return tnext
			}
			dest(f).SetBool(false)
			return fnext
		}
	} else {
		n.exec = func(f *frame) bltn {
			dest(f).SetBool(!value(f).Bool())
			return tnext
		}
	}
}

func addr(n *node) {
	dest := genValue(n)
	next := getExec(n.tnext)
	c0 := n.child[0]
	value := genValue(c0)

	if isInterfaceSrc(c0.typ) || isPtrSrc(c0.typ) {
		i := n.findex
		l := n.level
		n.exec = func(f *frame) bltn {
			getFrame(f, l).data[i] = value(f).Addr()
			return next
		}
		return
	}

	n.exec = func(f *frame) bltn {
		dest(f).Set(value(f).Addr())
		return next
	}
}

func deref(n *node) {
	value := genValue(n.child[0])
	tnext := getExec(n.tnext)
	i := n.findex
	l := n.level

	if n.fnext != nil {
		fnext := getExec(n.fnext)
		n.exec = func(f *frame) bltn {
			r := value(f).Elem()
			if r.Bool() {
				getFrame(f, l).data[i] = r
				return tnext
			}
			return fnext
		}
	} else {
		n.exec = func(f *frame) bltn {
			getFrame(f, l).data[i] = value(f).Elem()
			return tnext
		}
	}
}

func _print(n *node) {
	child := n.child[1:]
	values := make([]func(*frame) reflect.Value, len(child))
	for i, c := range child {
		values[i] = genValue(c)
	}
	out := n.interp.stdout

	genBuiltinDeferWrapper(n, values, nil, func(args []reflect.Value) []reflect.Value {
		for i, value := range args {
			if i > 0 {
				fmt.Fprintf(out, " ")
			}
			fmt.Fprintf(out, "%v", value)
		}
		return nil
	})
}

func _println(n *node) {
	child := n.child[1:]
	values := make([]func(*frame) reflect.Value, len(child))
	for i, c := range child {
		values[i] = genValue(c)
	}
	out := n.interp.stdout

	genBuiltinDeferWrapper(n, values, nil, func(args []reflect.Value) []reflect.Value {
		for i, value := range args {
			if i > 0 {
				fmt.Fprintf(out, " ")
			}
			fmt.Fprintf(out, "%v", value)
		}
		fmt.Fprintln(out, "")
		return nil
	})
}

func _recover(n *node) {
	tnext := getExec(n.tnext)
	dest := genValue(n)

	n.exec = func(f *frame) bltn {
		if f.anc.recovered == nil {
			// TODO(mpl): maybe we don't need that special case, and we're just forgetting to unwrap the valueInterface somewhere else.
			if isEmptyInterface(n.typ) {
				return tnext
			}
			dest(f).Set(reflect.ValueOf(valueInterface{}))
			return tnext
		}

		if isEmptyInterface(n.typ) {
			dest(f).Set(reflect.ValueOf(f.anc.recovered))
		} else {
			dest(f).Set(reflect.ValueOf(valueInterface{n, reflect.ValueOf(f.anc.recovered)}))
		}
		f.anc.recovered = nil
		return tnext
	}
}

func _panic(n *node) {
	value := genValue(n.child[1])

	n.exec = func(f *frame) bltn {
		panic(value(f))
	}
}

func genBuiltinDeferWrapper(n *node, in, out []func(*frame) reflect.Value, fn func([]reflect.Value) []reflect.Value) {
	next := getExec(n.tnext)

	if n.anc.kind == deferStmt {
		n.exec = func(f *frame) bltn {
			val := make([]reflect.Value, len(in)+1)
			inTypes := make([]reflect.Type, len(in))
			for i, v := range in {
				val[i+1] = v(f)
				inTypes[i] = val[i+1].Type()
			}
			outTypes := make([]reflect.Type, len(out))
			for i, v := range out {
				outTypes[i] = v(f).Type()
			}

			funcType := reflect.FuncOf(inTypes, outTypes, false)
			val[0] = reflect.MakeFunc(funcType, fn)
			f.deferred = append([][]reflect.Value{val}, f.deferred...)
			return next
		}
		return
	}

	n.exec = func(f *frame) bltn {
		val := make([]reflect.Value, len(in))
		for i, v := range in {
			val[i] = v(f)
		}

		dests := fn(val)

		for i, dest := range dests {
			out[i](f).Set(dest)
		}
		return next
	}
}

func genFunctionWrapper(n *node) func(*frame) reflect.Value {
	var def *node
	var ok bool

	if n.kind == basicLit {
		return func(f *frame) reflect.Value { return n.rval }
	}
	if def, ok = n.val.(*node); !ok {
		return genValueAsFunctionWrapper(n)
	}
	start := def.child[3].start
	numRet := len(def.typ.ret)
	var rcvr func(*frame) reflect.Value

	if n.recv != nil {
		if n.recv.node.typ.cat != defRecvType(def).cat {
			rcvr = genValueRecvIndirect(n)
		} else {
			rcvr = genValueRecv(n)
		}
	}
	funcType := n.typ.TypeOf()

	return func(f *frame) reflect.Value {
		if n.frame != nil { // Use closure context if defined.
			f = n.frame
		}
		return reflect.MakeFunc(funcType, func(in []reflect.Value) []reflect.Value {
			// Allocate and init local frame. All values to be settable and addressable.
			fr := newFrame(f, len(def.types), f.runid())
			d := fr.data
			for i, t := range def.types {
				d[i] = reflect.New(t).Elem()
			}

			// Copy method receiver as first argument, if defined.
			if rcvr != nil {
				src, dest := rcvr(f), d[numRet]
				if src.Type().Kind() != dest.Type().Kind() {
					dest.Set(src.Addr())
				} else {
					if wrappedSrc, ok := src.Interface().(valueInterface); ok {
						src = wrappedSrc.value
					}
					dest.Set(src)
				}
				d = d[numRet+1:]
			} else {
				d = d[numRet:]
			}

			// Copy function input arguments in local frame.
			for i, arg := range in {
				typ := def.typ.arg[i]
				switch {
				case isEmptyInterface(typ):
					d[i].Set(arg)
				case isInterfaceSrc(typ):
					d[i].Set(reflect.ValueOf(valueInterface{value: arg.Elem()}))
				case isFuncSrc(typ) && arg.Kind() == reflect.Func:
					d[i].Set(reflect.ValueOf(genFunctionNode(arg)))
				default:
					d[i].Set(arg)
				}
			}

			// Interpreter code execution.
			runCfg(start, fr)

			result := fr.data[:numRet]
			for i, r := range result {
				if v, ok := r.Interface().(*node); ok {
					result[i] = genFunctionWrapper(v)(f)
				}
			}
			return result
		})
	}
}

func genFunctionNode(v reflect.Value) *node {
	return &node{kind: funcType, action: aNop, rval: v, typ: &itype{cat: valueT, rtype: v.Type()}}
}

func genInterfaceWrapper(n *node, typ reflect.Type) func(*frame) reflect.Value {
	value := genValue(n)
	if typ == nil || typ.Kind() != reflect.Interface || typ.NumMethod() == 0 || n.typ.cat == valueT {
		return value
	}
	if nt := n.typ.TypeOf(); nt != nil && nt.Kind() == reflect.Interface {
		return value
	}
	mn := typ.NumMethod()
	names := make([]string, mn)
	methods := make([]*node, mn)
	indexes := make([][]int, mn)
	for i := 0; i < mn; i++ {
		names[i] = typ.Method(i).Name
		methods[i], indexes[i] = n.typ.lookupMethod(names[i])
		if methods[i] == nil && n.typ.cat != nilT {
			// interpreted method not found, look for binary method, possibly embedded
			_, indexes[i], _, _ = n.typ.lookupBinMethod(names[i])
		}
	}
	wrap := n.interp.getWrapper(typ)

	return func(f *frame) reflect.Value {
		v := value(f)
		vv := v
		switch v.Kind() {
		case reflect.Chan, reflect.Func, reflect.Interface, reflect.Map, reflect.Ptr, reflect.Slice:
			if v.IsNil() {
				return reflect.New(typ).Elem()
			}
			if v.Kind() == reflect.Ptr {
				vv = v.Elem()
			}
		}
		w := reflect.New(wrap).Elem()
		for i, m := range methods {
			if m == nil {
				if r := v.MethodByName(names[i]); r.IsValid() {
					w.Field(i).Set(r)
					continue
				}
				o := vv.FieldByIndex(indexes[i])
				if r := o.MethodByName(names[i]); r.IsValid() {
					w.Field(i).Set(r)
				} else {
					log.Println(n.cfgErrorf("genInterfaceWrapper error, no method %s", names[i]))
				}
				continue
			}
			nod := *m
			nod.recv = &receiver{n, v, indexes[i]}
			w.Field(i).Set(genFunctionWrapper(&nod)(f))
		}
		return w
	}
}

func call(n *node) {
	goroutine := n.anc.kind == goStmt
	var method bool
	value := genValue(n.child[0])
	var values []func(*frame) reflect.Value

	recvIndexLater := false
	switch {
	case n.child[0].recv != nil:
		// Compute method receiver value.
		if isRecursiveType(n.child[0].recv.node.typ, n.child[0].recv.node.typ.rtype) {
			values = append(values, genValueRecvInterfacePtr(n.child[0]))
		} else {
			values = append(values, genValueRecv(n.child[0]))
		}
		method = true
	case len(n.child[0].child) > 0 && n.child[0].child[0].typ != nil && isInterfaceSrc(n.child[0].child[0].typ):
		recvIndexLater = true
		values = append(values, genValueBinRecv(n.child[0], &receiver{node: n.child[0].child[0]}))
		value = genValueBinMethodOnInterface(n, value)
		method = true
	case n.child[0].action == aMethod:
		// Add a place holder for interface method receiver.
		values = append(values, nil)
		method = true
	}

	numRet := len(n.child[0].typ.ret)
	variadic := variadicPos(n)
	child := n.child[1:]
	tnext := getExec(n.tnext)
	fnext := getExec(n.fnext)

	// Compute input argument value functions.
	for i, c := range child {
		switch {
		case isBinCall(c):
			// Handle nested function calls: pass returned values as arguments.
			numOut := c.child[0].typ.rtype.NumOut()
			for j := 0; j < numOut; j++ {
				ind := c.findex + j
				values = append(values, func(f *frame) reflect.Value { return f.data[ind] })
			}
		case isRegularCall(c):
			// Arguments are return values of a nested function call.
			for j := range c.child[0].typ.ret {
				ind := c.findex + j
				values = append(values, func(f *frame) reflect.Value { return f.data[ind] })
			}
		default:
			var arg *itype
			if variadic >= 0 && i >= variadic {
				arg = n.child[0].typ.arg[variadic].val
			} else {
				arg = n.child[0].typ.arg[i]
			}
			if c.kind == basicLit || c.rval.IsValid() {
				argType := arg.TypeOf()
				convertLiteralValue(c, argType)
			}
			switch {
			case isEmptyInterface(arg):
				values = append(values, genValue(c))
			case isInterfaceSrc(arg):
				values = append(values, genValueInterface(c))
			case isRecursiveType(c.typ, c.typ.rtype):
				values = append(values, genValueRecursiveInterfacePtrValue(c))
			default:
				values = append(values, genValue(c))
			}
		}
	}

	// Compute output argument value functions.
	rtypes := n.child[0].typ.ret
	rvalues := make([]func(*frame) reflect.Value, len(rtypes))
	switch n.anc.kind {
	case defineXStmt, assignXStmt:
		for i := range rvalues {
			c := n.anc.child[i]
			switch {
			case c.ident == "_":
				// Skip assigning return value to blank var.
			case isInterfaceSrc(c.typ) && !isEmptyInterface(c.typ) && !isInterfaceSrc(rtypes[i]):
				rvalues[i] = genValueInterfaceValue(c)
			default:
				rvalues[i] = genValue(c)
			}
		}
	case returnStmt:
		// Function call from a return statement: forward return values (always at frame start).
		for i := range rtypes {
			j := n.findex + i
			ret := n.child[0].typ.ret[i]
			callret := n.anc.val.(*node).typ.ret[i]

			if isInterfaceSrc(callret) && !isEmptyInterface(callret) && !isInterfaceSrc(ret) {
				// Wrap the returned value in a valueInterface in caller frame.
				rvalues[i] = func(f *frame) reflect.Value {
					v := reflect.New(ret.rtype).Elem()
					f.data[j].Set(reflect.ValueOf(valueInterface{n, v}))
					return v
				}
			} else {
				// Set the return value location in return value of caller frame.
				rvalues[i] = func(f *frame) reflect.Value { return f.data[j] }
			}
		}
	default:
		// Multiple return values frame index are indexed from the node frame index.
		l := n.level
		for i := range rtypes {
			j := n.findex + i
			rvalues[i] = func(f *frame) reflect.Value { return getFrame(f, l).data[j] }
		}
	}

	if n.anc.kind == deferStmt {
		// Store function call in frame for deferred execution.
		value = genFunctionWrapper(n.child[0])
		if method {
			// The receiver is already passed in the function wrapper, skip it.
			values = values[1:]
		}
		n.exec = func(f *frame) bltn {
			val := make([]reflect.Value, len(values)+1)
			val[0] = value(f)
			for i, v := range values {
				val[i+1] = v(f)
			}
			f.deferred = append([][]reflect.Value{val}, f.deferred...)
			return tnext
		}
		return
	}

	n.exec = func(f *frame) bltn {
		var def *node
		var ok bool

		bf := value(f)
		if def, ok = bf.Interface().(*node); ok {
			bf = def.rval
		}

		// Call bin func if defined
		if bf.IsValid() {
			in := make([]reflect.Value, len(values))
			for i, v := range values {
				in[i] = v(f)
			}
			if goroutine {
				go bf.Call(in)
				return tnext
			}
			out := bf.Call(in)
			for i, v := range rvalues {
				if v != nil {
					v(f).Set(out[i])
				}
			}
			if fnext != nil && !out[0].Bool() {
				return fnext
			}
			return tnext
		}

		anc := f
		// Get closure frame context (if any)
		if def.frame != nil {
			anc = def.frame
		}
		nf := newFrame(anc, len(def.types), anc.runid())
		var vararg reflect.Value

		// Init return values
		for i, v := range rvalues {
			if v != nil {
				nf.data[i] = v(f)
			} else {
				nf.data[i] = reflect.New(def.types[i]).Elem()
			}
		}

		// Init local frame values
		for i, t := range def.types[numRet:] {
			nf.data[numRet+i] = reflect.New(t).Elem()
		}

		// Init variadic argument vector
		varIndex := variadic
		if variadic >= 0 {
			if method {
				vararg = nf.data[numRet+variadic+1]
				varIndex++
			} else {
				vararg = nf.data[numRet+variadic]
			}
		}

		// Copy input parameters from caller
		if dest := nf.data[numRet:]; len(dest) > 0 {
			for i, v := range values {
				switch {
				case method && i == 0:
					// compute receiver
					var src reflect.Value
					if v == nil {
						src = def.recv.val
					} else {
						src = v(f)
					}
					if recvIndexLater && def.recv != nil && len(def.recv.index) > 0 {
						if src.Kind() == reflect.Ptr {
							src = src.Elem().FieldByIndex(def.recv.index)
						} else {
							src = src.FieldByIndex(def.recv.index)
						}
					}
					// Accommodate to receiver type
					d := dest[0]
					if ks, kd := src.Kind(), d.Kind(); ks != kd {
						if kd == reflect.Ptr {
							d.Set(src.Addr())
						} else {
							d.Set(src.Elem())
						}
					} else {
						d.Set(src)
					}
				case variadic >= 0 && i >= varIndex:
					if v(f).Type() == vararg.Type() {
						vararg.Set(v(f))
					} else {
						vararg.Set(reflect.Append(vararg, v(f)))
					}
				default:
					val := v(f)
					if !val.IsZero() {
						dest[i].Set(val)
					}
				}
			}
		}

		// Execute function body
		if goroutine {
			go runCfg(def.child[3].start, nf)
			return tnext
		}
		runCfg(def.child[3].start, nf)

		// Handle branching according to boolean result
		if fnext != nil && !nf.data[0].Bool() {
			return fnext
		}
		return tnext
	}
}

func getFrame(f *frame, l int) *frame {
	switch l {
	case globalFrame:
		return f.root
	case 0:
		return f
	case 1:
		return f.anc
	case 2:
		return f.anc.anc
	}
	for ; l > 0; l-- {
		f = f.anc
	}
	return f
}

// Callbin calls a function from a bin import, accessible through reflect.
func callBin(n *node) {
	tnext := getExec(n.tnext)
	fnext := getExec(n.fnext)
	child := n.child[1:]
	c0 := n.child[0]
	value := genValue(c0)
	var values []func(*frame) reflect.Value
	funcType := c0.typ.rtype
	wt := wrappedType(c0)
	variadic := -1
	if funcType.IsVariadic() {
		variadic = funcType.NumIn() - 1
	}
	// A method signature obtained from reflect.Type includes receiver as 1st arg, except for interface types.
	rcvrOffset := 0
	if recv := c0.recv; recv != nil && !isInterface(recv.node.typ) {
		if variadic > 0 || funcType.NumIn() > len(child) {
			rcvrOffset = 1
		}
	}

	// Determine if we should use `Call` or `CallSlice` on the function Value.
	callFn := func(v reflect.Value, in []reflect.Value) []reflect.Value { return v.Call(in) }
	if n.action == aCallSlice {
		callFn = func(v reflect.Value, in []reflect.Value) []reflect.Value { return v.CallSlice(in) }
	}

	for i, c := range child {
		var defType reflect.Type
		if variadic >= 0 && i >= variadic {
			defType = funcType.In(variadic)
		} else {
			defType = funcType.In(rcvrOffset + i)
		}

		switch {
		case isBinCall(c):
			// Handle nested function calls: pass returned values as arguments
			numOut := c.child[0].typ.rtype.NumOut()
			for j := 0; j < numOut; j++ {
				ind := c.findex + j
				values = append(values, func(f *frame) reflect.Value { return valueInterfaceValue(f.data[ind]) })
			}
		case isRegularCall(c):
			// Handle nested function calls: pass returned values as arguments
			for j := range c.child[0].typ.ret {
				ind := c.findex + j
				values = append(values, func(f *frame) reflect.Value { return valueInterfaceValue(f.data[ind]) })
			}
		default:
			if c.kind == basicLit || c.rval.IsValid() {
				// Convert literal value (untyped) to function argument type (if not an interface{})
				var argType reflect.Type
				if variadic >= 0 && i >= variadic {
					argType = funcType.In(variadic).Elem()
				} else {
					argType = funcType.In(i + rcvrOffset)
				}
				convertLiteralValue(c, argType)
				if !reflect.ValueOf(c.val).IsValid() { //  Handle "nil"
					c.val = reflect.Zero(argType)
				}
			}

			if wt != nil && isInterfaceSrc(wt.arg[i]) {
				values = append(values, genValueInterface(c))
				break
			}

			switch {
			case isFuncSrc(c.typ):
				values = append(values, genFunctionWrapper(c))
			case isEmptyInterface(c.typ):
				values = append(values, genValue(c))
<<<<<<< HEAD
			case isInterfaceSrc(c.typ):
				values = append(values, genValueInterfaceValue(c))
			case c.typ.cat == arrayT || c.typ.cat == variadicT:
				switch {
				case isEmptyInterface(c.typ.val):
=======
			case arrayT, sliceT, variadicT:
				switch c.typ.val.cat {
				case interfaceT:
					if len(c.typ.val.field) > 0 {
						values = append(values, genValueInterfaceArray(c))
						break
					}
>>>>>>> 3e3f8d5c
					values = append(values, genValueArray(c))
				case isInterfaceSrc(c.typ.val):
					values = append(values, genValueInterfaceArray(c))
				default:
					values = append(values, genInterfaceWrapper(c, defType))
				}
			case isPtrSrc(c.typ):
				if c.typ.val.cat == valueT {
					values = append(values, genValue(c))
				} else {
					values = append(values, genInterfaceWrapper(c, defType))
				}
			case c.typ.cat == valueT:
				values = append(values, genValue(c))
			default:
				values = append(values, genInterfaceWrapper(c, defType))
			}
		}
	}
	l := len(values)

	switch {
	case n.anc.kind == deferStmt:
		// Store function call in frame for deferred execution.
		n.exec = func(f *frame) bltn {
			val := make([]reflect.Value, l+1)
			val[0] = value(f)
			for i, v := range values {
				val[i+1] = v(f)
			}
			f.deferred = append([][]reflect.Value{val}, f.deferred...)
			return tnext
		}
	case n.anc.kind == goStmt:
		// Execute function in a goroutine, discard results.
		n.exec = func(f *frame) bltn {
			in := make([]reflect.Value, l)
			for i, v := range values {
				in[i] = v(f)
			}
			go callFn(value(f), in)
			return tnext
		}
	case fnext != nil:
		// Handle branching according to boolean result.
		index := n.findex
		level := n.level
		n.exec = func(f *frame) bltn {
			in := make([]reflect.Value, l)
			for i, v := range values {
				in[i] = v(f)
			}
			res := callFn(value(f), in)
			b := res[0].Bool()
			getFrame(f, level).data[index].SetBool(b)
			if b {
				return tnext
			}
			return fnext
		}
	default:
		switch n.anc.action {
		case aAssignX:
			// The function call is part of an assign expression, store results direcly
			// to assigned location, to avoid an additional frame copy.
			// The optimization of aAssign is handled in assign(), and should not
			// be handled here.
			rvalues := make([]func(*frame) reflect.Value, funcType.NumOut())
			for i := range rvalues {
				c := n.anc.child[i]
				if c.ident != "_" {
					if isInterfaceSrc(c.typ) {
						rvalues[i] = genValueInterfaceValue(c)
					} else {
						rvalues[i] = genValue(c)
					}
				}
			}
			n.exec = func(f *frame) bltn {
				in := make([]reflect.Value, l)
				for i, v := range values {
					in[i] = v(f)
				}
				out := callFn(value(f), in)
				for i, v := range rvalues {
					if v != nil {
						v(f).Set(out[i])
					}
				}
				return tnext
			}
		case aReturn:
			// The function call is part of a return statement, store output results
			// directly in the frame location of outputs of the current function.
			b := childPos(n)
			n.exec = func(f *frame) bltn {
				in := make([]reflect.Value, l)
				for i, v := range values {
					in[i] = v(f)
				}
				out := callFn(value(f), in)
				for i, v := range out {
					f.data[b+i].Set(v)
				}
				return tnext
			}
		default:
			n.exec = func(f *frame) bltn {
				in := make([]reflect.Value, l)
				for i, v := range values {
					in[i] = v(f)
				}
				out := callFn(value(f), in)
				for i := 0; i < len(out); i++ {
					getFrame(f, n.level).data[n.findex+i].Set(out[i])
				}
				return tnext
			}
		}
	}
}

func getIndexBinMethod(n *node) {
	// dest := genValue(n)
	i := n.findex
	l := n.level
	m := n.val.(int)
	value := genValue(n.child[0])
	next := getExec(n.tnext)

	n.exec = func(f *frame) bltn {
		// Can not use .Set() because dest type contains the receiver and source not
		// dest(f).Set(value(f).Method(m))
		getFrame(f, l).data[i] = value(f).Method(m)
		return next
	}
}

func getIndexBinPtrMethod(n *node) {
	i := n.findex
	l := n.level
	m := n.val.(int)
	value := genValue(n.child[0])
	next := getExec(n.tnext)

	n.exec = func(f *frame) bltn {
		// Can not use .Set() because dest type contains the receiver and source not
		getFrame(f, l).data[i] = value(f).Addr().Method(m)
		return next
	}
}

// getIndexArray returns array value from index.
func getIndexArray(n *node) {
	tnext := getExec(n.tnext)
	value0 := genValueArray(n.child[0]) // array
	i := n.findex
	l := n.level

	if n.child[1].rval.IsValid() { // constant array index
		ai := int(vInt(n.child[1].rval))
		if n.fnext != nil {
			fnext := getExec(n.fnext)
			n.exec = func(f *frame) bltn {
				r := value0(f).Index(ai)
				getFrame(f, l).data[i] = r
				if r.Bool() {
					return tnext
				}
				return fnext
			}
		} else {
			n.exec = func(f *frame) bltn {
				getFrame(f, l).data[i] = value0(f).Index(ai)
				return tnext
			}
		}
	} else {
		value1 := genValueInt(n.child[1]) // array index

		if n.fnext != nil {
			fnext := getExec(n.fnext)
			n.exec = func(f *frame) bltn {
				_, vi := value1(f)
				r := value0(f).Index(int(vi))
				getFrame(f, l).data[i] = r
				if r.Bool() {
					return tnext
				}
				return fnext
			}
		} else {
			n.exec = func(f *frame) bltn {
				_, vi := value1(f)
				getFrame(f, l).data[i] = value0(f).Index(int(vi))
				return tnext
			}
		}
	}
}

// valueInterfaceType is the reflection type of valueInterface.
var valueInterfaceType = reflect.TypeOf((*valueInterface)(nil)).Elem()

// getIndexMap retrieves map value from index.
func getIndexMap(n *node) {
	dest := genValue(n)
	value0 := genValue(n.child[0]) // map
	tnext := getExec(n.tnext)
	z := reflect.New(n.child[0].typ.frameType().Elem()).Elem()

	if n.child[1].rval.IsValid() { // constant map index
		mi := n.child[1].rval

		switch {
		case n.fnext != nil:
			fnext := getExec(n.fnext)
			n.exec = func(f *frame) bltn {
				if v := value0(f).MapIndex(mi); v.IsValid() && v.Bool() {
					dest(f).SetBool(true)
					return tnext
				}
				dest(f).Set(z)
				return fnext
			}
		case isInterfaceSrc(n.typ):
			z = reflect.New(n.child[0].typ.val.frameType()).Elem()
			n.exec = func(f *frame) bltn {
				v := value0(f).MapIndex(mi)
				if !v.IsValid() {
					dest(f).Set(z)
					return tnext
				}
				e := v.Elem()
				if len(n.typ.field) == 0 {
					// e is empty interface, do not wrap
					dest(f).Set(e)
					return tnext
				}
				if e.Type().AssignableTo(valueInterfaceType) {
					dest(f).Set(e)
					return tnext
				}
				dest(f).Set(reflect.ValueOf(valueInterface{n, e}))
				return tnext
			}
		default:
			n.exec = func(f *frame) bltn {
				if v := value0(f).MapIndex(mi); v.IsValid() {
					dest(f).Set(v)
				} else {
					dest(f).Set(z)
				}
				return tnext
			}
		}
	} else {
		value1 := genValue(n.child[1]) // map index

		switch {
		case n.fnext != nil:
			fnext := getExec(n.fnext)
			n.exec = func(f *frame) bltn {
				if v := value0(f).MapIndex(value1(f)); v.IsValid() && v.Bool() {
					dest(f).SetBool(true)
					return tnext
				}
				dest(f).Set(z)
				return fnext
			}
		case isInterfaceSrc(n.typ):
			z = reflect.New(n.child[0].typ.val.frameType()).Elem()
			n.exec = func(f *frame) bltn {
				if v := value0(f).MapIndex(value1(f)); v.IsValid() {
					if e := v.Elem(); e.Type().AssignableTo(valueInterfaceType) {
						dest(f).Set(e)
					} else {
						dest(f).Set(reflect.ValueOf(valueInterface{n, e}))
					}
				} else {
					dest(f).Set(z)
				}
				return tnext
			}
		default:
			n.exec = func(f *frame) bltn {
				if v := value0(f).MapIndex(value1(f)); v.IsValid() {
					dest(f).Set(v)
				} else {
					dest(f).Set(z)
				}
				return tnext
			}
		}
	}
}

// getIndexMap2 retrieves map value from index and set status.
func getIndexMap2(n *node) {
	dest := genValue(n.anc.child[0])   // result
	value0 := genValue(n.child[0])     // map
	value2 := genValue(n.anc.child[1]) // status
	next := getExec(n.tnext)
	typ := n.anc.child[0].typ
	doValue := n.anc.child[0].ident != "_"
	doStatus := n.anc.child[1].ident != "_"

	if !doValue && !doStatus {
		nop(n)
		return
	}
	if n.child[1].rval.IsValid() { // constant map index
		mi := n.child[1].rval
		switch {
		case !doValue:
			n.exec = func(f *frame) bltn {
				v := value0(f).MapIndex(mi)
				value2(f).SetBool(v.IsValid())
				return next
			}
		case isInterfaceSrc(typ):
			n.exec = func(f *frame) bltn {
				v := value0(f).MapIndex(mi)
				if v.IsValid() {
					if e := v.Elem(); e.Type().AssignableTo(valueInterfaceType) {
						dest(f).Set(e)
					} else {
						dest(f).Set(reflect.ValueOf(valueInterface{n, e}))
					}
				}
				if doStatus {
					value2(f).SetBool(v.IsValid())
				}
				return next
			}
		default:
			n.exec = func(f *frame) bltn {
				v := value0(f).MapIndex(mi)
				if v.IsValid() {
					dest(f).Set(v)
				}
				if doStatus {
					value2(f).SetBool(v.IsValid())
				}
				return next
			}
		}
	} else {
		value1 := genValue(n.child[1]) // map index
		switch {
		case !doValue:
			n.exec = func(f *frame) bltn {
				v := value0(f).MapIndex(value1(f))
				value2(f).SetBool(v.IsValid())
				return next
			}
		case isInterfaceSrc(typ):
			n.exec = func(f *frame) bltn {
				v := value0(f).MapIndex(value1(f))
				if v.IsValid() {
					if e := v.Elem(); e.Type().AssignableTo(valueInterfaceType) {
						dest(f).Set(e)
					} else {
						dest(f).Set(reflect.ValueOf(valueInterface{n, e}))
					}
				}
				if doStatus {
					value2(f).SetBool(v.IsValid())
				}
				return next
			}
		default:
			n.exec = func(f *frame) bltn {
				v := value0(f).MapIndex(value1(f))
				if v.IsValid() {
					dest(f).Set(v)
				}
				if doStatus {
					value2(f).SetBool(v.IsValid())
				}
				return next
			}
		}
	}
}

const fork = true // Duplicate frame in frame.clone().

func getFunc(n *node) {
	dest := genValue(n)
	next := getExec(n.tnext)

	n.exec = func(f *frame) bltn {
		fr := f.clone(fork)
		nod := *n
		nod.val = &nod
		nod.frame = fr
		dest(f).Set(reflect.ValueOf(&nod))
		return next
	}
}

func getMethod(n *node) {
	i := n.findex
	l := n.level
	next := getExec(n.tnext)

	n.exec = func(f *frame) bltn {
		fr := f.clone(!fork)
		nod := *(n.val.(*node))
		nod.val = &nod
		nod.recv = n.recv
		nod.frame = fr
		getFrame(f, l).data[i] = reflect.ValueOf(&nod)
		return next
	}
}

func getMethodByName(n *node) {
	next := getExec(n.tnext)
	value0 := genValue(n.child[0])
	name := n.child[1].ident
	i := n.findex
	l := n.level

	n.exec = func(f *frame) bltn {
		val := value0(f).Interface().(valueInterface)
		for {
			v, ok := val.value.Interface().(valueInterface)
			if !ok {
				break
			}
			val = v
		}
		typ := val.node.typ
		if typ.node == nil && typ.cat == valueT {
			// happens with a var of empty interface type, that has value of concrete type
			// from runtime, being asserted to "user-defined" interface.
			if _, ok := typ.rtype.MethodByName(name); !ok {
				panic(fmt.Sprintf("method %s not found", name))
			}
			return next
		}
		m, li := val.node.typ.lookupMethod(name)
		fr := f.clone(!fork)
		nod := *m
		nod.val = &nod
		nod.recv = &receiver{nil, val.value, li}
		nod.frame = fr
		getFrame(f, l).data[i] = reflect.ValueOf(&nod)
		return next
	}
}

func getIndexSeq(n *node) {
	value := genValue(n.child[0])
	index := n.val.([]int)
	tnext := getExec(n.tnext)
	i := n.findex
	l := n.level

	// Note:
	// Here we have to store the result using
	//    f.data[i] = value(...)
	// instead of normal
	//    dest(f).Set(value(...)
	// because the value returned by FieldByIndex() must be preserved
	// for possible future Set operations on the struct field (avoid a
	// dereference from Set, resulting in setting a copy of the
	// original field).

	if n.fnext != nil {
		fnext := getExec(n.fnext)
		n.exec = func(f *frame) bltn {
			v := value(f)
			if v.Type().Kind() == reflect.Interface && n.child[0].typ.recursive {
				v = writableDeref(v)
			}
			r := v.FieldByIndex(index)
			getFrame(f, l).data[i] = r
			if r.Bool() {
				return tnext
			}
			return fnext
		}
	} else {
		n.exec = func(f *frame) bltn {
			v := value(f)
			if v.Type().Kind() == reflect.Interface && n.child[0].typ.recursive {
				v = writableDeref(v)
			}
			getFrame(f, l).data[i] = v.FieldByIndex(index)
			return tnext
		}
	}
}

//go:nocheckptr
func writableDeref(v reflect.Value) reflect.Value {
	// Here we have an interface to a struct. Any attempt to dereference it will
	// make a copy of the struct. We need to get a Value to the actual struct.
	// TODO: using unsafe is a temporary measure. Rethink this.
	return reflect.NewAt(v.Elem().Type(), unsafe.Pointer(v.InterfaceData()[1])).Elem() //nolint:govet
}

func getPtrIndexSeq(n *node) {
	index := n.val.([]int)
	tnext := getExec(n.tnext)
	var value func(*frame) reflect.Value
	if isRecursiveType(n.child[0].typ, n.child[0].typ.rtype) {
		v := genValue(n.child[0])
		value = func(f *frame) reflect.Value { return v(f).Elem().Elem() }
	} else {
		value = genValue(n.child[0])
	}
	i := n.findex
	l := n.level

	if n.fnext != nil {
		fnext := getExec(n.fnext)
		n.exec = func(f *frame) bltn {
			r := value(f).Elem().FieldByIndex(index)
			getFrame(f, l).data[i] = r
			if r.Bool() {
				return tnext
			}
			return fnext
		}
	} else {
		n.exec = func(f *frame) bltn {
			getFrame(f, l).data[i] = value(f).Elem().FieldByIndex(index)
			return tnext
		}
	}
}

func getIndexSeqField(n *node) {
	value := genValue(n.child[0])
	index := n.val.([]int)
	i := n.findex
	l := n.level
	tnext := getExec(n.tnext)

	if n.fnext != nil {
		fnext := getExec(n.fnext)
		if n.child[0].typ.TypeOf().Kind() == reflect.Ptr {
			n.exec = func(f *frame) bltn {
				r := value(f).Elem().FieldByIndex(index)
				getFrame(f, l).data[i] = r
				if r.Bool() {
					return tnext
				}
				return fnext
			}
		} else {
			n.exec = func(f *frame) bltn {
				r := value(f).FieldByIndex(index)
				getFrame(f, l).data[i] = r
				if r.Bool() {
					return tnext
				}
				return fnext
			}
		}
	} else {
		if n.child[0].typ.TypeOf().Kind() == reflect.Ptr {
			n.exec = func(f *frame) bltn {
				getFrame(f, l).data[i] = value(f).Elem().FieldByIndex(index)
				return tnext
			}
		} else {
			n.exec = func(f *frame) bltn {
				getFrame(f, l).data[i] = value(f).FieldByIndex(index)
				return tnext
			}
		}
	}
}

func getIndexSeqPtrMethod(n *node) {
	value := genValue(n.child[0])
	index := n.val.([]int)
	fi := index[1:]
	mi := index[0]
	i := n.findex
	l := n.level
	next := getExec(n.tnext)

	if n.child[0].typ.TypeOf().Kind() == reflect.Ptr {
		n.exec = func(f *frame) bltn {
			getFrame(f, l).data[i] = value(f).Elem().FieldByIndex(fi).Addr().Method(mi)
			return next
		}
	} else {
		n.exec = func(f *frame) bltn {
			getFrame(f, l).data[i] = value(f).FieldByIndex(fi).Addr().Method(mi)
			return next
		}
	}
}

func getIndexSeqMethod(n *node) {
	value := genValue(n.child[0])
	index := n.val.([]int)
	fi := index[1:]
	mi := index[0]
	i := n.findex
	l := n.level
	next := getExec(n.tnext)

	if n.child[0].typ.TypeOf().Kind() == reflect.Ptr {
		n.exec = func(f *frame) bltn {
			getFrame(f, l).data[i] = value(f).Elem().FieldByIndex(fi).Method(mi)
			return next
		}
	} else {
		n.exec = func(f *frame) bltn {
			getFrame(f, l).data[i] = value(f).FieldByIndex(fi).Method(mi)
			return next
		}
	}
}

func neg(n *node) {
	dest := genValue(n)
	value := genValue(n.child[0])
	next := getExec(n.tnext)
	typ := n.typ.concrete().TypeOf()
	isInterface := n.typ.TypeOf().Kind() == reflect.Interface

	switch n.typ.TypeOf().Kind() {
	case reflect.Int, reflect.Int8, reflect.Int16, reflect.Int32, reflect.Int64:
		if isInterface {
			n.exec = func(f *frame) bltn {
				dest(f).Set(reflect.ValueOf(-value(f).Int()).Convert(typ))
				return next
			}
			return
		}
		n.exec = func(f *frame) bltn {
			dest(f).SetInt(-value(f).Int())
			return next
		}
	case reflect.Uint, reflect.Uint8, reflect.Uint16, reflect.Uint32, reflect.Uint64, reflect.Uintptr:
		if isInterface {
			n.exec = func(f *frame) bltn {
				dest(f).Set(reflect.ValueOf(-value(f).Uint()).Convert(typ))
				return next
			}
			return
		}
		n.exec = func(f *frame) bltn {
			dest(f).SetUint(-value(f).Uint())
			return next
		}
	case reflect.Float32, reflect.Float64:
		if isInterface {
			n.exec = func(f *frame) bltn {
				dest(f).Set(reflect.ValueOf(-value(f).Float()).Convert(typ))
				return next
			}
			return
		}
		n.exec = func(f *frame) bltn {
			dest(f).SetFloat(-value(f).Float())
			return next
		}
	case reflect.Complex64, reflect.Complex128:
		if isInterface {
			n.exec = func(f *frame) bltn {
				dest(f).Set(reflect.ValueOf(-value(f).Complex()).Convert(typ))
				return next
			}
			return
		}
		n.exec = func(f *frame) bltn {
			dest(f).SetComplex(-value(f).Complex())
			return next
		}
	}
}

func pos(n *node) {
	dest := genValue(n)
	value := genValue(n.child[0])
	next := getExec(n.tnext)

	n.exec = func(f *frame) bltn {
		dest(f).Set(value(f))
		return next
	}
}

func bitNot(n *node) {
	dest := genValue(n)
	value := genValue(n.child[0])
	next := getExec(n.tnext)
	typ := n.typ.concrete().TypeOf()
	isInterface := n.typ.TypeOf().Kind() == reflect.Interface

	switch typ.Kind() {
	case reflect.Int, reflect.Int8, reflect.Int16, reflect.Int32, reflect.Int64:
		if isInterface {
			n.exec = func(f *frame) bltn {
				dest(f).Set(reflect.ValueOf(^value(f).Int()).Convert(typ))
				return next
			}
			return
		}
		n.exec = func(f *frame) bltn {
			dest(f).SetInt(^value(f).Int())
			return next
		}
	case reflect.Uint, reflect.Uint8, reflect.Uint16, reflect.Uint32, reflect.Uint64, reflect.Uintptr:
		if isInterface {
			n.exec = func(f *frame) bltn {
				dest(f).Set(reflect.ValueOf(^value(f).Uint()).Convert(typ))
				return next
			}
			return
		}
		n.exec = func(f *frame) bltn {
			dest(f).SetUint(^value(f).Uint())
			return next
		}
	}
}

func land(n *node) {
	value0 := genValue(n.child[0])
	value1 := genValue(n.child[1])
	tnext := getExec(n.tnext)
	dest := genValue(n)
	typ := n.typ.concrete().TypeOf()
	isInterface := n.typ.TypeOf().Kind() == reflect.Interface

	if n.fnext != nil {
		fnext := getExec(n.fnext)
		n.exec = func(f *frame) bltn {
			if value0(f).Bool() && value1(f).Bool() {
				dest(f).SetBool(true)
				return tnext
			}
			dest(f).SetBool(false)
			return fnext
		}
		return
	}
	if isInterface {
		n.exec = func(f *frame) bltn {
			dest(f).Set(reflect.ValueOf(value0(f).Bool() && value1(f).Bool()).Convert(typ))
			return tnext
		}
		return
	}
	n.exec = func(f *frame) bltn {
		dest(f).SetBool(value0(f).Bool() && value1(f).Bool())
		return tnext
	}
}

func lor(n *node) {
	value0 := genValue(n.child[0])
	value1 := genValue(n.child[1])
	tnext := getExec(n.tnext)
	dest := genValue(n)
	typ := n.typ.concrete().TypeOf()
	isInterface := n.typ.TypeOf().Kind() == reflect.Interface

	if n.fnext != nil {
		fnext := getExec(n.fnext)
		n.exec = func(f *frame) bltn {
			if value0(f).Bool() || value1(f).Bool() {
				dest(f).SetBool(true)
				return tnext
			}
			dest(f).SetBool(false)
			return fnext
		}
		return
	}
	if isInterface {
		n.exec = func(f *frame) bltn {
			dest(f).Set(reflect.ValueOf(value0(f).Bool() || value1(f).Bool()).Convert(typ))
			return tnext
		}
		return
	}
	n.exec = func(f *frame) bltn {
		dest(f).SetBool(value0(f).Bool() || value1(f).Bool())
		return tnext
	}
}

func nop(n *node) {
	next := getExec(n.tnext)

	n.exec = func(f *frame) bltn {
		return next
	}
}

func branch(n *node) {
	tnext := getExec(n.tnext)
	fnext := getExec(n.fnext)
	value := genValue(n)

	n.exec = func(f *frame) bltn {
		if value(f).Bool() {
			return tnext
		}
		return fnext
	}
}

func _return(n *node) {
	child := n.child
	def := n.val.(*node)
	values := make([]func(*frame) reflect.Value, len(child))
	for i, c := range child {
		switch t := def.typ.ret[i]; t.cat {
		case errorT:
			values[i] = genInterfaceWrapper(c, t.TypeOf())
		case aliasT:
			if isInterfaceSrc(t) {
				values[i] = genValueInterface(c)
			} else {
				values[i] = genValue(c)
			}
		case funcT:
			values[i] = genValue(c)
		case interfaceT:
			if len(t.field) == 0 {
				// empty interface case.
				// we can't let genValueInterface deal with it, because we call on c,
				// not on n, which means that the interfaceT knowledge is lost.
				values[i] = genValue(c)
				break
			}
			values[i] = genValueInterface(c)
		case valueT:
			if t.rtype.Kind() == reflect.Interface {
				values[i] = genInterfaceWrapper(c, t.rtype)
				break
			}
			fallthrough
		default:
			if c.typ.untyped {
				values[i] = genValueAs(c, def.typ.ret[i].TypeOf())
			} else {
				values[i] = genValue(c)
			}
		}
	}

	switch len(child) {
	case 0:
		n.exec = nil
	case 1:
		// This is an optimisation that is applied for binary expressions or function
		// calls, but not for (binary) expressions involving const, as the values are not
		// stored in the frame in that case.
		if !child[0].rval.IsValid() && child[0].kind == binaryExpr || isCall(child[0]) {
			n.exec = nil
		} else {
			v := values[0]
			n.exec = func(f *frame) bltn {
				f.data[0].Set(v(f))
				return nil
			}
		}
	case 2:
		v0, v1 := values[0], values[1]
		n.exec = func(f *frame) bltn {
			f.data[0].Set(v0(f))
			f.data[1].Set(v1(f))
			return nil
		}
	default:
		n.exec = func(f *frame) bltn {
			for i, value := range values {
				f.data[i].Set(value(f))
			}
			return nil
		}
	}
}

func arrayLit(n *node) {
	value := valueGenerator(n, n.findex)
	next := getExec(n.tnext)
	child := n.child
	if n.nleft == 1 {
		child = n.child[1:]
	}

	values := make([]func(*frame) reflect.Value, len(child))
	index := make([]int, len(child))
	rtype := n.typ.val.TypeOf()
	var max, prev int

	for i, c := range child {
		if c.kind == keyValueExpr {
			convertLiteralValue(c.child[1], rtype)
			if isInterfaceSrc(n.typ.val) && !isEmptyInterface(n.typ.val) {
				values[i] = genValueInterface(c.child[1])
			} else {
				values[i] = genValue(c.child[1])
			}
			index[i] = int(vInt(c.child[0].rval))
		} else {
			convertLiteralValue(c, rtype)
			if isInterfaceSrc(n.typ.val) && !isEmptyInterface(n.typ.val) {
				values[i] = genValueInterface(c)
			} else {
				values[i] = genValue(c)
			}
			index[i] = prev
		}
		prev = index[i] + 1
		if prev > max {
			max = prev
		}
	}

	typ := n.typ.frameType()
	kind := typ.Kind()
	n.exec = func(f *frame) bltn {
		var a reflect.Value
		if kind == reflect.Slice {
			a = reflect.MakeSlice(typ, max, max)
		} else {
			a, _ = n.typ.zero()
		}
		for i, v := range values {
			a.Index(index[i]).Set(v(f))
		}
		value(f).Set(a)
		return next
	}
}

func mapLit(n *node) {
	value := valueGenerator(n, n.findex)
	next := getExec(n.tnext)
	child := n.child
	if n.nleft == 1 {
		child = n.child[1:]
	}
	typ := n.typ.TypeOf()
	keys := make([]func(*frame) reflect.Value, len(child))
	values := make([]func(*frame) reflect.Value, len(child))
	for i, c := range child {
		convertLiteralValue(c.child[0], n.typ.key.TypeOf())
		convertLiteralValue(c.child[1], n.typ.val.TypeOf())
		if isInterfaceSrc(n.typ.key) {
			keys[i] = genValueInterface(c.child[0])
		} else {
			keys[i] = genValue(c.child[0])
		}
		if isInterfaceSrc(n.typ.val) && !isEmptyInterface(n.typ.val) {
			values[i] = genValueInterface(c.child[1])
		} else {
			values[i] = genValue(c.child[1])
		}
	}

	n.exec = func(f *frame) bltn {
		m := reflect.MakeMap(typ)
		for i, k := range keys {
			m.SetMapIndex(k(f), values[i](f))
		}
		value(f).Set(m)
		return next
	}
}

func compositeBinMap(n *node) {
	value := valueGenerator(n, n.findex)
	next := getExec(n.tnext)
	child := n.child
	if n.nleft == 1 {
		child = n.child[1:]
	}
	typ := n.typ.TypeOf()
	keys := make([]func(*frame) reflect.Value, len(child))
	values := make([]func(*frame) reflect.Value, len(child))
	for i, c := range child {
		convertLiteralValue(c.child[0], typ.Key())
		convertLiteralValue(c.child[1], typ.Elem())
		keys[i] = genValue(c.child[0])

		if isFuncSrc(c.child[1].typ) {
			values[i] = genFunctionWrapper(c.child[1])
		} else {
			values[i] = genValue(c.child[1])
		}
	}

	n.exec = func(f *frame) bltn {
		m := reflect.MakeMap(typ)
		for i, k := range keys {
			m.SetMapIndex(k(f), values[i](f))
		}
		value(f).Set(m)
		return next
	}
}

func compositeBinSlice(n *node) {
	value := valueGenerator(n, n.findex)
	next := getExec(n.tnext)
	child := n.child
	if n.nleft == 1 {
		child = n.child[1:]
	}

	values := make([]func(*frame) reflect.Value, len(child))
	index := make([]int, len(child))
	rtype := n.typ.rtype.Elem()
	var max, prev int

	for i, c := range child {
		if c.kind == keyValueExpr {
			convertLiteralValue(c.child[1], rtype)
			values[i] = genValue(c.child[1])
			index[i] = int(vInt(c.child[0].rval))
		} else {
			convertLiteralValue(c, rtype)
			values[i] = genValue(c)
			index[i] = prev
		}
		prev = index[i] + 1
		if prev > max {
			max = prev
		}
	}

	typ := n.typ.frameType()
	kind := typ.Kind()
	n.exec = func(f *frame) bltn {
		var a reflect.Value
		if kind == reflect.Slice {
			a = reflect.MakeSlice(typ, max, max)
		} else {
			a, _ = n.typ.zero()
		}
		for i, v := range values {
			a.Index(index[i]).Set(v(f))
		}
		value(f).Set(a)
		return next
	}
}

// doCompositeBinStruct creates and populates a struct object from a binary type.
func doCompositeBinStruct(n *node, hasType bool) {
	next := getExec(n.tnext)
	value := valueGenerator(n, n.findex)
	typ := n.typ.rtype
	if n.typ.cat == ptrT || n.typ.cat == aliasT {
		typ = n.typ.val.rtype
	}
	child := n.child
	if hasType {
		child = n.child[1:]
	}
	values := make([]func(*frame) reflect.Value, len(child))
	fieldIndex := make([][]int, len(child))
	for i, c := range child {
		if c.kind == keyValueExpr {
			if sf, ok := typ.FieldByName(c.child[0].ident); ok {
				fieldIndex[i] = sf.Index
				convertLiteralValue(c.child[1], sf.Type)
				if isFuncSrc(c.child[1].typ) {
					values[i] = genFunctionWrapper(c.child[1])
				} else {
					values[i] = genValue(c.child[1])
				}
			}
		} else {
			fieldIndex[i] = []int{i}
			if isFuncSrc(c.typ) && len(c.child) > 1 {
				convertLiteralValue(c.child[1], typ.Field(i).Type)
				values[i] = genFunctionWrapper(c.child[1])
			} else {
				convertLiteralValue(c, typ.Field(i).Type)
				values[i] = genValue(c)
			}
		}
	}

	n.exec = func(f *frame) bltn {
		s := reflect.New(typ).Elem()
		for i, v := range values {
			s.FieldByIndex(fieldIndex[i]).Set(v(f))
		}
		d := value(f)
		switch {
		case d.Type().Kind() == reflect.Ptr:
			d.Set(s.Addr())
		default:
			d.Set(s)
		}
		return next
	}
}

func compositeBinStruct(n *node)       { doCompositeBinStruct(n, true) }
func compositeBinStructNotype(n *node) { doCompositeBinStruct(n, false) }

func destType(n *node) *itype {
	switch n.anc.kind {
	case assignStmt, defineStmt:
		return n.anc.child[0].typ
	default:
		return n.typ
	}
}

func doComposite(n *node, hasType bool, keyed bool) {
	value := valueGenerator(n, n.findex)
	next := getExec(n.tnext)
	typ := n.typ
	if typ.cat == ptrT || typ.cat == aliasT {
		typ = typ.val
	}
	var mu sync.Mutex
	typ.mu = &mu
	child := n.child
	if hasType {
		child = n.child[1:]
	}
	destInterface := isInterfaceSrc(destType(n))

	values := make(map[int]func(*frame) reflect.Value)
	for i, c := range child {
		var val *node
		var fieldIndex int
		if keyed {
			val = c.child[1]
			fieldIndex = typ.fieldIndex(c.child[0].ident)
		} else {
			val = c
			fieldIndex = i
		}
		ft := typ.field[fieldIndex].typ
		rft := ft.TypeOf()
		convertLiteralValue(val, rft)
		switch {
		case val.typ.cat == nilT:
			values[fieldIndex] = func(*frame) reflect.Value { return reflect.New(rft).Elem() }
		case isFuncSrc(val.typ):
			values[fieldIndex] = genValueAsFunctionWrapper(val)
		case isArray(val.typ) && val.typ.val != nil && isInterfaceSrc(val.typ.val):
			values[fieldIndex] = genValueInterfaceArray(val)
		case isRecursiveType(ft, rft):
			values[fieldIndex] = genValueRecursiveInterface(val, rft)
		case isInterface(ft):
			values[fieldIndex] = genInterfaceWrapper(val, rft)
		default:
			values[fieldIndex] = genValue(val)
		}
	}

	frameIndex := n.findex
	l := n.level
	n.exec = func(f *frame) bltn {
		typ.mu.Lock()
		// No need to call zero() as doComposite is only called for a structT.
		a := reflect.New(typ.TypeOf()).Elem()
		typ.mu.Unlock()
		for i, v := range values {
			a.Field(i).Set(v(f))
		}
		d := value(f)
		switch {
		case d.Type().Kind() == reflect.Ptr:
			d.Set(a.Addr())
		case destInterface:
			if len(destType(n).field) > 0 {
				d.Set(reflect.ValueOf(valueInterface{n, a}))
				break
			}
			d.Set(a)
		default:
			getFrame(f, l).data[frameIndex] = a
		}
		return next
	}
}

// doCompositeLit creates and populates a struct object.
func doCompositeLit(n *node, hasType bool) {
	doComposite(n, hasType, false)
}

func compositeLit(n *node)       { doCompositeLit(n, true) }
func compositeLitNotype(n *node) { doCompositeLit(n, false) }

// doCompositeLitKeyed creates a struct Object, filling fields from sparse key-values.
func doCompositeLitKeyed(n *node, hasType bool) {
	doComposite(n, hasType, true)
}

func compositeLitKeyed(n *node)       { doCompositeLitKeyed(n, true) }
func compositeLitKeyedNotype(n *node) { doCompositeLitKeyed(n, false) }

func empty(n *node) {}

var rat = reflect.ValueOf((*[]rune)(nil)).Type().Elem() // runes array type

func _range(n *node) {
	index0 := n.child[0].findex // array index location in frame
	index2 := index0 - 1        // shallow array for range, always just behind index0
	fnext := getExec(n.fnext)
	tnext := getExec(n.tnext)

	var value func(*frame) reflect.Value
	if len(n.child) == 4 {
		an := n.child[2]
		index1 := n.child[1].findex // array value location in frame
		if isString(an.typ.TypeOf()) {
			value = genValueAs(an, rat) // range on string iterates over runes
		} else {
			value = genValueRangeArray(an)
		}
		n.exec = func(f *frame) bltn {
			a := f.data[index2]
			v0 := f.data[index0]
			v0.SetInt(v0.Int() + 1)
			i := int(v0.Int())
			if i >= a.Len() {
				return fnext
			}
			f.data[index1].Set(a.Index(i))
			return tnext
		}
	} else {
		an := n.child[1]
		if isString(an.typ.TypeOf()) {
			value = genValueAs(an, rat) // range on string iterates over runes
		} else {
			value = genValueRangeArray(an)
		}
		n.exec = func(f *frame) bltn {
			v0 := f.data[index0]
			v0.SetInt(v0.Int() + 1)
			if int(v0.Int()) >= f.data[index2].Len() {
				return fnext
			}
			return tnext
		}
	}

	// Init sequence
	next := n.exec
	n.child[0].exec = func(f *frame) bltn {
		f.data[index2] = value(f) // set array shallow copy for range
		f.data[index0].SetInt(-1) // assing index value
		return next
	}
}

func rangeChan(n *node) {
	i := n.child[0].findex        // element index location in frame
	value := genValue(n.child[1]) // chan
	fnext := getExec(n.fnext)
	tnext := getExec(n.tnext)

	n.exec = func(f *frame) bltn {
		f.mutex.RLock()
		done := f.done
		f.mutex.RUnlock()

		chosen, v, ok := reflect.Select([]reflect.SelectCase{done, {Dir: reflect.SelectRecv, Chan: value(f)}})
		if chosen == 0 {
			return nil
		}
		if !ok {
			return fnext
		}
		f.data[i].Set(v)
		return tnext
	}
}

func rangeMap(n *node) {
	index0 := n.child[0].findex // map index location in frame
	index2 := index0 - 1        // iterator for range, always just behind index0
	fnext := getExec(n.fnext)
	tnext := getExec(n.tnext)

	var value func(*frame) reflect.Value
	if len(n.child) == 4 {
		index1 := n.child[1].findex  // map value location in frame
		value = genValue(n.child[2]) // map
		if isInterfaceSrc(n.child[1].typ) {
			if len(n.child[1].typ.field) > 0 {
				n.exec = func(f *frame) bltn {
					iter := f.data[index2].Interface().(*reflect.MapIter)
					if !iter.Next() {
						return fnext
					}
					f.data[index0].Set(iter.Key())
					if e := iter.Value().Elem(); e.Type().AssignableTo(valueInterfaceType) {
						f.data[index1].Set(e)
					} else {
						f.data[index1].Set(reflect.ValueOf(valueInterface{n, e}))
					}
					return tnext
				}
			} else {
				// empty interface, do not wrap
				n.exec = func(f *frame) bltn {
					iter := f.data[index2].Interface().(*reflect.MapIter)
					if !iter.Next() {
						return fnext
					}
					f.data[index0].Set(iter.Key())
					if iter.Value().Elem().IsValid() {
						f.data[index1].Set(iter.Value().Elem())
					} else {
						f.data[index1].Set(reflect.New(interf).Elem())
					}
					return tnext
				}
			}
		} else {
			n.exec = func(f *frame) bltn {
				iter := f.data[index2].Interface().(*reflect.MapIter)
				if !iter.Next() {
					return fnext
				}
				f.data[index0].Set(iter.Key())
				f.data[index1].Set(iter.Value())
				return tnext
			}
		}
	} else {
		value = genValue(n.child[1]) // map
		n.exec = func(f *frame) bltn {
			iter := f.data[index2].Interface().(*reflect.MapIter)
			if !iter.Next() {
				return fnext
			}
			f.data[index0].Set(iter.Key())
			return tnext
		}
	}

	// Init sequence
	next := n.exec
	n.child[0].exec = func(f *frame) bltn {
		f.data[index2].Set(reflect.ValueOf(value(f).MapRange()))
		return next
	}
}

func _case(n *node) {
	tnext := getExec(n.tnext)

	// TODO(mpl): a lot of what is done in typeAssert should probably be redone/reused here.
	switch {
	case n.anc.anc.kind == typeSwitch:
		fnext := getExec(n.fnext)
		sn := n.anc.anc // switch node
		types := make([]*itype, len(n.child)-1)
		for i := range types {
			types[i] = n.child[i].typ
		}
		srcValue := genValue(sn.child[1].lastChild().child[0])

		if len(sn.child[1].child) != 2 {
			// no assign in switch guard
			if len(n.child) <= 1 {
				n.exec = func(f *frame) bltn { return tnext }
			} else {
				n.exec = func(f *frame) bltn {
					ival := srcValue(f).Interface()
					val, ok := ival.(valueInterface)
					// TODO(mpl): I'm assuming here that !ok means that we're dealing with the empty
					// interface case. But maybe we should make sure by checking the relevant cat
					// instead? later. Use t := v.Type(); t.Kind() == reflect.Interface , like above.
					if !ok {
						var stype string
						if ival != nil {
							stype = strings.ReplaceAll(reflect.TypeOf(ival).String(), " {}", "{}")
						}
						for _, typ := range types {
							// TODO(mpl): we should actually use canAssertTypes, but need to find a valid
							// rtype for typ. Plus we need to refactor with typeAssert().
							// weak check instead for now.
							if ival == nil {
								if typ.cat == nilT {
									return tnext
								}
								continue
							}
							if stype == typ.id() {
								return tnext
							}
						}
						return fnext
					}
					if v := val.node; v != nil {
						for _, typ := range types {
							if v.typ.id() == typ.id() {
								return tnext
							}
						}
					}
					return fnext
				}
			}
			break
		}

		// assign in switch guard
		destValue := genValue(n.lastChild().child[0])
		switch len(types) {
		case 0:
			// default clause: assign var to interface value
			n.exec = func(f *frame) bltn {
				destValue(f).Set(srcValue(f))
				return tnext
			}
		case 1:
			// match against 1 type: assign var to concrete value
			typ := types[0]
			n.exec = func(f *frame) bltn {
				v := srcValue(f)
				if !v.IsValid() {
					// match zero value against nil
					if typ.cat == nilT {
						return tnext
					}
					return fnext
				}
				if t := v.Type(); t.Kind() == reflect.Interface {
					if typ.cat == nilT && v.IsNil() {
						return tnext
					}
					if typ.TypeOf().String() == t.String() {
						destValue(f).Set(v.Elem())
						return tnext
					}
					ival := v.Interface()
					if ival != nil && typ.TypeOf().String() == reflect.TypeOf(ival).String() {
						destValue(f).Set(v.Elem())
						return tnext
					}
					return fnext
				}
				vi := v.Interface().(valueInterface)
				if vi.node == nil {
					if typ.cat == nilT {
						return tnext
					}
					return fnext
				}
				if vi.node.typ.id() == typ.id() {
					destValue(f).Set(vi.value)
					return tnext
				}
				return fnext
			}
		default:
			// TODO(mpl): probably needs to be fixed for empty interfaces, like above.
			// match against multiple types: assign var to interface value
			n.exec = func(f *frame) bltn {
				val := srcValue(f)
				if v := srcValue(f).Interface().(valueInterface).node; v != nil {
					for _, typ := range types {
						if v.typ.id() == typ.id() {
							destValue(f).Set(val)
							return tnext
						}
					}
				}
				return fnext
			}
		}

	case len(n.child) <= 1: // default clause
		n.exec = func(f *frame) bltn { return tnext }

	default:
		fnext := getExec(n.fnext)
		l := len(n.anc.anc.child)
		value := genValue(n.anc.anc.child[l-2])
		values := make([]func(*frame) reflect.Value, len(n.child)-1)
		for i := range values {
			values[i] = genValue(n.child[i])
		}
		n.exec = func(f *frame) bltn {
			v0 := value(f)
			for _, v := range values {
				v1 := v(f)
				if !v0.Type().AssignableTo(v1.Type()) {
					v0 = v0.Convert(v1.Type())
				}
				if v0.Interface() == v1.Interface() {
					return tnext
				}
			}
			return fnext
		}
	}
}

func appendSlice(n *node) {
	dest := genValueOutput(n, n.typ.rtype)
	next := getExec(n.tnext)
	value := genValue(n.child[1])
	value0 := genValue(n.child[2])

	if isString(n.child[2].typ.TypeOf()) {
		typ := reflect.TypeOf([]byte{})
		n.exec = func(f *frame) bltn {
			dest(f).Set(reflect.AppendSlice(value(f), value0(f).Convert(typ)))
			return next
		}
	} else {
		n.exec = func(f *frame) bltn {
			dest(f).Set(reflect.AppendSlice(value(f), value0(f)))
			return next
		}
	}
}

func _append(n *node) {
	if len(n.child) == 3 {
		c1, c2 := n.child[1], n.child[2]
		if (c1.typ.cat == valueT || c2.typ.cat == valueT) && c1.typ.rtype == c2.typ.rtype ||
			(c2.typ.cat == arrayT || c2.typ.cat == sliceT || c2.typ.cat == variadicT) && c2.typ.val.id() == n.typ.val.id() ||
			isByteArray(c1.typ.TypeOf()) && isString(c2.typ.TypeOf()) {
			appendSlice(n)
			return
		}
	}

	dest := genValueOutput(n, n.typ.rtype)
	value := genValue(n.child[1])
	next := getExec(n.tnext)

	if len(n.child) > 3 {
		args := n.child[2:]
		l := len(args)
		values := make([]func(*frame) reflect.Value, l)
		for i, arg := range args {
			switch {
			case isEmptyInterface(n.typ.val):
				values[i] = genValue(arg)
			case isInterfaceSrc(n.typ.val):
				values[i] = genValueInterface(arg)
			case isRecursiveType(n.typ.val, n.typ.val.rtype):
				values[i] = genValueRecursiveInterface(arg, n.typ.val.rtype)
			case arg.typ.untyped:
				values[i] = genValueAs(arg, n.child[1].typ.TypeOf().Elem())
			default:
				values[i] = genValue(arg)
			}
		}

		n.exec = func(f *frame) bltn {
			sl := make([]reflect.Value, l)
			for i, v := range values {
				sl[i] = v(f)
			}
			dest(f).Set(reflect.Append(value(f), sl...))
			return next
		}
	} else {
		var value0 func(*frame) reflect.Value
		switch {
		case isEmptyInterface(n.typ.val):
			value0 = genValue(n.child[2])
		case isInterfaceSrc(n.typ.val):
			value0 = genValueInterface(n.child[2])
		case isRecursiveType(n.typ.val, n.typ.val.rtype):
			value0 = genValueRecursiveInterface(n.child[2], n.typ.val.rtype)
		case n.child[2].typ.untyped:
			value0 = genValueAs(n.child[2], n.child[1].typ.TypeOf().Elem())
		default:
			value0 = genValue(n.child[2])
		}

		n.exec = func(f *frame) bltn {
			dest(f).Set(reflect.Append(value(f), value0(f)))
			return next
		}
	}
}

func _cap(n *node) {
	dest := genValueOutput(n, reflect.TypeOf(int(0)))
	value := genValue(n.child[1])
	next := getExec(n.tnext)

	if wantEmptyInterface(n) {
		n.exec = func(f *frame) bltn {
			dest(f).Set(reflect.ValueOf(value(f).Cap()))
			return next
		}
		return
	}
	n.exec = func(f *frame) bltn {
		dest(f).SetInt(int64(value(f).Cap()))
		return next
	}
}

func _copy(n *node) {
	in := []func(*frame) reflect.Value{genValueArray(n.child[1]), genValue(n.child[2])}
	out := []func(*frame) reflect.Value{genValueOutput(n, reflect.TypeOf(0))}

	genBuiltinDeferWrapper(n, in, out, func(args []reflect.Value) []reflect.Value {
		cnt := reflect.Copy(args[0], args[1])
		return []reflect.Value{reflect.ValueOf(cnt)}
	})
}

func _close(n *node) {
	in := []func(*frame) reflect.Value{genValue(n.child[1])}

	genBuiltinDeferWrapper(n, in, nil, func(args []reflect.Value) []reflect.Value {
		args[0].Close()
		return nil
	})
}

func _complex(n *node) {
	dest := genValueOutput(n, reflect.TypeOf(complex(0, 0)))
	c1, c2 := n.child[1], n.child[2]
	convertLiteralValue(c1, floatType)
	convertLiteralValue(c2, floatType)
	value0 := genValue(c1)
	value1 := genValue(c2)
	next := getExec(n.tnext)

	typ := n.typ.TypeOf()
	if isComplex(typ) {
		if wantEmptyInterface(n) {
			n.exec = func(f *frame) bltn {
				dest(f).Set(reflect.ValueOf(complex(value0(f).Float(), value1(f).Float())))
				return next
			}
			return
		}
		n.exec = func(f *frame) bltn {
			dest(f).SetComplex(complex(value0(f).Float(), value1(f).Float()))
			return next
		}
		return
	}
	// Not a complex type: ignore imaginary part
	n.exec = func(f *frame) bltn {
		dest(f).Set(value0(f).Convert(typ))
		return next
	}
}

func _imag(n *node) {
	dest := genValueOutput(n, reflect.TypeOf(float64(0)))
	convertLiteralValue(n.child[1], complexType)
	value := genValue(n.child[1])
	next := getExec(n.tnext)

	if wantEmptyInterface(n) {
		n.exec = func(f *frame) bltn {
			dest(f).Set(reflect.ValueOf(imag(value(f).Complex())))
			return next
		}
		return
	}
	n.exec = func(f *frame) bltn {
		dest(f).SetFloat(imag(value(f).Complex()))
		return next
	}
}

func _real(n *node) {
	dest := genValueOutput(n, reflect.TypeOf(float64(0)))
	convertLiteralValue(n.child[1], complexType)
	value := genValue(n.child[1])
	next := getExec(n.tnext)

	if wantEmptyInterface(n) {
		n.exec = func(f *frame) bltn {
			dest(f).Set(reflect.ValueOf(real(value(f).Complex())))
			return next
		}
		return
	}
	n.exec = func(f *frame) bltn {
		dest(f).SetFloat(real(value(f).Complex()))
		return next
	}
}

func _delete(n *node) {
	value0 := genValue(n.child[1]) // map
	value1 := genValue(n.child[2]) // key
	in := []func(*frame) reflect.Value{value0, value1}
	var z reflect.Value

	genBuiltinDeferWrapper(n, in, nil, func(args []reflect.Value) []reflect.Value {
		args[0].SetMapIndex(args[1], z)
		return nil
	})
}

func capConst(n *node) {
	n.rval = reflect.New(reflect.TypeOf(int(0))).Elem()
	// There is no Cap() method for reflect.Type, just return Len() instead.
	n.rval.SetInt(int64(n.child[1].typ.TypeOf().Len()))
}

func lenConst(n *node) {
	n.rval = reflect.New(reflect.TypeOf(int(0))).Elem()
	if c1 := n.child[1]; c1.rval.IsValid() {
		n.rval.SetInt(int64(len(vString(c1.rval))))
	} else {
		n.rval.SetInt(int64(c1.typ.TypeOf().Len()))
	}
}

func _len(n *node) {
	dest := genValueOutput(n, reflect.TypeOf(int(0)))
	value := genValue(n.child[1])
	next := getExec(n.tnext)

	if wantEmptyInterface(n) {
		n.exec = func(f *frame) bltn {
			dest(f).Set(reflect.ValueOf(value(f).Len()))
			return next
		}
		return
	}
	n.exec = func(f *frame) bltn {
		dest(f).SetInt(int64(value(f).Len()))
		return next
	}
}

func _new(n *node) {
	next := getExec(n.tnext)
	typ := n.child[1].typ.TypeOf()
	dest := genValueOutput(n, reflect.PtrTo(typ))

	n.exec = func(f *frame) bltn {
		dest(f).Set(reflect.New(typ))
		return next
	}
}

// _make allocates and initializes a slice, a map or a chan.
func _make(n *node) {
	next := getExec(n.tnext)
	typ := n.child[1].typ.frameType()
	dest := genValueOutput(n, typ)

	switch typ.Kind() {
	case reflect.Array, reflect.Slice:
		value := genValue(n.child[2])

		switch len(n.child) {
		case 3:
			n.exec = func(f *frame) bltn {
				length := int(vInt(value(f)))
				dest(f).Set(reflect.MakeSlice(typ, length, length))
				return next
			}
		case 4:
			value1 := genValue(n.child[3])
			n.exec = func(f *frame) bltn {
				dest(f).Set(reflect.MakeSlice(typ, int(vInt(value(f))), int(vInt(value1(f)))))
				return next
			}
		}

	case reflect.Chan:
		switch len(n.child) {
		case 2:
			n.exec = func(f *frame) bltn {
				dest(f).Set(reflect.MakeChan(typ, 0))
				return next
			}
		case 3:
			value := genValue(n.child[2])
			n.exec = func(f *frame) bltn {
				dest(f).Set(reflect.MakeChan(typ, int(vInt(value(f)))))
				return next
			}
		}

	case reflect.Map:
		switch len(n.child) {
		case 2:
			n.exec = func(f *frame) bltn {
				dest(f).Set(reflect.MakeMap(typ))
				return next
			}
		case 3:
			value := genValue(n.child[2])
			n.exec = func(f *frame) bltn {
				dest(f).Set(reflect.MakeMapWithSize(typ, int(vInt(value(f)))))
				return next
			}
		}
	}
}

func reset(n *node) {
	next := getExec(n.tnext)

	switch l := len(n.child) - 1; l {
	case 1:
		typ := n.child[0].typ.frameType()
		i := n.child[0].findex
		n.exec = func(f *frame) bltn {
			f.data[i] = reflect.New(typ).Elem()
			return next
		}
	case 2:
		c0, c1 := n.child[0], n.child[1]
		i0, i1 := c0.findex, c1.findex
		t0, t1 := c0.typ.frameType(), c1.typ.frameType()
		n.exec = func(f *frame) bltn {
			f.data[i0] = reflect.New(t0).Elem()
			f.data[i1] = reflect.New(t1).Elem()
			return next
		}
	default:
		types := make([]reflect.Type, l)
		index := make([]int, l)
		for i, c := range n.child[:l] {
			index[i] = c.findex
			types[i] = c.typ.frameType()
		}
		n.exec = func(f *frame) bltn {
			for i, ind := range index {
				f.data[ind] = reflect.New(types[i]).Elem()
			}
			return next
		}
	}
}

// recv reads from a channel.
func recv(n *node) {
	value := genValue(n.child[0])
	tnext := getExec(n.tnext)
	i := n.findex
	l := n.level

	if n.interp.cancelChan {
		// Cancellable channel read
		if n.fnext != nil {
			fnext := getExec(n.fnext)
			n.exec = func(f *frame) bltn {
				// Fast: channel read doesn't block
				ch := value(f)
				if r, ok := ch.TryRecv(); ok {
					getFrame(f, l).data[i] = r
					if r.Bool() {
						return tnext
					}
					return fnext
				}
				// Slow: channel read blocks, allow cancel
				f.mutex.RLock()
				done := f.done
				f.mutex.RUnlock()

				chosen, v, _ := reflect.Select([]reflect.SelectCase{done, {Dir: reflect.SelectRecv, Chan: ch}})
				if chosen == 0 {
					return nil
				}
				if v.Bool() {
					return tnext
				}
				return fnext
			}
		} else {
			n.exec = func(f *frame) bltn {
				// Fast: channel read doesn't block
				ch := value(f)
				if r, ok := ch.TryRecv(); ok {
					getFrame(f, l).data[i] = r
					return tnext
				}
				// Slow: channel is blocked, allow cancel
				f.mutex.RLock()
				done := f.done
				f.mutex.RUnlock()

				var chosen int
				chosen, getFrame(f, l).data[i], _ = reflect.Select([]reflect.SelectCase{done, {Dir: reflect.SelectRecv, Chan: ch}})
				if chosen == 0 {
					return nil
				}
				return tnext
			}
		}
	} else {
		// Blocking channel read (less overhead)
		if n.fnext != nil {
			fnext := getExec(n.fnext)
			n.exec = func(f *frame) bltn {
				if r, _ := value(f).Recv(); r.Bool() {
					getFrame(f, l).data[i] = r
					return tnext
				}
				return fnext
			}
		} else {
			i := n.findex
			n.exec = func(f *frame) bltn {
				getFrame(f, l).data[i], _ = value(f).Recv()
				return tnext
			}
		}
	}
}

func recv2(n *node) {
	vchan := genValue(n.child[0])    // chan
	vres := genValue(n.anc.child[0]) // result
	vok := genValue(n.anc.child[1])  // status
	tnext := getExec(n.tnext)

	if n.interp.cancelChan {
		// Cancellable channel read
		n.exec = func(f *frame) bltn {
			ch, result, status := vchan(f), vres(f), vok(f)
			//  Fast: channel read doesn't block
			if v, ok := ch.TryRecv(); ok {
				result.Set(v)
				status.SetBool(true)
				return tnext
			}
			// Slow: channel is blocked, allow cancel
			f.mutex.RLock()
			done := f.done
			f.mutex.RUnlock()

			chosen, v, ok := reflect.Select([]reflect.SelectCase{done, {Dir: reflect.SelectRecv, Chan: ch}})
			if chosen == 0 {
				return nil
			}
			result.Set(v)
			status.SetBool(ok)
			return tnext
		}
	} else {
		// Blocking channel read (less overhead)
		n.exec = func(f *frame) bltn {
			v, ok := vchan(f).Recv()
			vres(f).Set(v)
			vok(f).SetBool(ok)
			return tnext
		}
	}
}

func convertLiteralValue(n *node, t reflect.Type) {
	switch {
	case n.typ.cat == nilT:
		// Create a zero value of target type.
		n.rval = reflect.New(t).Elem()
	case !(n.kind == basicLit || n.rval.IsValid()) || t == nil || t.Kind() == reflect.Interface || t.Kind() == reflect.Slice && t.Elem().Kind() == reflect.Interface:
		// Skip non-constant values, undefined target type or interface target type.
	case n.rval.IsValid():
		// Convert constant value to target type.
		convertConstantValue(n)
		n.rval = n.rval.Convert(t)
	default:
		// Create a zero value of target type.
		n.rval = reflect.New(t).Elem()
	}
}

func convertConstantValue(n *node) {
	if !n.rval.IsValid() {
		return
	}
	c, ok := n.rval.Interface().(constant.Value)
	if !ok {
		return
	}

	var v reflect.Value

	switch c.Kind() {
	case constant.Bool:
		v = reflect.ValueOf(constant.BoolVal(c))
	case constant.String:
		v = reflect.ValueOf(constant.StringVal(c))
	case constant.Int:
		i, x := constant.Int64Val(c)
		if !x {
			panic(fmt.Sprintf("constant %s overflows int64", c.ExactString()))
		}
		v = reflect.ValueOf(int(i))
	case constant.Float:
		f, _ := constant.Float64Val(c)
		v = reflect.ValueOf(f)
	case constant.Complex:
		r, _ := constant.Float64Val(constant.Real(c))
		i, _ := constant.Float64Val(constant.Imag(c))
		v = reflect.ValueOf(complex(r, i))
	}

	n.rval = v.Convert(n.typ.TypeOf())
}

// Write to a channel.
func send(n *node) {
	next := getExec(n.tnext)
	c0, c1 := n.child[0], n.child[1]
	value0 := genValue(c0) // Send channel.
	convertLiteralValue(c1, c0.typ.val.TypeOf())

	var value1 func(*frame) reflect.Value // Value to send.
	switch {
	case isInterfaceBin(c0.typ.val):
		value1 = genInterfaceWrapper(c1, c0.typ.val.rtype)
	default:
		value1 = genValue(c1)
	}

	if !n.interp.cancelChan {
		// Send is non-cancellable, has the least overhead.
		n.exec = func(f *frame) bltn {
			value0(f).Send(value1(f))
			return next
		}
		return
	}

	// Send is cancellable, may have some overhead.
	n.exec = func(f *frame) bltn {
		ch, data := value0(f), value1(f)
		// Fast: send on channel doesn't block.
		if ok := ch.TrySend(data); ok {
			return next
		}
		// Slow: send on channel blocks, allow cancel.
		f.mutex.RLock()
		done := f.done
		f.mutex.RUnlock()

		chosen, _, _ := reflect.Select([]reflect.SelectCase{done, {Dir: reflect.SelectSend, Chan: ch, Send: data}})
		if chosen == 0 {
			return nil
		}
		return next
	}
}

func clauseChanDir(n *node) (*node, *node, *node, reflect.SelectDir) {
	dir := reflect.SelectDefault
	var nod, assigned, ok *node
	var stop bool

	n.Walk(func(m *node) bool {
		switch m.action {
		case aRecv:
			dir = reflect.SelectRecv
			nod = m.child[0]
			switch m.anc.action {
			case aAssign:
				assigned = m.anc.child[0]
			case aAssignX:
				assigned = m.anc.child[0]
				ok = m.anc.child[1]
			}
			stop = true
		case aSend:
			dir = reflect.SelectSend
			nod = m.child[0]
			assigned = m.child[1]
			stop = true
		}
		return !stop
	}, nil)
	return nod, assigned, ok, dir
}

func _select(n *node) {
	nbClause := len(n.child)
	chans := make([]*node, nbClause)
	assigned := make([]*node, nbClause)
	ok := make([]*node, nbClause)
	clause := make([]bltn, nbClause)
	chanValues := make([]func(*frame) reflect.Value, nbClause)
	assignedValues := make([]func(*frame) reflect.Value, nbClause)
	okValues := make([]func(*frame) reflect.Value, nbClause)
	cases := make([]reflect.SelectCase, nbClause+1)
	next := getExec(n.tnext)

	for i := 0; i < nbClause; i++ {
		cl := n.child[i]
		if cl.kind == commClauseDefault {
			cases[i].Dir = reflect.SelectDefault
			if len(cl.child) == 0 {
				clause[i] = func(*frame) bltn { return next }
			} else {
				clause[i] = getExec(cl.child[0].start)
			}
			continue
		}
		// The comm clause is in send or recv direction.
		switch c0 := cl.child[0]; {
		case len(cl.child) > 1:
			// The comm clause contains a channel operation and a clause body.
			clause[i] = getExec(cl.child[1].start)
			chans[i], assigned[i], ok[i], cases[i].Dir = clauseChanDir(c0)
			chanValues[i] = genValue(chans[i])
			if assigned[i] != nil {
				assignedValues[i] = genValue(assigned[i])
			}
			if ok[i] != nil {
				okValues[i] = genValue(ok[i])
			}
		case c0.kind == exprStmt && len(c0.child) == 1 && c0.child[0].action == aRecv:
			// The comm clause has an empty body clause after channel receive.
			chanValues[i] = genValue(c0.child[0].child[0])
			cases[i].Dir = reflect.SelectRecv
			clause[i] = func(*frame) bltn { return next }
		case c0.kind == sendStmt:
			// The comm clause as an empty body clause after channel send.
			chanValues[i] = genValue(c0.child[0])
			cases[i].Dir = reflect.SelectSend
			assignedValues[i] = genValue(c0.child[1])
			clause[i] = func(*frame) bltn { return next }
		}
	}

	n.exec = func(f *frame) bltn {
		f.mutex.RLock()
		cases[nbClause] = f.done
		f.mutex.RUnlock()

		for i := range cases[:nbClause] {
			switch cases[i].Dir {
			case reflect.SelectRecv:
				cases[i].Chan = chanValues[i](f)
			case reflect.SelectSend:
				cases[i].Chan = chanValues[i](f)
				cases[i].Send = assignedValues[i](f)
			case reflect.SelectDefault:
				// Keep zero values for comm clause
			}
		}
		j, v, s := reflect.Select(cases)
		if j == nbClause {
			return nil
		}
		if cases[j].Dir == reflect.SelectRecv && assignedValues[j] != nil {
			assignedValues[j](f).Set(v)
			if ok[j] != nil {
				okValues[j](f).SetBool(s)
			}
		}
		return clause[j]
	}
}

// slice expression: array[low:high:max].
func slice(n *node) {
	i := n.findex
	l := n.level
	next := getExec(n.tnext)
	value0 := genValueArray(n.child[0]) // array
	value1 := genValue(n.child[1])      // low (if 2 or 3 args) or high (if 1 arg)

	switch len(n.child) {
	case 2:
		n.exec = func(f *frame) bltn {
			a := value0(f)
			getFrame(f, l).data[i] = a.Slice(int(vInt(value1(f))), a.Len())
			return next
		}
	case 3:
		value2 := genValue(n.child[2]) // max

		n.exec = func(f *frame) bltn {
			a := value0(f)
			getFrame(f, l).data[i] = a.Slice(int(vInt(value1(f))), int(vInt(value2(f))))
			return next
		}
	case 4:
		value2 := genValue(n.child[2])
		value3 := genValue(n.child[3])

		n.exec = func(f *frame) bltn {
			a := value0(f)
			getFrame(f, l).data[i] = a.Slice3(int(vInt(value1(f))), int(vInt(value2(f))), int(vInt(value3(f))))
			return next
		}
	}
}

// slice expression, no low value: array[:high:max].
func slice0(n *node) {
	i := n.findex
	l := n.level
	next := getExec(n.tnext)
	value0 := genValueArray(n.child[0])

	switch len(n.child) {
	case 1:
		n.exec = func(f *frame) bltn {
			a := value0(f)
			getFrame(f, l).data[i] = a.Slice(0, a.Len())
			return next
		}
	case 2:
		value1 := genValue(n.child[1])
		n.exec = func(f *frame) bltn {
			a := value0(f)
			getFrame(f, l).data[i] = a.Slice(0, int(vInt(value1(f))))
			return next
		}
	case 3:
		value1 := genValue(n.child[1])
		value2 := genValue(n.child[2])
		n.exec = func(f *frame) bltn {
			a := value0(f)
			getFrame(f, l).data[i] = a.Slice3(0, int(vInt(value1(f))), int(vInt(value2(f))))
			return next
		}
	}
}

func isNil(n *node) {
	var value func(*frame) reflect.Value
	c0 := n.child[0]
	if isFuncSrc(c0.typ) {
		value = genValueAsFunctionWrapper(c0)
	} else {
		value = genValue(c0)
	}
	typ := n.typ.concrete().TypeOf()
	isInterface := n.typ.TypeOf().Kind() == reflect.Interface
	tnext := getExec(n.tnext)
	dest := genValue(n)

	if n.fnext == nil {
		if !isInterfaceSrc(c0.typ) {
			if isInterface {
				n.exec = func(f *frame) bltn {
					dest(f).Set(reflect.ValueOf(value(f).IsNil()).Convert(typ))
					return tnext
				}
				return
			}
			n.exec = func(f *frame) bltn {
				dest(f).SetBool(value(f).IsNil())
				return tnext
			}
			return
		}
		if isInterface {
			n.exec = func(f *frame) bltn {
				v := value(f)
				var r bool
				if vi, ok := v.Interface().(valueInterface); ok {
					r = (vi == valueInterface{} || vi.node.kind == basicLit && vi.node.typ.cat == nilT)
				} else {
					r = v.IsNil()
				}
				dest(f).Set(reflect.ValueOf(r).Convert(typ))
				return tnext
			}
			return
		}
		n.exec = func(f *frame) bltn {
			v := value(f)
			var r bool
			if vi, ok := v.Interface().(valueInterface); ok {
				r = (vi == valueInterface{} || vi.node.kind == basicLit && vi.node.typ.cat == nilT)
			} else {
				r = v.IsNil()
			}
			dest(f).SetBool(r)
			return tnext
		}
		return
	}

	fnext := getExec(n.fnext)

	if !isInterfaceSrc(c0.typ) {
		n.exec = func(f *frame) bltn {
			if value(f).IsNil() {
				dest(f).SetBool(true)
				return tnext
			}
			dest(f).SetBool(false)
			return fnext
		}
		return
	}

	n.exec = func(f *frame) bltn {
		v := value(f)
		if vi, ok := v.Interface().(valueInterface); ok {
			if (vi == valueInterface{} || vi.node.kind == basicLit && vi.node.typ.cat == nilT) {
				dest(f).SetBool(true)
				return tnext
			}
			dest(f).SetBool(false)
			return fnext
		}
		if v.IsNil() {
			dest(f).SetBool(true)
			return tnext
		}
		dest(f).SetBool(false)
		return fnext
	}
}

func isNotNil(n *node) {
	var value func(*frame) reflect.Value
	c0 := n.child[0]
	if isFuncSrc(c0.typ) {
		value = genValueAsFunctionWrapper(c0)
	} else {
		value = genValue(c0)
	}
	typ := n.typ.concrete().TypeOf()
	isInterface := n.typ.TypeOf().Kind() == reflect.Interface
	tnext := getExec(n.tnext)
	dest := genValue(n)

	if n.fnext == nil {
		if isInterfaceSrc(c0.typ) {
			if isInterface {
				n.exec = func(f *frame) bltn {
					dest(f).Set(reflect.ValueOf(!value(f).IsNil()).Convert(typ))
					return tnext
				}
				return
			}
			n.exec = func(f *frame) bltn {
				dest(f).SetBool(!value(f).IsNil())
				return tnext
			}
			return
		}

		if isInterface {
			n.exec = func(f *frame) bltn {
				v := value(f)
				var r bool
				if vi, ok := v.Interface().(valueInterface); ok {
					r = (vi == valueInterface{} || vi.node.kind == basicLit && vi.node.typ.cat == nilT)
				} else {
					r = v.IsNil()
				}
				dest(f).Set(reflect.ValueOf(!r).Convert(typ))
				return tnext
			}
			return
		}
		n.exec = func(f *frame) bltn {
			v := value(f)
			var r bool
			if vi, ok := v.Interface().(valueInterface); ok {
				r = (vi == valueInterface{} || vi.node.kind == basicLit && vi.node.typ.cat == nilT)
			} else {
				r = v.IsNil()
			}
			dest(f).SetBool(!r)
			return tnext
		}
		return
	}

	fnext := getExec(n.fnext)

	if isInterfaceSrc(c0.typ) {
		n.exec = func(f *frame) bltn {
			if value(f).IsNil() {
				dest(f).SetBool(false)
				return fnext
			}
			dest(f).SetBool(true)
			return tnext
		}
		return
	}

	n.exec = func(f *frame) bltn {
		v := value(f)
		if vi, ok := v.Interface().(valueInterface); ok {
			if (vi == valueInterface{} || vi.node.kind == basicLit && vi.node.typ.cat == nilT) {
				dest(f).SetBool(false)
				return fnext
			}
			dest(f).SetBool(true)
			return tnext
		}
		if v.IsNil() {
			dest(f).SetBool(false)
			return fnext
		}
		dest(f).SetBool(true)
		return tnext
	}
}

func complexConst(n *node) {
	if v0, v1 := n.child[1].rval, n.child[2].rval; v0.IsValid() && v1.IsValid() {
		n.rval = reflect.ValueOf(complex(vFloat(v0), vFloat(v1)))
		n.gen = nop
	}
}

func imagConst(n *node) {
	if v := n.child[1].rval; v.IsValid() {
		n.rval = reflect.ValueOf(imag(v.Complex()))
		n.gen = nop
	}
}

func realConst(n *node) {
	if v := n.child[1].rval; v.IsValid() {
		n.rval = reflect.ValueOf(real(v.Complex()))
		n.gen = nop
	}
}<|MERGE_RESOLUTION|>--- conflicted
+++ resolved
@@ -1395,21 +1395,11 @@
 				values = append(values, genFunctionWrapper(c))
 			case isEmptyInterface(c.typ):
 				values = append(values, genValue(c))
-<<<<<<< HEAD
 			case isInterfaceSrc(c.typ):
 				values = append(values, genValueInterfaceValue(c))
 			case c.typ.cat == arrayT || c.typ.cat == variadicT:
 				switch {
 				case isEmptyInterface(c.typ.val):
-=======
-			case arrayT, sliceT, variadicT:
-				switch c.typ.val.cat {
-				case interfaceT:
-					if len(c.typ.val.field) > 0 {
-						values = append(values, genValueInterfaceArray(c))
-						break
-					}
->>>>>>> 3e3f8d5c
 					values = append(values, genValueArray(c))
 				case isInterfaceSrc(c.typ.val):
 					values = append(values, genValueInterfaceArray(c))
