--- conflicted
+++ resolved
@@ -194,8 +194,6 @@
 			if oNode == nil {
 				oNode = n
 			}
-<<<<<<< HEAD
-=======
 			errorer, ok := f.recovered.(error)
 			// in this specific case, the stdlib would/will suppress the panic, so we
 			// suppress the logging here accordingly, to get a similar and consistent
@@ -203,7 +201,6 @@
 			if !ok || errorer.Error() != errAbortHandler.Error() {
 				fmt.Fprintln(n.interp.stderr, oNode.cfgErrorf("panic"))
 			}
->>>>>>> c473dced
 			f.mutex.Unlock()
 			panic(f.recovered)
 		}
