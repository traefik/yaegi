--- conflicted
+++ resolved
@@ -84,13 +84,11 @@
 	if cf == nil {
 		f = interp.frame
 	} else {
-<<<<<<< HEAD
-		f = &frame{anc: cf, data: make([]reflect.Value, len(n.types)), runid: interp.runid()}
-		f.done = reflect.SelectCase{Dir: reflect.SelectRecv, Chan: reflect.ValueOf(interp.done)}
-=======
-		f = newFrame(cf, len(n.types), interp.runid(), interp.done)
->>>>>>> ab8e0bf9
-	}
+		f = newFrame(cf, len(n.types), interp.runid())
+	}
+	interp.mutex.Lock()
+	f.done = reflect.SelectCase{Dir: reflect.SelectRecv, Chan: reflect.ValueOf(interp.done)}
+	interp.mutex.Unlock()
 
 	for i, t := range n.types {
 		f.data[i] = reflect.New(t).Elem()
@@ -446,7 +444,7 @@
 		}
 		return reflect.MakeFunc(n.typ.TypeOf(), func(in []reflect.Value) []reflect.Value {
 			// Allocate and init local frame. All values to be settable and addressable.
-			fr := newFrame(f, len(def.types), f.runid(), f.done)
+			fr := newFrame(f, len(def.types), f.runid())
 			d := fr.data
 			for i, t := range def.types {
 				d[i] = reflect.New(t).Elem()
@@ -660,7 +658,7 @@
 		if def.frame != nil {
 			anc = def.frame
 		}
-		nf := newFrame(anc, len(def.types), anc.runid(), anc.done)
+		nf := newFrame(anc, len(def.types), anc.runid())
 		var vararg reflect.Value
 
 		// Init return values
