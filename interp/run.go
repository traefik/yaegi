package interp

//go:generate go run ../internal/genop/genop.go

import (
	"fmt"
	"go/constant"
	"log"
	"reflect"
	"unsafe"
)

// bltn type defines functions which run at CFG execution.
type bltn func(f *frame) bltn

// bltnGenerator type defines a builtin generator function.
type bltnGenerator func(n *node)

var builtin = [...]bltnGenerator{
	aNop:          nop,
	aAddr:         addr,
	aAssign:       assign,
	aAdd:          add,
	aAddAssign:    addAssign,
	aAnd:          and,
	aAndAssign:    andAssign,
	aAndNot:       andNot,
	aAndNotAssign: andNotAssign,
	aBitNot:       bitNot,
	aCall:         call,
	aCallSlice:    call,
	aCase:         _case,
	aCompositeLit: arrayLit,
	aDec:          dec,
	aEqual:        equal,
	aGetFunc:      getFunc,
	aGreater:      greater,
	aGreaterEqual: greaterEqual,
	aInc:          inc,
	aLand:         land,
	aLor:          lor,
	aLower:        lower,
	aLowerEqual:   lowerEqual,
	aMul:          mul,
	aMulAssign:    mulAssign,
	aNeg:          neg,
	aNot:          not,
	aNotEqual:     notEqual,
	aOr:           or,
	aOrAssign:     orAssign,
	aPos:          pos,
	aQuo:          quo,
	aQuoAssign:    quoAssign,
	aRange:        _range,
	aRecv:         recv,
	aRem:          rem,
	aRemAssign:    remAssign,
	aReturn:       _return,
	aSend:         send,
	aShl:          shl,
	aShlAssign:    shlAssign,
	aShr:          shr,
	aShrAssign:    shrAssign,
	aSlice:        slice,
	aSlice0:       slice0,
	aStar:         deref,
	aSub:          sub,
	aSubAssign:    subAssign,
	aTypeAssert:   typeAssert,
	aXor:          xor,
	aXorAssign:    xorAssign,
}

type valueInterface struct {
	node  *node
	value reflect.Value
}

var floatType, complexType reflect.Type

func init() {
	floatType = reflect.ValueOf(0.0).Type()
	complexType = reflect.ValueOf(complex(0, 0)).Type()
}

func (interp *Interpreter) run(n *node, cf *frame) {
	var f *frame
	if cf == nil {
		f = interp.frame
	} else {
		f = newFrame(cf, len(n.types), interp.runid())
	}
	interp.mutex.RLock()
	f.done = reflect.SelectCase{Dir: reflect.SelectRecv, Chan: reflect.ValueOf(interp.done)}
	interp.mutex.RUnlock()

	for i, t := range n.types {
		f.data[i] = reflect.New(t).Elem()
	}
	runCfg(n.start, f)
}

// Functions set to run during execution of CFG.

// runCfg executes a node AST by walking its CFG and running node builtin at each step.
func runCfg(n *node, f *frame) {
	defer func() {
		f.mutex.Lock()
		f.recovered = recover()
		for _, val := range f.deferred {
			val[0].Call(val[1:])
		}
		if f.recovered != nil {
			fmt.Println(n.cfgErrorf("panic"))
			f.mutex.Unlock()
			panic(f.recovered)
		}
		f.mutex.Unlock()
	}()

	for exec := n.exec; exec != nil && f.runid() == n.interp.runid(); {
		exec = exec(f)
	}
}

func typeAssertStatus(n *node) {
	c0, c1 := n.child[0], n.child[1]   // cO contains the input value, c1 the type to assert
	value := genValue(c0)              // input value
	value1 := genValue(n.anc.child[1]) // returned status
	rtype := c1.typ.rtype              // type to assert
	next := getExec(n.tnext)

	switch {
	case isInterfaceSrc(c1.typ):
		typ := c1.typ
		n.exec = func(f *frame) bltn {
			v, ok := value(f).Interface().(valueInterface)
			value1(f).SetBool(ok && v.node.typ.implements(typ))
			return next
		}
	case isInterface(c1.typ):
		n.exec = func(f *frame) bltn {
			v := value(f)
			ok := v.IsValid() && canAssertTypes(v.Elem().Type(), rtype)
			value1(f).SetBool(ok)
			return next
		}
	case c0.typ.cat == valueT:
		n.exec = func(f *frame) bltn {
			v := value(f)
			ok := v.IsValid() && canAssertTypes(v.Elem().Type(), rtype)
			value1(f).SetBool(ok)
			return next
		}
	default:
		n.exec = func(f *frame) bltn {
			v, ok := value(f).Interface().(valueInterface)
			ok = ok && v.value.IsValid() && canAssertTypes(v.value.Type(), rtype)
			value1(f).SetBool(ok)
			return next
		}
	}
}

func typeAssert(n *node) {
	c0, c1 := n.child[0], n.child[1]
	value := genValue(c0) // input value
	value0 := genValue(n) // returned result
	next := getExec(n.tnext)

	switch {
	case isInterfaceSrc(c1.typ):
		typ := n.child[1].typ
		typID := n.child[1].typ.id()
		n.exec = func(f *frame) bltn {
			v := value(f)
			vi, ok := v.Interface().(valueInterface)
			if !ok {
				panic(n.cfgErrorf("interface conversion: nil is not %v", typID))
			}
			if !vi.node.typ.implements(typ) {
				panic(n.cfgErrorf("interface conversion: %v is not %v", vi.node.typ.id(), typID))
			}
			value0(f).Set(v)
			return next
		}
	case isInterface(c1.typ):
		n.exec = func(f *frame) bltn {
			v := value(f).Elem()
			typ := value0(f).Type()
			if !v.IsValid() {
				panic(fmt.Sprintf("interface conversion: interface {} is nil, not %s", typ.String()))
			}
			if !canAssertTypes(v.Type(), typ) {
				method := firstMissingMethod(v.Type(), typ)
				panic(fmt.Sprintf("interface conversion: %s is not %s: missing method %s", v.Type().String(), typ.String(), method))
			}
			value0(f).Set(v)
			return next
		}
	case c0.typ.cat == valueT:
		n.exec = func(f *frame) bltn {
			v := value(f).Elem()
			typ := value0(f).Type()
			if !v.IsValid() {
				panic(fmt.Sprintf("interface conversion: interface {} is nil, not %s", typ.String()))
			}
			if !canAssertTypes(v.Type(), typ) {
				method := firstMissingMethod(v.Type(), typ)
				panic(fmt.Sprintf("interface conversion: %s is not %s: missing method %s", v.Type().String(), typ.String(), method))
			}
			value0(f).Set(v)
			return next
		}
	default:
		n.exec = func(f *frame) bltn {
			v := value(f).Interface().(valueInterface)
			typ := value0(f).Type()
			if !v.value.IsValid() {
				panic(fmt.Sprintf("interface conversion: interface {} is nil, not %s", typ.String()))
			}
			if !canAssertTypes(v.value.Type(), typ) {
				panic(fmt.Sprintf("interface conversion: interface {} is %s, not %s", v.value.Type().String(), typ.String()))
			}
			value0(f).Set(v.value)
			return next
		}
	}
}

func typeAssert2(n *node) {
	c0, c1 := n.child[0], n.child[1]
	value := genValue(c0)              // input value
	value0 := genValue(n.anc.child[0]) // returned result
	value1 := genValue(n.anc.child[1]) // returned status
	typ := c1.typ                      // type to assert or convert to
	typID := typ.id()
	rtype := typ.rtype // type to assert
	next := getExec(n.tnext)

	switch {
	case isInterfaceSrc(typ):
		n.exec = func(f *frame) bltn {
			v, ok := value(f).Interface().(valueInterface)
			if ok && v.node.typ.id() == typID {
				value0(f).Set(value(f))
			} else {
				ok = false
			}
			value1(f).SetBool(ok)
			return next
		}
	case isInterface(typ):
		n.exec = func(f *frame) bltn {
			v := value(f).Elem()
			ok := v.IsValid() && canAssertTypes(v.Type(), rtype)
			if ok {
				value0(f).Set(v)
			}
			value1(f).SetBool(ok)
			return next
		}
	case n.child[0].typ.cat == valueT:
		n.exec = func(f *frame) bltn {
			v := value(f).Elem()
			ok := v.IsValid() && canAssertTypes(v.Type(), rtype)
			if ok {
				value0(f).Set(v)
			}
			value1(f).SetBool(ok)
			return next
		}
	default:
		n.exec = func(f *frame) bltn {
			v, ok := value(f).Interface().(valueInterface)
			ok = ok && v.value.IsValid() && canAssertTypes(v.value.Type(), rtype)
			if ok {
				value0(f).Set(v.value)
			}
			value1(f).SetBool(ok)
			return next
		}
	}
}

func canAssertTypes(src, dest reflect.Type) bool {
	if src == dest {
		return true
	}
	if dest.Kind() == reflect.Interface && src.Implements(dest) {
		return true
	}
	if src.AssignableTo(dest) {
		return true
	}
	return false
}

func firstMissingMethod(src, dest reflect.Type) string {
	for i := 0; i < dest.NumMethod(); i++ {
		m := dest.Method(i).Name
		if _, ok := src.MethodByName(m); !ok {
			return m
		}
	}
	return ""
}

func convert(n *node) {
	dest := genValue(n)
	c := n.child[1]
	typ := n.child[0].typ.TypeOf()
	next := getExec(n.tnext)

	if c.isNil() { // convert nil to type
		if n.child[0].typ.cat == interfaceT {
			typ = reflect.TypeOf((*valueInterface)(nil)).Elem()
		}
		n.exec = func(f *frame) bltn {
			dest(f).Set(reflect.New(typ).Elem())
			return next
		}
		return
	}

	var value func(*frame) reflect.Value
	if c.typ.cat == funcT {
		value = genFunctionWrapper(c)
	} else {
		value = genValue(c)
	}

	for _, con := range n.interp.hooks.convert {
		if c.typ.rtype == nil {
			continue
		}

		fn := con(c.typ.rtype, typ)
		if fn == nil {
			continue
		}
		n.exec = func(f *frame) bltn {
			fn(value(f), dest(f))
			return next
		}
		return
	}

	n.exec = func(f *frame) bltn {
		dest(f).Set(value(f).Convert(typ))
		return next
	}
}

func isRecursiveType(t *itype, rtype reflect.Type) bool {
	if t.cat == structT && rtype.Kind() == reflect.Interface {
		return true
	}
	switch t.cat {
	case ptrT, arrayT, mapT:
		return isRecursiveType(t.val, t.val.rtype)
	default:
		return false
	}
}

func assign(n *node) {
	next := getExec(n.tnext)
	dvalue := make([]func(*frame) reflect.Value, n.nleft)
	ivalue := make([]func(*frame) reflect.Value, n.nleft)
	svalue := make([]func(*frame) reflect.Value, n.nleft)
	var sbase int
	if n.nright > 0 {
		sbase = len(n.child) - n.nright
	}

	for i := 0; i < n.nleft; i++ {
		dest, src := n.child[i], n.child[sbase+i]
		switch {
		case dest.typ.cat == interfaceT:
			svalue[i] = genValueInterface(src)
		case (dest.typ.cat == valueT || dest.typ.cat == errorT) && dest.typ.rtype.Kind() == reflect.Interface:
			svalue[i] = genInterfaceWrapper(src, dest.typ.rtype)
		case src.typ.cat == funcT && dest.typ.cat == valueT:
			svalue[i] = genFunctionWrapper(src)
		case src.typ.cat == funcT && isField(dest):
			svalue[i] = genFunctionWrapper(src)
		case dest.typ.cat == funcT && src.typ.cat == valueT:
			svalue[i] = genValueNode(src)
		case src.kind == basicLit && src.val == nil:
			t := dest.typ.TypeOf()
			svalue[i] = func(*frame) reflect.Value { return reflect.New(t).Elem() }
		case isRecursiveType(dest.typ, dest.typ.rtype):
			svalue[i] = genValueRecursiveInterface(src, dest.typ.rtype)
		case isRecursiveType(src.typ, src.typ.rtype):
			svalue[i] = genValueRecursiveInterfacePtrValue(src)
		case src.typ.untyped && isComplex(dest.typ.TypeOf()):
			svalue[i] = genValueComplex(src)
		case src.typ.untyped && !dest.typ.untyped:
			svalue[i] = genValueAs(src, dest.typ.TypeOf())
		default:
			svalue[i] = genValue(src)
		}
		if isMapEntry(dest) {
			if dest.child[1].typ.cat == interfaceT { // key
				ivalue[i] = genValueInterface(dest.child[1])
			} else {
				ivalue[i] = genValue(dest.child[1])
			}
			dvalue[i] = genValue(dest.child[0])
		} else {
			dvalue[i] = genValue(dest)
		}
	}

	if n.nleft == 1 {
		switch s, d, i := svalue[0], dvalue[0], ivalue[0]; {
		case n.child[0].ident == "_":
			n.exec = func(f *frame) bltn {
				return next
			}
		case i != nil:
			n.exec = func(f *frame) bltn {
				d(f).SetMapIndex(i(f), s(f))
				return next
			}
		default:
			n.exec = func(f *frame) bltn {
				d(f).Set(s(f))
				return next
			}
		}
	} else {
		types := make([]reflect.Type, n.nright)
		for i := range types {
			var t reflect.Type
			switch typ := n.child[sbase+i].typ; typ.cat {
			case funcT:
				t = reflect.TypeOf((*node)(nil))
			case interfaceT:
				t = reflect.TypeOf((*valueInterface)(nil)).Elem()
			default:
				t = typ.TypeOf()
			}
			types[i] = t
		}

		// To handle swap in multi-assign:
		// evaluate and copy all values in assign right hand side into temporary
		// then evaluate assign left hand side and copy temporary into it
		n.exec = func(f *frame) bltn {
			t := make([]reflect.Value, len(svalue))
			for i, s := range svalue {
				if n.child[i].ident == "_" {
					continue
				}
				t[i] = reflect.New(types[i]).Elem()
				t[i].Set(s(f))
			}
			for i, d := range dvalue {
				if n.child[i].ident == "_" {
					continue
				}
				if j := ivalue[i]; j != nil {
					d(f).SetMapIndex(j(f), t[i]) // Assign a map entry
				} else {
					d(f).Set(t[i]) // Assign a var or array/slice entry
				}
			}
			return next
		}
	}
}

func not(n *node) {
	dest := genValue(n)
	value := genValue(n.child[0])
	tnext := getExec(n.tnext)

	if n.fnext != nil {
		fnext := getExec(n.fnext)
		n.exec = func(f *frame) bltn {
			if !value(f).Bool() {
				dest(f).SetBool(true)
				return tnext
			}
			dest(f).SetBool(false)
			return fnext
		}
	} else {
		n.exec = func(f *frame) bltn {
			dest(f).SetBool(!value(f).Bool())
			return tnext
		}
	}
}

func addr(n *node) {
	dest := genValue(n)
	value := genValue(n.child[0])
	next := getExec(n.tnext)

	n.exec = func(f *frame) bltn {
		dest(f).Set(value(f).Addr())
		return next
	}
}

func deref(n *node) {
	value := genValue(n.child[0])
	tnext := getExec(n.tnext)
	i := n.findex
	l := n.level

	if n.fnext != nil {
		fnext := getExec(n.fnext)
		n.exec = func(f *frame) bltn {
			r := value(f).Elem()
			if r.Bool() {
				getFrame(f, l).data[i] = r
				return tnext
			}
			return fnext
		}
	} else {
		n.exec = func(f *frame) bltn {
			getFrame(f, l).data[i] = value(f).Elem()
			return tnext
		}
	}
}

func _print(n *node) {
	child := n.child[1:]
	values := make([]func(*frame) reflect.Value, len(child))
	for i, c := range child {
		values[i] = genValue(c)
	}

	genBuiltinDeferWrapper(n, values, nil, func(args []reflect.Value) []reflect.Value {
		for i, value := range args {
			if i > 0 {
				fmt.Printf(" ")
			}
			fmt.Printf("%v", value)
		}
		return nil
	})
}

func _println(n *node) {
	child := n.child[1:]
	values := make([]func(*frame) reflect.Value, len(child))
	for i, c := range child {
		values[i] = genValue(c)
	}

	genBuiltinDeferWrapper(n, values, nil, func(args []reflect.Value) []reflect.Value {
		for i, value := range args {
			if i > 0 {
				fmt.Printf(" ")
			}
			fmt.Printf("%v", value)
		}
		fmt.Println("")
		return nil
	})
}

func _recover(n *node) {
	tnext := getExec(n.tnext)
	dest := genValue(n)

	n.exec = func(f *frame) bltn {
		if f.anc.recovered == nil {
			dest(f).Set(reflect.ValueOf(valueInterface{}))
		} else {
			dest(f).Set(reflect.ValueOf(valueInterface{n, reflect.ValueOf(f.anc.recovered)}))
			f.anc.recovered = nil
		}
		return tnext
	}
}

func _panic(n *node) {
	value := genValue(n.child[1])

	n.exec = func(f *frame) bltn {
		panic(value(f))
	}
}

func genBuiltinDeferWrapper(n *node, in, out []func(*frame) reflect.Value, fn func([]reflect.Value) []reflect.Value) {
	next := getExec(n.tnext)

	if n.anc.kind == deferStmt {
		n.exec = func(f *frame) bltn {
			val := make([]reflect.Value, len(in)+1)
			inTypes := make([]reflect.Type, len(in))
			for i, v := range in {
				val[i+1] = v(f)
				inTypes[i] = val[i+1].Type()
			}
			outTypes := make([]reflect.Type, len(out))
			for i, v := range out {
				outTypes[i] = v(f).Type()
			}

			funcType := reflect.FuncOf(inTypes, outTypes, false)
			val[0] = reflect.MakeFunc(funcType, fn)
			f.deferred = append([][]reflect.Value{val}, f.deferred...)
			return next
		}
		return
	}

	n.exec = func(f *frame) bltn {
		val := make([]reflect.Value, len(in))
		for i, v := range in {
			val[i] = v(f)
		}

		dests := fn(val)

		for i, dest := range dests {
			out[i](f).Set(dest)
		}
		return next
	}
}

func genFunctionWrapper(n *node) func(*frame) reflect.Value {
	var def *node
	var ok bool

	if n.kind == basicLit {
		return func(f *frame) reflect.Value { return n.rval }
	}
	if def, ok = n.val.(*node); !ok {
		return genValueAsFunctionWrapper(n)
	}
	start := def.child[3].start
	numRet := len(def.typ.ret)
	var rcvr func(*frame) reflect.Value

	if n.recv != nil {
		if n.recv.node.typ.cat != defRecvType(def).cat {
			rcvr = genValueRecvIndirect(n)
		} else {
			rcvr = genValueRecv(n)
		}
	}
	funcType := n.typ.TypeOf()

	return func(f *frame) reflect.Value {
		if n.frame != nil { // Use closure context if defined
			f = n.frame
		}
		return reflect.MakeFunc(funcType, func(in []reflect.Value) []reflect.Value {
			// Allocate and init local frame. All values to be settable and addressable.
			fr := newFrame(f, len(def.types), f.runid())
			d := fr.data
			for i, t := range def.types {
				d[i] = reflect.New(t).Elem()
			}

			// Copy method receiver as first argument, if defined
			if rcvr != nil {
				src, dest := rcvr(f), d[numRet]
				if src.Type().Kind() != dest.Type().Kind() {
					dest.Set(src.Addr())
				} else {
					dest.Set(src)
				}
				d = d[numRet+1:]
			} else {
				d = d[numRet:]
			}

			// Copy function input arguments in local frame
			for i, arg := range in {
				if def.typ.arg[i].cat == interfaceT {
					d[i].Set(reflect.ValueOf(valueInterface{value: arg.Elem()}))
				} else {
					d[i].Set(arg)
				}
			}

			// Interpreter code execution
			runCfg(start, fr)

			result := fr.data[:numRet]
			for i, r := range result {
				if v, ok := r.Interface().(*node); ok {
					result[i] = genFunctionWrapper(v)(f)
				}
				if def.typ.ret[i].cat == interfaceT {
					x := result[i].Interface().(valueInterface).value
					result[i] = reflect.New(reflect.TypeOf((*interface{})(nil)).Elem()).Elem()
					result[i].Set(x)
				}
			}
			return result
		})
	}
}

func genInterfaceWrapper(n *node, typ reflect.Type) func(*frame) reflect.Value {
	value := genValue(n)
	if typ == nil || typ.Kind() != reflect.Interface || typ.NumMethod() == 0 || n.typ.cat == valueT {
		return value
	}
	if nt := n.typ.TypeOf(); nt != nil && nt.Kind() == reflect.Interface {
		return value
	}
	mn := typ.NumMethod()
	names := make([]string, mn)
	methods := make([]*node, mn)
	indexes := make([][]int, mn)
	for i := 0; i < mn; i++ {
		names[i] = typ.Method(i).Name
		methods[i], indexes[i] = n.typ.lookupMethod(names[i])
		if methods[i] == nil && n.typ.cat != nilT {
			// interpreted method not found, look for binary method, possibly embedded
			_, indexes[i], _, _ = n.typ.lookupBinMethod(names[i])
		}
	}
	wrap := n.interp.getWrapper(typ)

	return func(f *frame) reflect.Value {
		v := value(f)
		vv := v
		switch v.Kind() {
		case reflect.Chan, reflect.Func, reflect.Interface, reflect.Map, reflect.Ptr, reflect.Slice:
			if v.IsNil() {
				return reflect.New(typ).Elem()
			}
			if v.Kind() == reflect.Ptr {
				vv = v.Elem()
			}
		}
		w := reflect.New(wrap).Elem()
		for i, m := range methods {
			if m == nil {
				if r := v.MethodByName(names[i]); r.IsValid() {
					w.Field(i).Set(r)
					continue
				}
				o := vv.FieldByIndex(indexes[i])
				if r := o.MethodByName(names[i]); r.IsValid() {
					w.Field(i).Set(r)
				} else {
					log.Println(n.cfgErrorf("genInterfaceWrapper error, no method %s", names[i]))
				}
				continue
			}
			nod := *m
			nod.recv = &receiver{n, v, indexes[i]}
			w.Field(i).Set(genFunctionWrapper(&nod)(f))
		}
		return w
	}
}

func call(n *node) {
	goroutine := n.anc.kind == goStmt
	var method bool
	value := genValue(n.child[0])
	var values []func(*frame) reflect.Value
	if n.child[0].recv != nil {
		// Compute method receiver value.
		if isRecursiveType(n.child[0].recv.node.typ, n.child[0].recv.node.typ.rtype) {
			values = append(values, genValueRecvInterfacePtr(n.child[0]))
		} else {
			values = append(values, genValueRecv(n.child[0]))
		}
		method = true
	} else if n.child[0].action == aMethod {
		// Add a place holder for interface method receiver.
		values = append(values, nil)
		method = true
	}
	numRet := len(n.child[0].typ.ret)
	variadic := variadicPos(n)
	child := n.child[1:]
	tnext := getExec(n.tnext)
	fnext := getExec(n.fnext)

	// Compute input argument value functions.
	for i, c := range child {
		switch {
		case isBinCall(c):
			// Handle nested function calls: pass returned values as arguments.
			numOut := c.child[0].typ.rtype.NumOut()
			for j := 0; j < numOut; j++ {
				ind := c.findex + j
				values = append(values, func(f *frame) reflect.Value { return f.data[ind] })
			}
		case isRegularCall(c):
			// Arguments are return values of a nested function call.
			for j := range c.child[0].typ.ret {
				ind := c.findex + j
				values = append(values, func(f *frame) reflect.Value { return f.data[ind] })
			}
		default:
			if c.kind == basicLit || c.rval.IsValid() {
				var argType reflect.Type
				if variadic >= 0 && i >= variadic {
					argType = n.child[0].typ.arg[variadic].val.TypeOf()
				} else {
					argType = n.child[0].typ.arg[i].TypeOf()
				}
				convertLiteralValue(c, argType)
			}
			switch {
			case len(n.child[0].typ.arg) > i && n.child[0].typ.arg[i].cat == interfaceT:
				values = append(values, genValueInterface(c))
			case isRecursiveType(c.typ, c.typ.rtype):
				values = append(values, genValueRecursiveInterfacePtrValue(c))
			default:
				values = append(values, genValue(c))
			}
		}
	}

	// Compute output argument value functions.
	rtypes := n.child[0].typ.ret
	rvalues := make([]func(*frame) reflect.Value, len(rtypes))
	switch n.anc.kind {
	case defineXStmt, assignXStmt:
		for i := range rvalues {
			c := n.anc.child[i]
			switch {
			case c.ident == "_":
				// Skip assigning return value to blank var.
			case c.typ.cat == interfaceT && rtypes[i].cat != interfaceT:
				rvalues[i] = genValueInterfaceValue(c)
			default:
				rvalues[i] = genValue(c)
			}
		}
	case returnStmt:
		// Function call from a return statement: forward return values (always at frame start).
		for i := range rtypes {
			j := n.findex + i
			ret := n.child[0].typ.ret[i]
			callret := n.anc.val.(*node).typ.ret[i]
			if callret.cat == interfaceT && ret.cat != interfaceT {
				// Wrap the returned value in a valueInterface in caller frame.
				rvalues[i] = func(f *frame) reflect.Value {
					v := reflect.New(ret.rtype).Elem()
					f.data[j].Set(reflect.ValueOf(valueInterface{n, v}))
					return v
				}
			} else {
				// Set the return value location in return value of caller frame.
				rvalues[i] = func(f *frame) reflect.Value { return f.data[j] }
			}
		}
	default:
		// Multiple return values frame index are indexed from the node frame index.
		l := n.level
		for i := range rtypes {
			j := n.findex + i
			rvalues[i] = func(f *frame) reflect.Value { return getFrame(f, l).data[j] }
		}
	}

	if n.anc.kind == deferStmt {
		// Store function call in frame for deferred execution.
		value = genFunctionWrapper(n.child[0])
		if method {
			// The receiver is already passed in the function wrapper, skip it.
			values = values[1:]
		}
		n.exec = func(f *frame) bltn {
			val := make([]reflect.Value, len(values)+1)
			val[0] = value(f)
			for i, v := range values {
				val[i+1] = v(f)
			}
			f.deferred = append([][]reflect.Value{val}, f.deferred...)
			return tnext
		}
		return
	}

	n.exec = func(f *frame) bltn {
		var def *node
		var ok bool
		bf := value(f)
		if def, ok = bf.Interface().(*node); ok {
			bf = def.rval
		}

		// Call bin func if defined
		if bf.IsValid() {
			in := make([]reflect.Value, len(values))
			for i, v := range values {
				in[i] = v(f)
			}
			if goroutine {
				go bf.Call(in)
				return tnext
			}
			out := bf.Call(in)
			for i, v := range rvalues {
				if v != nil {
					v(f).Set(out[i])
				}
			}
			if fnext != nil && !out[0].Bool() {
				return fnext
			}
			return tnext
		}

		anc := f
		// Get closure frame context (if any)
		if def.frame != nil {
			anc = def.frame
		}
		nf := newFrame(anc, len(def.types), anc.runid())
		var vararg reflect.Value

		// Init return values
		for i, v := range rvalues {
			if v != nil {
				nf.data[i] = v(f)
			} else {
				nf.data[i] = reflect.New(def.types[i]).Elem()
			}
		}

		// Init local frame values
		for i, t := range def.types[numRet:] {
			nf.data[numRet+i] = reflect.New(t).Elem()
		}

		// Init variadic argument vector
		if variadic >= 0 {
			if method {
				vararg = nf.data[numRet+variadic+1]
			} else {
				vararg = nf.data[numRet+variadic]
			}
		}

		// Copy input parameters from caller
		if dest := nf.data[numRet:]; len(dest) > 0 {
			for i, v := range values {
				switch {
				case method && i == 0:
					// compute receiver
					var src reflect.Value
					if v == nil {
						src = def.recv.val
						if len(def.recv.index) > 0 {
							if src.Kind() == reflect.Ptr {
								src = src.Elem().FieldByIndex(def.recv.index)
							} else {
								src = src.FieldByIndex(def.recv.index)
							}
						}
					} else {
						src = v(f)
					}
					// Accommodate to receiver type
					d := dest[0]
					if ks, kd := src.Kind(), d.Kind(); ks != kd {
						if kd == reflect.Ptr {
							d.Set(src.Addr())
						} else {
							d.Set(src.Elem())
						}
					} else {
						d.Set(src)
					}
				case variadic >= 0 && i >= variadic:
					if v(f).Type() == vararg.Type() {
						vararg.Set(v(f))
					} else {
						vararg.Set(reflect.Append(vararg, v(f)))
					}
				default:
					val := v(f)
					if !val.IsZero() {
						dest[i].Set(val)
					}
				}
			}
		}

		// Execute function body
		if goroutine {
			go runCfg(def.child[3].start, nf)
			return tnext
		}
		runCfg(def.child[3].start, nf)

		// Handle branching according to boolean result
		if fnext != nil && !nf.data[0].Bool() {
			return fnext
		}
		return tnext
	}
}

// pindex returns definition parameter index for function call.
func pindex(i, variadic int) int {
	if variadic < 0 || i <= variadic {
		return i
	}
	return variadic
}

func getFrame(f *frame, l int) *frame {
	switch l {
	case 0:
		return f
	case 1:
		return f.anc
	case 2:
		return f.anc.anc
	}
	for ; l > 0; l-- {
		f = f.anc
	}
	return f
}

// Callbin calls a function from a bin import, accessible through reflect.
func callBin(n *node) {
	tnext := getExec(n.tnext)
	fnext := getExec(n.fnext)
	child := n.child[1:]
	value := genValue(n.child[0])
	var values []func(*frame) reflect.Value
	funcType := n.child[0].typ.rtype
	variadic := -1
	if funcType.IsVariadic() {
		variadic = funcType.NumIn() - 1
	}
	// A method signature obtained from reflect.Type includes receiver as 1st arg, except for interface types.
	rcvrOffset := 0
	if recv := n.child[0].recv; recv != nil && !isInterface(recv.node.typ) {
		if funcType.NumIn() > len(child) {
			rcvrOffset = 1
		}
	}

	// Determine if we should use `Call` or `CallSlice` on the function Value.
	callFn := func(v reflect.Value, in []reflect.Value) []reflect.Value { return v.Call(in) }
	if n.action == aCallSlice {
		callFn = func(v reflect.Value, in []reflect.Value) []reflect.Value { return v.CallSlice(in) }
	}

	for i, c := range child {
		defType := funcType.In(pindex(i, variadic))
		switch {
		case isBinCall(c):
			// Handle nested function calls: pass returned values as arguments
			numOut := c.child[0].typ.rtype.NumOut()
			for j := 0; j < numOut; j++ {
				ind := c.findex + j
				values = append(values, func(f *frame) reflect.Value { return f.data[ind] })
			}
		case isRegularCall(c):
			// Handle nested function calls: pass returned values as arguments
			for j := range c.child[0].typ.ret {
				ind := c.findex + j
				values = append(values, func(f *frame) reflect.Value { return f.data[ind] })
			}
		default:
			if c.kind == basicLit || c.rval.IsValid() {
				// Convert literal value (untyped) to function argument type (if not an interface{})
				var argType reflect.Type
				if variadic >= 0 && i >= variadic {
					argType = funcType.In(variadic).Elem()
				} else {
					argType = funcType.In(i + rcvrOffset)
				}
				convertLiteralValue(c, argType)
				if !reflect.ValueOf(c.val).IsValid() { //  Handle "nil"
					c.val = reflect.Zero(argType)
				}
			}
			switch c.typ.cat {
			case funcT:
				values = append(values, genFunctionWrapper(c))
			case interfaceT:
				values = append(values, genValueInterfaceValue(c))
			case arrayT:
				switch c.typ.val.cat {
				case interfaceT:
					values = append(values, genValueInterfaceArray(c))
				default:
					values = append(values, genInterfaceWrapper(c, defType))
				}
			default:
				values = append(values, genInterfaceWrapper(c, defType))
			}
		}
	}
	l := len(values)

	switch {
	case n.anc.kind == deferStmt:
		// Store function call in frame for deferred execution.
		n.exec = func(f *frame) bltn {
			val := make([]reflect.Value, l+1)
			val[0] = value(f)
			for i, v := range values {
				val[i+1] = v(f)
			}
			f.deferred = append([][]reflect.Value{val}, f.deferred...)
			return tnext
		}
	case n.anc.kind == goStmt:
		// Execute function in a goroutine, discard results.
		n.exec = func(f *frame) bltn {
			in := make([]reflect.Value, l)
			for i, v := range values {
				in[i] = v(f)
			}
			go callFn(value(f), in)
			return tnext
		}
	case fnext != nil:
		// Handle branching according to boolean result.
		index := n.findex
		level := n.level
		n.exec = func(f *frame) bltn {
			in := make([]reflect.Value, l)
			for i, v := range values {
				in[i] = v(f)
			}
			res := callFn(value(f), in)
			b := res[0].Bool()
			getFrame(f, level).data[index].SetBool(b)
			if b {
				return tnext
			}
			return fnext
		}
	default:
		switch n.anc.action {
		case aAssignX:
			// The function call is part of an assign expression, store results direcly
			// to assigned location, to avoid an additional frame copy.
			// The optimization of aAssign is handled in assign(), and should not
			// be handled here.
			rvalues := make([]func(*frame) reflect.Value, funcType.NumOut())
			for i := range rvalues {
				c := n.anc.child[i]
				if c.ident != "_" {
					rvalues[i] = genValue(c)
				}
			}
			n.exec = func(f *frame) bltn {
				in := make([]reflect.Value, l)
				for i, v := range values {
					in[i] = v(f)
				}
				out := callFn(value(f), in)
				for i, v := range rvalues {
					if v != nil {
						v(f).Set(out[i])
					}
				}
				return tnext
			}
		case aReturn:
			// The function call is part of a return statement, store output results
			// directly in the frame location of outputs of the current function.
			b := childPos(n)
			n.exec = func(f *frame) bltn {
				in := make([]reflect.Value, l)
				for i, v := range values {
					in[i] = v(f)
				}
				out := callFn(value(f), in)
				for i, v := range out {
					f.data[b+i].Set(v)
				}
				return tnext
			}
		default:
			n.exec = func(f *frame) bltn {
				in := make([]reflect.Value, l)
				for i, v := range values {
					in[i] = v(f)
				}
				out := callFn(value(f), in)
				for i := 0; i < len(out); i++ {
					getFrame(f, n.level).data[n.findex+i].Set(out[i])
				}
				return tnext
			}
		}
	}
}

func getIndexBinMethod(n *node) {
	// dest := genValue(n)
	i := n.findex
	l := n.level
	m := n.val.(int)
	value := genValue(n.child[0])
	next := getExec(n.tnext)

	n.exec = func(f *frame) bltn {
		// Can not use .Set() because dest type contains the receiver and source not
		// dest(f).Set(value(f).Method(m))
		getFrame(f, l).data[i] = value(f).Method(m)
		return next
	}
}

func getIndexBinPtrMethod(n *node) {
	i := n.findex
	l := n.level
	m := n.val.(int)
	value := genValue(n.child[0])
	next := getExec(n.tnext)

	n.exec = func(f *frame) bltn {
		// Can not use .Set() because dest type contains the receiver and source not
		getFrame(f, l).data[i] = value(f).Addr().Method(m)
		return next
	}
}

// getIndexArray returns array value from index.
func getIndexArray(n *node) {
	tnext := getExec(n.tnext)
	value0 := genValueArray(n.child[0]) // array
	i := n.findex
	l := n.level

	if n.child[1].rval.IsValid() { // constant array index
		ai := int(vInt(n.child[1].rval))
		if n.fnext != nil {
			fnext := getExec(n.fnext)
			n.exec = func(f *frame) bltn {
				r := value0(f).Index(ai)
				getFrame(f, l).data[i] = r
				if r.Bool() {
					return tnext
				}
				return fnext
			}
		} else {
			n.exec = func(f *frame) bltn {
				getFrame(f, l).data[i] = value0(f).Index(ai)
				return tnext
			}
		}
	} else {
		value1 := genValueInt(n.child[1]) // array index

		if n.fnext != nil {
			fnext := getExec(n.fnext)
			n.exec = func(f *frame) bltn {
				_, vi := value1(f)
				r := value0(f).Index(int(vi))
				getFrame(f, l).data[i] = r
				if r.Bool() {
					return tnext
				}
				return fnext
			}
		} else {
			n.exec = func(f *frame) bltn {
				_, vi := value1(f)
				getFrame(f, l).data[i] = value0(f).Index(int(vi))
				return tnext
			}
		}
	}
}

// valueInterfaceType is the reflection type of valueInterface.
var valueInterfaceType = reflect.TypeOf((*valueInterface)(nil)).Elem()

// getIndexMap retrieves map value from index.
func getIndexMap(n *node) {
	dest := genValue(n)
	value0 := genValue(n.child[0]) // map
	tnext := getExec(n.tnext)
	z := reflect.New(n.child[0].typ.frameType().Elem()).Elem()

	if n.child[1].rval.IsValid() { // constant map index
		convertConstantValue(n.child[1])
		mi := n.child[1].rval

		switch {
		case n.fnext != nil:
			fnext := getExec(n.fnext)
			n.exec = func(f *frame) bltn {
				if v := value0(f).MapIndex(mi); v.IsValid() && v.Bool() {
					dest(f).SetBool(true)
					return tnext
				}
				dest(f).Set(z)
				return fnext
			}
		case n.typ.cat == interfaceT:
			z = reflect.New(n.child[0].typ.val.frameType()).Elem()
			n.exec = func(f *frame) bltn {
				if v := value0(f).MapIndex(mi); v.IsValid() {
					if e := v.Elem(); e.Type().AssignableTo(valueInterfaceType) {
						dest(f).Set(e)
					} else {
						dest(f).Set(reflect.ValueOf(valueInterface{n, e}))
					}
				} else {
					dest(f).Set(z)
				}
				return tnext
			}
		default:
			n.exec = func(f *frame) bltn {
				if v := value0(f).MapIndex(mi); v.IsValid() {
					dest(f).Set(v)
				} else {
					dest(f).Set(z)
				}
				return tnext
			}
		}
	} else {
		value1 := genValue(n.child[1]) // map index

		switch {
		case n.fnext != nil:
			fnext := getExec(n.fnext)
			n.exec = func(f *frame) bltn {
				if v := value0(f).MapIndex(value1(f)); v.IsValid() && v.Bool() {
					dest(f).SetBool(true)
					return tnext
				}
				dest(f).Set(z)
				return fnext
			}
		case n.typ.cat == interfaceT:
			z = reflect.New(n.child[0].typ.val.frameType()).Elem()
			n.exec = func(f *frame) bltn {
				if v := value0(f).MapIndex(value1(f)); v.IsValid() {
					if e := v.Elem(); e.Type().AssignableTo(valueInterfaceType) {
						dest(f).Set(e)
					} else {
						dest(f).Set(reflect.ValueOf(valueInterface{n, e}))
					}
				} else {
					dest(f).Set(z)
				}
				return tnext
			}
		default:
			n.exec = func(f *frame) bltn {
				if v := value0(f).MapIndex(value1(f)); v.IsValid() {
					dest(f).Set(v)
				} else {
					dest(f).Set(z)
				}
				return tnext
			}
		}
	}
}

// getIndexMap2 retrieves map value from index and set status.
func getIndexMap2(n *node) {
	dest := genValue(n.anc.child[0])   // result
	value0 := genValue(n.child[0])     // map
	value2 := genValue(n.anc.child[1]) // status
	next := getExec(n.tnext)
	typ := n.anc.child[0].typ
	doValue := n.anc.child[0].ident != "_"
	doStatus := n.anc.child[1].ident != "_"

	if !doValue && !doStatus {
		nop(n)
		return
	}
	if n.child[1].rval.IsValid() { // constant map index
		convertConstantValue(n.child[1])
		mi := n.child[1].rval
		switch {
		case !doValue:
			n.exec = func(f *frame) bltn {
				v := value0(f).MapIndex(mi)
				value2(f).SetBool(v.IsValid())
				return next
			}
		case typ.cat == interfaceT:
			n.exec = func(f *frame) bltn {
				v := value0(f).MapIndex(mi)
				if v.IsValid() {
					if e := v.Elem(); e.Type().AssignableTo(valueInterfaceType) {
						dest(f).Set(e)
					} else {
						dest(f).Set(reflect.ValueOf(valueInterface{n, e}))
					}
				}
				if doStatus {
					value2(f).SetBool(v.IsValid())
				}
				return next
			}
		default:
			n.exec = func(f *frame) bltn {
				v := value0(f).MapIndex(mi)
				if v.IsValid() {
					dest(f).Set(v)
				}
				if doStatus {
					value2(f).SetBool(v.IsValid())
				}
				return next
			}
		}
	} else {
		value1 := genValue(n.child[1]) // map index
		switch {
		case !doValue:
			n.exec = func(f *frame) bltn {
				v := value0(f).MapIndex(value1(f))
				value2(f).SetBool(v.IsValid())
				return next
			}
		case typ.cat == interfaceT:
			n.exec = func(f *frame) bltn {
				v := value0(f).MapIndex(value1(f))
				if v.IsValid() {
					if e := v.Elem(); e.Type().AssignableTo(valueInterfaceType) {
						dest(f).Set(e)
					} else {
						dest(f).Set(reflect.ValueOf(valueInterface{n, e}))
					}
				}
				if doStatus {
					value2(f).SetBool(v.IsValid())
				}
				return next
			}
		default:
			n.exec = func(f *frame) bltn {
				v := value0(f).MapIndex(value1(f))
				if v.IsValid() {
					dest(f).Set(v)
				}
				if doStatus {
					value2(f).SetBool(v.IsValid())
				}
				return next
			}
		}
	}
}

func getFunc(n *node) {
	dest := genValue(n)
	next := getExec(n.tnext)

	n.exec = func(f *frame) bltn {
		fr := f.clone()
		nod := *n
		nod.val = &nod
		nod.frame = fr
		dest(f).Set(reflect.ValueOf(&nod))
		return next
	}
}

func getMethod(n *node) {
	i := n.findex
	l := n.level
	next := getExec(n.tnext)

	n.exec = func(f *frame) bltn {
		fr := f.clone()
		nod := *(n.val.(*node))
		nod.val = &nod
		nod.recv = n.recv
		nod.frame = fr
		getFrame(f, l).data[i] = reflect.ValueOf(&nod)
		return next
	}
}

func getMethodByName(n *node) {
	next := getExec(n.tnext)
	value0 := genValue(n.child[0])
	name := n.child[1].ident
	i := n.findex
	l := n.level

	n.exec = func(f *frame) bltn {
		val := value0(f).Interface().(valueInterface)
		m, li := val.node.typ.lookupMethod(name)
		fr := f.clone()
		nod := *m
		nod.val = &nod
		nod.recv = &receiver{nil, val.value, li}
		nod.frame = fr
		getFrame(f, l).data[i] = reflect.ValueOf(&nod)
		return next
	}
}

func getIndexSeq(n *node) {
	value := genValue(n.child[0])
	index := n.val.([]int)
	tnext := getExec(n.tnext)
	i := n.findex
	l := n.level

	// Note:
	// Here we have to store the result using
	//    f.data[i] = value(...)
	// instead of normal
	//    dest(f).Set(value(...)
	// because the value returned by FieldByIndex() must be preserved
	// for possible future Set operations on the struct field (avoid a
	// dereference from Set, resulting in setting a copy of the
	// original field).

	if n.fnext != nil {
		fnext := getExec(n.fnext)
		n.exec = func(f *frame) bltn {
<<<<<<< HEAD
			r := value(f).FieldByIndex(index)
			getFrame(f, l).data[i] = r
			if r.Bool() {
=======
			v := value(f)
			if v.Type().Kind() == reflect.Interface && n.child[0].typ.recursive {
				v = writableDeref(v)
			}
			f.data[i] = v.FieldByIndex(index)
			if f.data[i].Bool() {
>>>>>>> a15ecb71
				return tnext
			}
			return fnext
		}
	} else {
		n.exec = func(f *frame) bltn {
<<<<<<< HEAD
			getFrame(f, l).data[i] = value(f).FieldByIndex(index)
=======
			v := value(f)
			if v.Type().Kind() == reflect.Interface && n.child[0].typ.recursive {
				v = writableDeref(v)
			}
			f.data[i] = v.FieldByIndex(index)
>>>>>>> a15ecb71
			return tnext
		}
	}
}

//go:nocheckptr
func writableDeref(v reflect.Value) reflect.Value {
	// Here we have an interface to a struct. Any attempt to dereference it will
	// make a copy of the struct. We need to get a Value to the actual struct.
	// TODO: using unsafe is a temporary measure. Rethink this.
	return reflect.NewAt(v.Elem().Type(), unsafe.Pointer(v.InterfaceData()[1])).Elem() //nolint:govet
}

func getPtrIndexSeq(n *node) {
	index := n.val.([]int)
	tnext := getExec(n.tnext)
	var value func(*frame) reflect.Value
	if isRecursiveType(n.child[0].typ, n.child[0].typ.rtype) {
		v := genValue(n.child[0])
		value = func(f *frame) reflect.Value { return v(f).Elem().Elem() }
	} else {
		value = genValue(n.child[0])
	}
	i := n.findex
	l := n.level

	if n.fnext != nil {
		fnext := getExec(n.fnext)
		n.exec = func(f *frame) bltn {
			r := value(f).Elem().FieldByIndex(index)
			getFrame(f, l).data[i] = r
			if r.Bool() {
				return tnext
			}
			return fnext
		}
	} else {
		n.exec = func(f *frame) bltn {
			getFrame(f, l).data[i] = value(f).Elem().FieldByIndex(index)
			return tnext
		}
	}
}

func getIndexSeqField(n *node) {
	value := genValue(n.child[0])
	index := n.val.([]int)
	i := n.findex
	l := n.level
	tnext := getExec(n.tnext)

	if n.fnext != nil {
		fnext := getExec(n.fnext)
		if n.child[0].typ.TypeOf().Kind() == reflect.Ptr {
			n.exec = func(f *frame) bltn {
				r := value(f).Elem().FieldByIndex(index)
				getFrame(f, l).data[i] = r
				if r.Bool() {
					return tnext
				}
				return fnext
			}
		} else {
			n.exec = func(f *frame) bltn {
				r := value(f).FieldByIndex(index)
				getFrame(f, l).data[i] = r
				if r.Bool() {
					return tnext
				}
				return fnext
			}
		}
	} else {
		if n.child[0].typ.TypeOf().Kind() == reflect.Ptr {
			n.exec = func(f *frame) bltn {
				getFrame(f, l).data[i] = value(f).Elem().FieldByIndex(index)
				return tnext
			}
		} else {
			n.exec = func(f *frame) bltn {
				getFrame(f, l).data[i] = value(f).FieldByIndex(index)
				return tnext
			}
		}
	}
}

func getIndexSeqPtrMethod(n *node) {
	value := genValue(n.child[0])
	index := n.val.([]int)
	fi := index[1:]
	mi := index[0]
	i := n.findex
	l := n.level
	next := getExec(n.tnext)

	if n.child[0].typ.TypeOf().Kind() == reflect.Ptr {
		n.exec = func(f *frame) bltn {
			getFrame(f, l).data[i] = value(f).Elem().FieldByIndex(fi).Addr().Method(mi)
			return next
		}
	} else {
		n.exec = func(f *frame) bltn {
			getFrame(f, l).data[i] = value(f).FieldByIndex(fi).Addr().Method(mi)
			return next
		}
	}
}

func getIndexSeqMethod(n *node) {
	value := genValue(n.child[0])
	index := n.val.([]int)
	fi := index[1:]
	mi := index[0]
	i := n.findex
	l := n.level
	next := getExec(n.tnext)

	if n.child[0].typ.TypeOf().Kind() == reflect.Ptr {
		n.exec = func(f *frame) bltn {
			getFrame(f, l).data[i] = value(f).Elem().FieldByIndex(fi).Method(mi)
			return next
		}
	} else {
		n.exec = func(f *frame) bltn {
			getFrame(f, l).data[i] = value(f).FieldByIndex(fi).Method(mi)
			return next
		}
	}
}

func neg(n *node) {
	dest := genValue(n)
	value := genValue(n.child[0])
	next := getExec(n.tnext)

	switch n.typ.TypeOf().Kind() {
	case reflect.Int, reflect.Int8, reflect.Int16, reflect.Int32, reflect.Int64:
		n.exec = func(f *frame) bltn {
			dest(f).SetInt(-value(f).Int())
			return next
		}
	case reflect.Float32, reflect.Float64:
		n.exec = func(f *frame) bltn {
			dest(f).SetFloat(-value(f).Float())
			return next
		}
	case reflect.Complex64, reflect.Complex128:
		n.exec = func(f *frame) bltn {
			dest(f).SetComplex(-value(f).Complex())
			return next
		}
	}
}

func pos(n *node) {
	dest := genValue(n)
	value := genValue(n.child[0])
	next := getExec(n.tnext)

	n.exec = func(f *frame) bltn {
		dest(f).Set(value(f))
		return next
	}
}

func bitNot(n *node) {
	dest := genValue(n)
	value := genValue(n.child[0])
	next := getExec(n.tnext)
	typ := n.typ.TypeOf()

	switch typ.Kind() {
	case reflect.Int, reflect.Int8, reflect.Int16, reflect.Int32, reflect.Int64:
		n.exec = func(f *frame) bltn {
			dest(f).SetInt(^value(f).Int())
			return next
		}
	case reflect.Uint, reflect.Uint8, reflect.Uint16, reflect.Uint32, reflect.Uint64, reflect.Uintptr:
		n.exec = func(f *frame) bltn {
			dest(f).SetUint(^value(f).Uint())
			return next
		}
	}
}

func land(n *node) {
	value0 := genValue(n.child[0])
	value1 := genValue(n.child[1])
	tnext := getExec(n.tnext)
	dest := genValue(n)

	if n.fnext != nil {
		fnext := getExec(n.fnext)
		n.exec = func(f *frame) bltn {
			if value0(f).Bool() && value1(f).Bool() {
				dest(f).SetBool(true)
				return tnext
			}
			dest(f).SetBool(false)
			return fnext
		}
	} else {
		n.exec = func(f *frame) bltn {
			dest(f).SetBool(value0(f).Bool() && value1(f).Bool())
			return tnext
		}
	}
}

func lor(n *node) {
	value0 := genValue(n.child[0])
	value1 := genValue(n.child[1])
	tnext := getExec(n.tnext)
	dest := genValue(n)

	if n.fnext != nil {
		fnext := getExec(n.fnext)
		n.exec = func(f *frame) bltn {
			if value0(f).Bool() || value1(f).Bool() {
				dest(f).SetBool(true)
				return tnext
			}
			dest(f).SetBool(false)
			return fnext
		}
	} else {
		n.exec = func(f *frame) bltn {
			dest(f).SetBool(value0(f).Bool() || value1(f).Bool())
			return tnext
		}
	}
}

func nop(n *node) {
	next := getExec(n.tnext)

	n.exec = func(f *frame) bltn {
		return next
	}
}

func branch(n *node) {
	tnext := getExec(n.tnext)
	fnext := getExec(n.fnext)
	value := genValue(n)

	n.exec = func(f *frame) bltn {
		if value(f).Bool() {
			return tnext
		}
		return fnext
	}
}

func _return(n *node) {
	child := n.child
	def := n.val.(*node)
	values := make([]func(*frame) reflect.Value, len(child))
	for i, c := range child {
		switch t := def.typ.ret[i]; t.cat {
		case errorT:
			values[i] = genInterfaceWrapper(c, t.TypeOf())
		case aliasT:
			if isInterfaceSrc(t) {
				values[i] = genValueInterface(c)
			} else {
				values[i] = genValue(c)
			}
		case funcT:
			values[i] = genValue(c)
		case interfaceT:
			values[i] = genValueInterface(c)
		case valueT:
			if t.rtype.Kind() == reflect.Interface {
				values[i] = genInterfaceWrapper(c, t.rtype)
				break
			}
			fallthrough
		default:
			if c.typ.untyped {
				values[i] = genValueAs(c, def.typ.ret[i].TypeOf())
			} else {
				values[i] = genValue(c)
			}
		}
	}

	switch len(child) {
	case 0:
		n.exec = nil
	case 1:
		if child[0].kind == binaryExpr || isCall(child[0]) {
			n.exec = nil
		} else {
			v := values[0]
			n.exec = func(f *frame) bltn {
				f.data[0].Set(v(f))
				return nil
			}
		}
	case 2:
		v0, v1 := values[0], values[1]
		n.exec = func(f *frame) bltn {
			f.data[0].Set(v0(f))
			f.data[1].Set(v1(f))
			return nil
		}
	default:
		n.exec = func(f *frame) bltn {
			for i, value := range values {
				f.data[i].Set(value(f))
			}
			return nil
		}
	}
}

func arrayLit(n *node) {
	value := valueGenerator(n, n.findex)
	next := getExec(n.tnext)
	child := n.child
	if !n.typ.untyped {
		child = n.child[1:]
	}

	values := make([]func(*frame) reflect.Value, len(child))
	index := make([]int, len(child))
	rtype := n.typ.val.TypeOf()
	var max, prev int

	for i, c := range child {
		if c.kind == keyValueExpr {
			convertLiteralValue(c.child[1], rtype)
			if n.typ.val.cat == interfaceT {
				values[i] = genValueInterface(c.child[1])
			} else {
				values[i] = genValue(c.child[1])
			}
			index[i] = int(vInt(c.child[0].rval))
		} else {
			convertLiteralValue(c, rtype)
			if n.typ.val.cat == interfaceT {
				values[i] = genValueInterface(c)
			} else {
				values[i] = genValue(c)
			}
			index[i] = prev
		}
		prev = index[i] + 1
		if prev > max {
			max = prev
		}
	}

	typ := n.typ.frameType()
	n.exec = func(f *frame) bltn {
		var a reflect.Value
		if n.typ.sizedef {
			a, _ = n.typ.zero()
		} else {
			a = reflect.MakeSlice(typ, max, max)
		}
		for i, v := range values {
			a.Index(index[i]).Set(v(f))
		}
		value(f).Set(a)
		return next
	}
}

func mapLit(n *node) {
	value := valueGenerator(n, n.findex)
	next := getExec(n.tnext)
	child := n.child
	if !n.typ.untyped {
		child = n.child[1:]
	}
	typ := n.typ.TypeOf()
	keys := make([]func(*frame) reflect.Value, len(child))
	values := make([]func(*frame) reflect.Value, len(child))
	for i, c := range child {
		convertLiteralValue(c.child[0], n.typ.key.TypeOf())
		convertLiteralValue(c.child[1], n.typ.val.TypeOf())
		if n.typ.key.cat == interfaceT {
			keys[i] = genValueInterface(c.child[0])
		} else {
			keys[i] = genValue(c.child[0])
		}
		if n.typ.val.cat == interfaceT {
			values[i] = genValueInterface(c.child[1])
		} else {
			values[i] = genValue(c.child[1])
		}
	}

	n.exec = func(f *frame) bltn {
		m := reflect.MakeMap(typ)
		for i, k := range keys {
			m.SetMapIndex(k(f), values[i](f))
		}
		value(f).Set(m)
		return next
	}
}

func compositeBinMap(n *node) {
	value := valueGenerator(n, n.findex)
	next := getExec(n.tnext)
	child := n.child
	if !n.typ.untyped {
		child = n.child[1:]
	}
	typ := n.typ.TypeOf()
	keys := make([]func(*frame) reflect.Value, len(child))
	values := make([]func(*frame) reflect.Value, len(child))
	for i, c := range child {
		convertLiteralValue(c.child[0], typ.Key())
		convertLiteralValue(c.child[1], typ.Elem())
		keys[i] = genValue(c.child[0])
		values[i] = genValue(c.child[1])
	}

	n.exec = func(f *frame) bltn {
		m := reflect.MakeMap(typ)
		for i, k := range keys {
			m.SetMapIndex(k(f), values[i](f))
		}
		value(f).Set(m)
		return next
	}
}

// compositeBinStruct creates and populates a struct object from a binary type.
func compositeBinStruct(n *node) {
	next := getExec(n.tnext)
	value := valueGenerator(n, n.findex)
	typ := n.typ.rtype
	child := n.child[1:]
	values := make([]func(*frame) reflect.Value, len(child))
	fieldIndex := make([][]int, len(child))
	for i, c := range child {
		if c.kind == keyValueExpr {
			if sf, ok := typ.FieldByName(c.child[0].ident); ok {
				fieldIndex[i] = sf.Index
				convertLiteralValue(c.child[1], sf.Type)
				if c.child[1].typ.cat == funcT {
					values[i] = genFunctionWrapper(c.child[1])
				} else {
					values[i] = genValue(c.child[1])
				}
			}
		} else {
			fieldIndex[i] = []int{i}
			convertLiteralValue(c.child[1], typ.Field(i).Type)
			if c.typ.cat == funcT {
				values[i] = genFunctionWrapper(c.child[1])
			} else {
				values[i] = genValue(c)
			}
		}
	}

	n.exec = func(f *frame) bltn {
		s := reflect.New(typ).Elem()
		for i, v := range values {
			s.FieldByIndex(fieldIndex[i]).Set(v(f))
		}
		value(f).Set(s)
		return next
	}
}

func destType(n *node) *itype {
	switch n.anc.kind {
	case assignStmt, defineStmt:
		return n.anc.child[0].typ
	default:
		return n.typ
	}
}

// doCompositeLit creates and populates a struct object.
func doCompositeLit(n *node, hasType bool) {
	value := valueGenerator(n, n.findex)
	next := getExec(n.tnext)
	child := n.child
	if hasType {
		child = n.child[1:]
	}
	destInterface := destType(n).cat == interfaceT

	values := make([]func(*frame) reflect.Value, len(child))
	for i, c := range child {
		convertLiteralValue(c, n.typ.field[i].typ.TypeOf())
		if c.typ.cat == funcT {
			values[i] = genFunctionWrapper(c)
		} else {
			values[i] = genValue(c)
		}
	}

	i := n.findex
	l := n.level
	n.exec = func(f *frame) bltn {
		a := reflect.New(n.typ.TypeOf()).Elem()
		for i, v := range values {
			a.Field(i).Set(v(f))
		}
		switch d := value(f); {
		case d.Type().Kind() == reflect.Ptr:
			d.Set(a.Addr())
		case destInterface:
			d.Set(reflect.ValueOf(valueInterface{n, a}))
		default:
			getFrame(f, l).data[i] = a
		}
		return next
	}
}

func compositeLit(n *node)       { doCompositeLit(n, true) }
func compositeLitNotype(n *node) { doCompositeLit(n, false) }

// doCompositeSparse creates a struct Object, filling fields from sparse key-values.
func doCompositeSparse(n *node, hasType bool) {
	value := valueGenerator(n, n.findex)
	next := getExec(n.tnext)
	child := n.child
	if hasType {
		child = n.child[1:]
	}

	values := make(map[int]func(*frame) reflect.Value)
	a, _ := n.typ.zero()
	for _, c := range child {
		c1 := c.child[1]
		field := n.typ.fieldIndex(c.child[0].ident)
		convertLiteralValue(c1, n.typ.field[field].typ.TypeOf())
		switch {
		case c1.typ.cat == funcT:
			values[field] = genFunctionWrapper(c1)
		case isRecursiveType(n.typ.field[field].typ, n.typ.field[field].typ.rtype):
			values[field] = genValueRecursiveInterface(c1, n.typ.field[field].typ.rtype)
		default:
			values[field] = genValue(c1)
		}
	}

	n.exec = func(f *frame) bltn {
		for i, v := range values {
			a.Field(i).Set(v(f))
		}
		if d := value(f); d.Type().Kind() == reflect.Ptr {
			d.Set(a.Addr())
		} else {
			d.Set(a)
		}
		return next
	}
}

func compositeSparse(n *node)       { doCompositeSparse(n, true) }
func compositeSparseNotype(n *node) { doCompositeSparse(n, false) }

func empty(n *node) {}

var rat = reflect.ValueOf((*[]rune)(nil)).Type().Elem() // runes array type

func _range(n *node) {
	index0 := n.child[0].findex // array index location in frame
	index2 := index0 - 1        // shallow array for range, always just behind index0
	fnext := getExec(n.fnext)
	tnext := getExec(n.tnext)

	var value func(*frame) reflect.Value
	if len(n.child) == 4 {
		an := n.child[2]
		index1 := n.child[1].findex // array value location in frame
		if isString(an.typ.TypeOf()) {
			value = genValueAs(an, rat) // range on string iterates over runes
		} else {
			value = genValueRangeArray(an)
		}
		n.exec = func(f *frame) bltn {
			a := f.data[index2]
			v0 := f.data[index0]
			v0.SetInt(v0.Int() + 1)
			i := int(v0.Int())
			if i >= a.Len() {
				return fnext
			}
			f.data[index1].Set(a.Index(i))
			return tnext
		}
	} else {
		an := n.child[1]
		if isString(an.typ.TypeOf()) {
			value = genValueAs(an, rat) // range on string iterates over runes
		} else {
			value = genValueRangeArray(an)
		}
		n.exec = func(f *frame) bltn {
			v0 := f.data[index0]
			v0.SetInt(v0.Int() + 1)
			if int(v0.Int()) >= f.data[index2].Len() {
				return fnext
			}
			return tnext
		}
	}

	// Init sequence
	next := n.exec
	n.child[0].exec = func(f *frame) bltn {
		f.data[index2] = value(f) // set array shallow copy for range
		f.data[index0].SetInt(-1) // assing index value
		return next
	}
}

func rangeChan(n *node) {
	i := n.child[0].findex        // element index location in frame
	value := genValue(n.child[1]) // chan
	fnext := getExec(n.fnext)
	tnext := getExec(n.tnext)

	n.exec = func(f *frame) bltn {
		chosen, v, ok := reflect.Select([]reflect.SelectCase{f.done, {Dir: reflect.SelectRecv, Chan: value(f)}})
		if chosen == 0 {
			return nil
		}
		if !ok {
			return fnext
		}
		f.data[i].Set(v)
		return tnext
	}
}

func rangeMap(n *node) {
	index0 := n.child[0].findex // map index location in frame
	index2 := index0 - 1        // iterator for range, always just behind index0
	fnext := getExec(n.fnext)
	tnext := getExec(n.tnext)

	var value func(*frame) reflect.Value
	if len(n.child) == 4 {
		index1 := n.child[1].findex  // map value location in frame
		value = genValue(n.child[2]) // map
		if n.child[1].typ.cat == interfaceT {
			n.exec = func(f *frame) bltn {
				iter := f.data[index2].Interface().(*reflect.MapIter)
				if !iter.Next() {
					return fnext
				}
				f.data[index0].Set(iter.Key())
				if e := iter.Value().Elem(); e.Type().AssignableTo(valueInterfaceType) {
					f.data[index1].Set(e)
				} else {
					f.data[index1].Set(reflect.ValueOf(valueInterface{n, e}))
				}
				return tnext
			}
		} else {
			n.exec = func(f *frame) bltn {
				iter := f.data[index2].Interface().(*reflect.MapIter)
				if !iter.Next() {
					return fnext
				}
				f.data[index0].Set(iter.Key())
				f.data[index1].Set(iter.Value())
				return tnext
			}
		}
	} else {
		value = genValue(n.child[1]) // map
		n.exec = func(f *frame) bltn {
			iter := f.data[index2].Interface().(*reflect.MapIter)
			if !iter.Next() {
				return fnext
			}
			f.data[index0].Set(iter.Key())
			return tnext
		}
	}

	// Init sequence
	next := n.exec
	n.child[0].exec = func(f *frame) bltn {
		f.data[index2].Set(reflect.ValueOf(value(f).MapRange()))
		return next
	}
}

func _case(n *node) {
	tnext := getExec(n.tnext)

	switch {
	case n.anc.anc.kind == typeSwitch:
		fnext := getExec(n.fnext)
		sn := n.anc.anc // switch node
		types := make([]*itype, len(n.child)-1)
		for i := range types {
			types[i] = n.child[i].typ
		}
		srcValue := genValue(sn.child[1].lastChild().child[0])
		if len(sn.child[1].child) == 2 {
			// assign in switch guard
			destValue := genValue(n.lastChild().child[0])
			switch len(types) {
			case 0:
				// default clause: assign var to interface value
				n.exec = func(f *frame) bltn {
					destValue(f).Set(srcValue(f))
					return tnext
				}
			case 1:
				// match against 1 type: assign var to concrete value
				typ := types[0]
				n.exec = func(f *frame) bltn {
					v := srcValue(f)
					if !v.IsValid() {
						// match zero value against nil
						if typ.cat == nilT {
							return tnext
						}
						return fnext
					}
					if t := v.Type(); t.Kind() == reflect.Interface {
						if typ.cat == nilT && v.IsNil() {
							return tnext
						}
						if typ.TypeOf().String() == t.String() {
							destValue(f).Set(v.Elem())
							return tnext
						}
						return fnext
					}
					vi := v.Interface().(valueInterface)
					if vi.node == nil {
						if typ.cat == nilT {
							return tnext
						}
						return fnext
					}
					if vi.node.typ.id() == typ.id() {
						destValue(f).Set(vi.value)
						return tnext
					}
					return fnext
				}
			default:
				// match against multiple types: assign var to interface value
				n.exec = func(f *frame) bltn {
					val := srcValue(f)
					if v := srcValue(f).Interface().(valueInterface).node; v != nil {
						for _, typ := range types {
							if v.typ.id() == typ.id() {
								destValue(f).Set(val)
								return tnext
							}
						}
					}
					return fnext
				}
			}
		} else {
			// no assign in switch guard
			if len(n.child) <= 1 {
				n.exec = func(f *frame) bltn { return tnext }
			} else {
				n.exec = func(f *frame) bltn {
					if v := srcValue(f).Interface().(valueInterface).node; v != nil {
						for _, typ := range types {
							if v.typ.id() == typ.id() {
								return tnext
							}
						}
					}
					return fnext
				}
			}
		}

	case len(n.child) <= 1: // default clause
		n.exec = func(f *frame) bltn { return tnext }

	default:
		fnext := getExec(n.fnext)
		l := len(n.anc.anc.child)
		value := genValue(n.anc.anc.child[l-2])
		values := make([]func(*frame) reflect.Value, len(n.child)-1)
		for i := range values {
			values[i] = genValue(n.child[i])
		}
		n.exec = func(f *frame) bltn {
			for _, v := range values {
				if value(f).Interface() == v(f).Interface() {
					return tnext
				}
			}
			return fnext
		}
	}
}

func appendSlice(n *node) {
	dest := genValueOutput(n, n.typ.rtype)
	next := getExec(n.tnext)
	value := genValue(n.child[1])
	value0 := genValue(n.child[2])

	if isString(n.child[2].typ.TypeOf()) {
		typ := reflect.TypeOf([]byte{})
		n.exec = func(f *frame) bltn {
			dest(f).Set(reflect.AppendSlice(value(f), value0(f).Convert(typ)))
			return next
		}
	} else {
		n.exec = func(f *frame) bltn {
			dest(f).Set(reflect.AppendSlice(value(f), value0(f)))
			return next
		}
	}
}

func _append(n *node) {
	if c1, c2 := n.child[1], n.child[2]; len(n.child) == 3 && c2.typ.cat == arrayT && c2.typ.val.id() == n.typ.val.id() ||
		isByteArray(c1.typ.TypeOf()) && isString(c2.typ.TypeOf()) {
		appendSlice(n)
		return
	}
	dest := genValueOutput(n, n.typ.rtype)
	value := genValue(n.child[1])
	next := getExec(n.tnext)

	if len(n.child) > 3 {
		args := n.child[2:]
		l := len(args)
		values := make([]func(*frame) reflect.Value, l)
		for i, arg := range args {
			switch {
			case n.typ.val.cat == interfaceT:
				values[i] = genValueInterface(arg)
			case isRecursiveType(n.typ.val, n.typ.val.rtype):
				values[i] = genValueRecursiveInterface(arg, n.typ.val.rtype)
			case arg.typ.untyped:
				values[i] = genValueAs(arg, n.child[1].typ.TypeOf().Elem())
			default:
				values[i] = genValue(arg)
			}
		}

		n.exec = func(f *frame) bltn {
			sl := make([]reflect.Value, l)
			for i, v := range values {
				sl[i] = v(f)
			}
			dest(f).Set(reflect.Append(value(f), sl...))
			return next
		}
	} else {
		var value0 func(*frame) reflect.Value
		switch {
		case n.typ.val.cat == interfaceT:
			value0 = genValueInterface(n.child[2])
		case isRecursiveType(n.typ.val, n.typ.val.rtype):
			value0 = genValueRecursiveInterface(n.child[2], n.typ.val.rtype)
		case n.child[2].typ.untyped:
			value0 = genValueAs(n.child[2], n.child[1].typ.TypeOf().Elem())
		default:
			value0 = genValue(n.child[2])
		}

		n.exec = func(f *frame) bltn {
			dest(f).Set(reflect.Append(value(f), value0(f)))
			return next
		}
	}
}

func _cap(n *node) {
	dest := genValueOutput(n, reflect.TypeOf(int(0)))
	value := genValue(n.child[1])
	next := getExec(n.tnext)

	n.exec = func(f *frame) bltn {
		dest(f).SetInt(int64(value(f).Cap()))
		return next
	}
}

func _copy(n *node) {
	in := []func(*frame) reflect.Value{genValueArray(n.child[1]), genValue(n.child[2])}
	out := []func(*frame) reflect.Value{genValueOutput(n, reflect.TypeOf(0))}

	genBuiltinDeferWrapper(n, in, out, func(args []reflect.Value) []reflect.Value {
		cnt := reflect.Copy(args[0], args[1])
		return []reflect.Value{reflect.ValueOf(cnt)}
	})
}

func _close(n *node) {
	in := []func(*frame) reflect.Value{genValue(n.child[1])}

	genBuiltinDeferWrapper(n, in, nil, func(args []reflect.Value) []reflect.Value {
		args[0].Close()
		return nil
	})
}

func _complex(n *node) {
	dest := genValueOutput(n, reflect.TypeOf(complex(0, 0)))
	c1, c2 := n.child[1], n.child[2]
	convertLiteralValue(c1, floatType)
	convertLiteralValue(c2, floatType)
	value0 := genValue(c1)
	value1 := genValue(c2)
	next := getExec(n.tnext)

	if typ := n.typ.TypeOf(); isComplex(typ) {
		n.exec = func(f *frame) bltn {
			dest(f).SetComplex(complex(value0(f).Float(), value1(f).Float()))
			return next
		}
	} else {
		// Not a complex type: ignore imaginary part
		n.exec = func(f *frame) bltn {
			dest(f).Set(value0(f).Convert(typ))
			return next
		}
	}
}

func _imag(n *node) {
	dest := genValueOutput(n, reflect.TypeOf(float64(0)))
	convertLiteralValue(n.child[1], complexType)
	value := genValue(n.child[1])
	next := getExec(n.tnext)

	n.exec = func(f *frame) bltn {
		dest(f).SetFloat(imag(value(f).Complex()))
		return next
	}
}

func _real(n *node) {
	dest := genValueOutput(n, reflect.TypeOf(float64(0)))
	convertLiteralValue(n.child[1], complexType)
	value := genValue(n.child[1])
	next := getExec(n.tnext)

	n.exec = func(f *frame) bltn {
		dest(f).SetFloat(real(value(f).Complex()))
		return next
	}
}

func _delete(n *node) {
	value0 := genValue(n.child[1]) // map
	value1 := genValue(n.child[2]) // key
	in := []func(*frame) reflect.Value{value0, value1}
	var z reflect.Value

	genBuiltinDeferWrapper(n, in, nil, func(args []reflect.Value) []reflect.Value {
		args[0].SetMapIndex(args[1], z)
		return nil
	})
}

func _len(n *node) {
	dest := genValueOutput(n, reflect.TypeOf(int(0)))
	value := genValue(n.child[1])
	next := getExec(n.tnext)

	n.exec = func(f *frame) bltn {
		dest(f).SetInt(int64(value(f).Len()))
		return next
	}
}

func _new(n *node) {
	next := getExec(n.tnext)
	typ := n.child[1].typ.TypeOf()
	dest := genValueOutput(n, reflect.PtrTo(typ))

	n.exec = func(f *frame) bltn {
		dest(f).Set(reflect.New(typ))
		return next
	}
}

// _make allocates and initializes a slice, a map or a chan.
func _make(n *node) {
	next := getExec(n.tnext)
	typ := n.child[1].typ.frameType()
	dest := genValueOutput(n, typ)

	switch typ.Kind() {
	case reflect.Array, reflect.Slice:
		value := genValue(n.child[2])

		switch len(n.child) {
		case 3:
			n.exec = func(f *frame) bltn {
				len := int(vInt(value(f)))
				dest(f).Set(reflect.MakeSlice(typ, len, len))
				return next
			}
		case 4:
			value1 := genValue(n.child[3])
			n.exec = func(f *frame) bltn {
				dest(f).Set(reflect.MakeSlice(typ, int(vInt(value(f))), int(vInt(value1(f)))))
				return next
			}
		}

	case reflect.Chan:
		switch len(n.child) {
		case 2:
			n.exec = func(f *frame) bltn {
				dest(f).Set(reflect.MakeChan(typ, 0))
				return next
			}
		case 3:
			value := genValue(n.child[2])
			n.exec = func(f *frame) bltn {
				dest(f).Set(reflect.MakeChan(typ, int(vInt(value(f)))))
				return next
			}
		}

	case reflect.Map:
		switch len(n.child) {
		case 2:
			n.exec = func(f *frame) bltn {
				dest(f).Set(reflect.MakeMap(typ))
				return next
			}
		case 3:
			value := genValue(n.child[2])
			n.exec = func(f *frame) bltn {
				dest(f).Set(reflect.MakeMapWithSize(typ, int(vInt(value(f)))))
				return next
			}
		}
	}
}

func reset(n *node) {
	next := getExec(n.tnext)

	switch l := len(n.child) - 1; l {
	case 1:
		typ := n.child[0].typ.frameType()
		i := n.child[0].findex
		n.exec = func(f *frame) bltn {
			f.data[i] = reflect.New(typ).Elem()
			return next
		}
	case 2:
		c0, c1 := n.child[0], n.child[1]
		i0, i1 := c0.findex, c1.findex
		t0, t1 := c0.typ.frameType(), c1.typ.frameType()
		n.exec = func(f *frame) bltn {
			f.data[i0] = reflect.New(t0).Elem()
			f.data[i1] = reflect.New(t1).Elem()
			return next
		}
	default:
		types := make([]reflect.Type, l)
		index := make([]int, l)
		for i, c := range n.child[:l] {
			index[i] = c.findex
			types[i] = c.typ.frameType()
		}
		n.exec = func(f *frame) bltn {
			for i, ind := range index {
				f.data[ind] = reflect.New(types[i]).Elem()
			}
			return next
		}
	}
}

// recv reads from a channel.
func recv(n *node) {
	value := genValue(n.child[0])
	tnext := getExec(n.tnext)
	i := n.findex
	l := n.level

	if n.interp.cancelChan {
		// Cancellable channel read
		if n.fnext != nil {
			fnext := getExec(n.fnext)
			n.exec = func(f *frame) bltn {
				// Fast: channel read doesn't block
				ch := value(f)
				if r, ok := ch.TryRecv(); ok {
					getFrame(f, l).data[i] = r
					if r.Bool() {
						return tnext
					}
					return fnext
				}
				// Slow: channel read blocks, allow cancel
				chosen, v, _ := reflect.Select([]reflect.SelectCase{f.done, {Dir: reflect.SelectRecv, Chan: ch}})
				if chosen == 0 {
					return nil
				}
				if v.Bool() {
					return tnext
				}
				return fnext
			}
		} else {
			n.exec = func(f *frame) bltn {
				// Fast: channel read doesn't block
				ch := value(f)
				if r, ok := ch.TryRecv(); ok {
					getFrame(f, l).data[i] = r
					return tnext
				}
				// Slow: channel is blocked, allow cancel
				var chosen int
				chosen, getFrame(f, l).data[i], _ = reflect.Select([]reflect.SelectCase{f.done, {Dir: reflect.SelectRecv, Chan: ch}})
				if chosen == 0 {
					return nil
				}
				return tnext
			}
		}
	} else {
		// Blocking channel read (less overhead)
		if n.fnext != nil {
			fnext := getExec(n.fnext)
			n.exec = func(f *frame) bltn {
				if r, _ := value(f).Recv(); r.Bool() {
					getFrame(f, l).data[i] = r
					return tnext
				}
				return fnext
			}
		} else {
			i := n.findex
			n.exec = func(f *frame) bltn {
				getFrame(f, l).data[i], _ = value(f).Recv()
				return tnext
			}
		}
	}
}

func recv2(n *node) {
	vchan := genValue(n.child[0])    // chan
	vres := genValue(n.anc.child[0]) // result
	vok := genValue(n.anc.child[1])  // status
	tnext := getExec(n.tnext)

	if n.interp.cancelChan {
		// Cancellable channel read
		n.exec = func(f *frame) bltn {
			ch, result, status := vchan(f), vres(f), vok(f)
			//  Fast: channel read doesn't block
			if v, ok := ch.TryRecv(); ok {
				result.Set(v)
				status.SetBool(true)
				return tnext
			}
			// Slow: channel is blocked, allow cancel
			chosen, v, ok := reflect.Select([]reflect.SelectCase{f.done, {Dir: reflect.SelectRecv, Chan: ch}})
			if chosen == 0 {
				return nil
			}
			result.Set(v)
			status.SetBool(ok)
			return tnext
		}
	} else {
		// Blocking channel read (less overhead)
		n.exec = func(f *frame) bltn {
			v, ok := vchan(f).Recv()
			vres(f).Set(v)
			vok(f).SetBool(ok)
			return tnext
		}
	}
}

func convertLiteralValue(n *node, t reflect.Type) {
	switch {
	case n.typ.cat == nilT:
		// Create a zero value of target type.
		n.rval = reflect.New(t).Elem()
	case !(n.kind == basicLit || n.rval.IsValid()) || t == nil || t.Kind() == reflect.Interface:
		// Skip non-constant values, undefined target type or interface target type.
	case n.rval.IsValid():
		// Convert constant value to target type.
		convertConstantValue(n)
		n.rval = n.rval.Convert(t)
	default:
		// Create a zero value of target type.
		n.rval = reflect.New(t).Elem()
	}
}

var bitlen = [...]int{
	reflect.Int:     64,
	reflect.Int8:    8,
	reflect.Int16:   16,
	reflect.Int32:   32,
	reflect.Int64:   64,
	reflect.Uint:    64,
	reflect.Uint8:   8,
	reflect.Uint16:  16,
	reflect.Uint32:  32,
	reflect.Uint64:  64,
	reflect.Uintptr: 64,
}

func convertConstantValue(n *node) {
	if !n.rval.IsValid() {
		return
	}
	c, ok := n.rval.Interface().(constant.Value)
	if !ok {
		return
	}

	v := n.rval
	typ := n.typ.TypeOf()
	kind := typ.Kind()
	switch kind {
	case reflect.Bool:
		v = reflect.ValueOf(constant.BoolVal(c)).Convert(typ)
	case reflect.String:
		v = reflect.ValueOf(constant.StringVal(c)).Convert(typ)
	case reflect.Int, reflect.Int8, reflect.Int16, reflect.Int32, reflect.Int64:
		i, _ := constant.Int64Val(c)
		l := constant.BitLen(c)
		if l > bitlen[kind] {
			panic(fmt.Sprintf("constant %s overflows int%d", c.ExactString(), bitlen[kind]))
		}
		v = reflect.ValueOf(i).Convert(typ)
	case reflect.Uint, reflect.Uint8, reflect.Uint16, reflect.Uint32, reflect.Uint64, reflect.Uintptr:
		i, _ := constant.Uint64Val(c)
		l := constant.BitLen(c)
		if l > bitlen[kind] {
			panic(fmt.Sprintf("constant %s overflows uint%d", c.ExactString(), bitlen[kind]))
		}
		v = reflect.ValueOf(i).Convert(typ)
	case reflect.Float32:
		f, _ := constant.Float32Val(c)
		v = reflect.ValueOf(f).Convert(typ)
	case reflect.Float64:
		f, _ := constant.Float64Val(c)
		v = reflect.ValueOf(f).Convert(typ)
	case reflect.Complex64:
		r, _ := constant.Float32Val(constant.Real(c))
		i, _ := constant.Float32Val(constant.Imag(c))
		v = reflect.ValueOf(complex(r, i)).Convert(typ)
	case reflect.Complex128:
		r, _ := constant.Float64Val(constant.Real(c))
		i, _ := constant.Float64Val(constant.Imag(c))
		v = reflect.ValueOf(complex(r, i)).Convert(typ)
	default:
		// Type kind is from internal constant representation. Only use default types here.
		switch c.Kind() {
		case constant.Bool:
			v = reflect.ValueOf(constant.BoolVal(c))
		case constant.String:
			v = reflect.ValueOf(constant.StringVal(c))
		case constant.Int:
			i, x := constant.Int64Val(c)
			if !x {
				panic(fmt.Sprintf("constant %s overflows int64", c.ExactString()))
			}
			v = reflect.ValueOf(int(i))
		case constant.Float:
			f, _ := constant.Float64Val(c)
			v = reflect.ValueOf(f)
		case constant.Complex:
			r, _ := constant.Float64Val(constant.Real(c))
			i, _ := constant.Float64Val(constant.Imag(c))
			v = reflect.ValueOf(complex(r, i))
		}
	}
	n.rval = v
}

// Write to a channel.
func send(n *node) {
	next := getExec(n.tnext)
	value0 := genValue(n.child[0]) // channel
	convertLiteralValue(n.child[1], n.child[0].typ.val.TypeOf())
	value1 := genValue(n.child[1]) // value to send

	if n.interp.cancelChan {
		// Cancellable send
		n.exec = func(f *frame) bltn {
			ch, data := value0(f), value1(f)
			// Fast: send on channel doesn't block
			if ok := ch.TrySend(data); ok {
				return next
			}
			// Slow: send on channel blocks, allow cancel
			chosen, _, _ := reflect.Select([]reflect.SelectCase{f.done, {Dir: reflect.SelectSend, Chan: ch, Send: data}})
			if chosen == 0 {
				return nil
			}
			return next
		}
	} else {
		// Blocking send (less overhead)
		n.exec = func(f *frame) bltn {
			value0(f).Send(value1(f))
			return next
		}
	}
}

func clauseChanDir(n *node) (*node, *node, *node, reflect.SelectDir) {
	dir := reflect.SelectDefault
	var nod, assigned, ok *node
	var stop bool

	n.Walk(func(m *node) bool {
		switch m.action {
		case aRecv:
			dir = reflect.SelectRecv
			nod = m.child[0]
			switch m.anc.action {
			case aAssign:
				assigned = m.anc.child[0]
			case aAssignX:
				assigned = m.anc.child[0]
				ok = m.anc.child[1]
			}
			stop = true
		case aSend:
			dir = reflect.SelectSend
			nod = m.child[0]
			assigned = m.child[1]
			stop = true
		}
		return !stop
	}, nil)
	return nod, assigned, ok, dir
}

func _select(n *node) {
	nbClause := len(n.child)
	chans := make([]*node, nbClause)
	assigned := make([]*node, nbClause)
	ok := make([]*node, nbClause)
	clause := make([]bltn, nbClause)
	chanValues := make([]func(*frame) reflect.Value, nbClause)
	assignedValues := make([]func(*frame) reflect.Value, nbClause)
	okValues := make([]func(*frame) reflect.Value, nbClause)
	cases := make([]reflect.SelectCase, nbClause+1)
	next := getExec(n.tnext)

	for i := 0; i < nbClause; i++ {
		if len(n.child[i].child) == 0 {
			// The comm clause is an empty default, exit select.
			cases[i].Dir = reflect.SelectDefault
			clause[i] = func(*frame) bltn { return next }
		} else {
			switch c0 := n.child[i].child[0]; {
			case len(n.child[i].child) > 1:
				// The comm clause contains a channel operation and a clause body.
				clause[i] = getExec(n.child[i].child[1].start)
				chans[i], assigned[i], ok[i], cases[i].Dir = clauseChanDir(n.child[i])
				chanValues[i] = genValue(chans[i])
				if assigned[i] != nil {
					assignedValues[i] = genValue(assigned[i])
				}
				if ok[i] != nil {
					okValues[i] = genValue(ok[i])
				}
			case c0.kind == exprStmt && len(c0.child) == 1 && c0.child[0].action == aRecv:
				// The comm clause has an empty body clause after channel receive.
				chanValues[i] = genValue(c0.child[0].child[0])
				cases[i].Dir = reflect.SelectRecv
			case c0.kind == sendStmt:
				// The comm clause as an empty body clause after channel send.
				chanValues[i] = genValue(c0.child[0])
				cases[i].Dir = reflect.SelectSend
				assignedValues[i] = genValue(c0.child[1])
			default:
				// The comm clause has a default clause.
				clause[i] = getExec(c0.start)
				cases[i].Dir = reflect.SelectDefault
			}
		}
	}

	n.exec = func(f *frame) bltn {
		cases[nbClause] = f.done
		for i := range cases[:nbClause] {
			switch cases[i].Dir {
			case reflect.SelectRecv:
				cases[i].Chan = chanValues[i](f)
			case reflect.SelectSend:
				cases[i].Chan = chanValues[i](f)
				cases[i].Send = assignedValues[i](f)
			case reflect.SelectDefault:
				// Keep zero values for comm clause
			}
		}
		j, v, s := reflect.Select(cases)
		if j == nbClause {
			return nil
		}
		if cases[j].Dir == reflect.SelectRecv && assignedValues[j] != nil {
			assignedValues[j](f).Set(v)
			if ok[j] != nil {
				okValues[j](f).SetBool(s)
			}
		}
		return clause[j]
	}
}

// slice expression: array[low:high:max].
func slice(n *node) {
	i := n.findex
	l := n.level
	next := getExec(n.tnext)
	value0 := genValueArray(n.child[0]) // array
	value1 := genValue(n.child[1])      // low (if 2 or 3 args) or high (if 1 arg)

	switch len(n.child) {
	case 2:
		n.exec = func(f *frame) bltn {
			a := value0(f)
			getFrame(f, l).data[i] = a.Slice(int(value1(f).Int()), a.Len())
			return next
		}
	case 3:
		value2 := genValue(n.child[2]) // max

		n.exec = func(f *frame) bltn {
			a := value0(f)
			getFrame(f, l).data[i] = a.Slice(int(value1(f).Int()), int(value2(f).Int()))
			return next
		}
	case 4:
		value2 := genValue(n.child[2])
		value3 := genValue(n.child[3])

		n.exec = func(f *frame) bltn {
			a := value0(f)
			getFrame(f, l).data[i] = a.Slice3(int(value1(f).Int()), int(value2(f).Int()), int(value3(f).Int()))
			return next
		}
	}
}

// slice expression, no low value: array[:high:max].
func slice0(n *node) {
	i := n.findex
	l := n.level
	next := getExec(n.tnext)
	value0 := genValueArray(n.child[0])

	switch len(n.child) {
	case 1:
		n.exec = func(f *frame) bltn {
			a := value0(f)
			getFrame(f, l).data[i] = a.Slice(0, a.Len())
			return next
		}
	case 2:
		value1 := genValue(n.child[1])
		n.exec = func(f *frame) bltn {
			a := value0(f)
			getFrame(f, l).data[i] = a.Slice(0, int(value1(f).Int()))
			return next
		}
	case 3:
		value1 := genValue(n.child[1])
		value2 := genValue(n.child[2])
		n.exec = func(f *frame) bltn {
			a := value0(f)
			getFrame(f, l).data[i] = a.Slice3(0, int(value1(f).Int()), int(value2(f).Int()))
			return next
		}
	}
}

func isNil(n *node) {
	var value func(*frame) reflect.Value
	c0 := n.child[0]
	if c0.typ.cat == funcT {
		value = genValueAsFunctionWrapper(c0)
	} else {
		value = genValue(c0)
	}
	tnext := getExec(n.tnext)
	dest := genValue(n)

	if n.fnext != nil {
		fnext := getExec(n.fnext)
		if c0.typ.cat == interfaceT {
			n.exec = func(f *frame) bltn {
				vi := value(f).Interface().(valueInterface)
				if (vi == valueInterface{} ||
					vi.node.kind == basicLit && vi.node.typ.cat == nilT) {
					dest(f).SetBool(true)
					return tnext
				}
				dest(f).SetBool(false)
				return fnext
			}
		} else {
			n.exec = func(f *frame) bltn {
				if value(f).IsNil() {
					dest(f).SetBool(true)
					return tnext
				}
				dest(f).SetBool(false)
				return fnext
			}
		}
	} else {
		if c0.typ.cat == interfaceT {
			n.exec = func(f *frame) bltn {
				dest(f).SetBool(value(f).Interface().(valueInterface) == valueInterface{})
				return tnext
			}
		} else {
			n.exec = func(f *frame) bltn {
				dest(f).SetBool(value(f).IsNil())
				return tnext
			}
		}
	}
}

func isNotNil(n *node) {
	var value func(*frame) reflect.Value
	c0 := n.child[0]
	if c0.typ.cat == funcT {
		value = genValueAsFunctionWrapper(c0)
	} else {
		value = genValue(c0)
	}
	tnext := getExec(n.tnext)
	dest := genValue(n)

	if n.fnext != nil {
		fnext := getExec(n.fnext)
		if c0.typ.cat == interfaceT {
			n.exec = func(f *frame) bltn {
				vi := value(f).Interface().(valueInterface)
				if (vi == valueInterface{} ||
					vi.node.kind == basicLit && vi.node.typ.cat == nilT) {
					dest(f).SetBool(false)
					return fnext
				}
				dest(f).SetBool(true)
				return tnext
			}
		} else {
			n.exec = func(f *frame) bltn {
				if value(f).IsNil() {
					dest(f).SetBool(false)
					return fnext
				}
				dest(f).SetBool(true)
				return tnext
			}
		}
	} else {
		if c0.typ.cat == interfaceT {
			n.exec = func(f *frame) bltn {
				dest(f).SetBool(!(value(f).Interface().(valueInterface) == valueInterface{}))
				return tnext
			}
		} else {
			n.exec = func(f *frame) bltn {
				dest(f).SetBool(!value(f).IsNil())
				return tnext
			}
		}
	}
}

func complexConst(n *node) {
	if v0, v1 := n.child[1].rval, n.child[2].rval; v0.IsValid() && v1.IsValid() {
		n.rval = reflect.ValueOf(complex(vFloat(v0), vFloat(v1)))
		n.gen = nop
	}
}

func imagConst(n *node) {
	if v := n.child[1].rval; v.IsValid() {
		n.rval = reflect.ValueOf(imag(v.Complex()))
		n.gen = nop
	}
}

func realConst(n *node) {
	if v := n.child[1].rval; v.IsValid() {
		n.rval = reflect.ValueOf(real(v.Complex()))
		n.gen = nop
	}
}<|MERGE_RESOLUTION|>--- conflicted
+++ resolved
@@ -1530,33 +1530,24 @@
 	if n.fnext != nil {
 		fnext := getExec(n.fnext)
 		n.exec = func(f *frame) bltn {
-<<<<<<< HEAD
-			r := value(f).FieldByIndex(index)
-			getFrame(f, l).data[i] = r
-			if r.Bool() {
-=======
 			v := value(f)
 			if v.Type().Kind() == reflect.Interface && n.child[0].typ.recursive {
 				v = writableDeref(v)
 			}
-			f.data[i] = v.FieldByIndex(index)
-			if f.data[i].Bool() {
->>>>>>> a15ecb71
+			r := v.FieldByIndex(index)
+			getFrame(f, l).data[i] = r
+			if r.Bool() {
 				return tnext
 			}
 			return fnext
 		}
 	} else {
 		n.exec = func(f *frame) bltn {
-<<<<<<< HEAD
-			getFrame(f, l).data[i] = value(f).FieldByIndex(index)
-=======
 			v := value(f)
 			if v.Type().Kind() == reflect.Interface && n.child[0].typ.recursive {
 				v = writableDeref(v)
 			}
-			f.data[i] = v.FieldByIndex(index)
->>>>>>> a15ecb71
+			getFrame(f, l).data[i] = v.FieldByIndex(index)
 			return tnext
 		}
 	}
