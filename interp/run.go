package interp

//go:generate go run ../internal/genop/genop.go

import (
	"fmt"
	"log"
	"reflect"
)

// bltn type defines functions which run at CFG execution
type bltn func(f *frame) bltn

// bltnGenerator type defines a builtin generator function
type bltnGenerator func(n *node)

var builtin = [...]bltnGenerator{
	aNop:          nop,
	aAddr:         addr,
	aAssign:       assign,
	aAdd:          add,
	aAddAssign:    addAssign,
	aAnd:          and,
	aAndAssign:    andAssign,
	aAndNot:       andNot,
	aAndNotAssign: andNotAssign,
	aCall:         call,
	aCase:         _case,
	aCompositeLit: arrayLit,
	aDec:          dec,
	aDefer:        _defer,
	aEqual:        equal,
	aGetFunc:      getFunc,
	aGreater:      greater,
	aGreaterEqual: greaterEqual,
	aInc:          inc,
	aLand:         land,
	aLor:          lor,
	aLower:        lower,
	aLowerEqual:   lowerEqual,
	aMul:          mul,
	aMulAssign:    mulAssign,
	aNegate:       negate,
	aNot:          not,
	aNotEqual:     notEqual,
	aOr:           or,
	aOrAssign:     orAssign,
	aQuo:          quo,
	aQuoAssign:    quoAssign,
	aRange:        _range,
	aRecv:         recv,
	aRem:          rem,
	aRemAssign:    remAssign,
	aReturn:       _return,
	aSend:         send,
	aShl:          shl,
	aShlAssign:    shlAssign,
	aShr:          shr,
	aShrAssign:    shrAssign,
	aSlice:        slice,
	aSlice0:       slice0,
	aStar:         deref,
	aSub:          sub,
	aSubAssign:    subAssign,
	aTypeAssert:   typeAssert,
	aXor:          xor,
	aXorAssign:    xorAssign,
}

type valueInterface struct {
	node  *node
	value reflect.Value
}

var floatType, complexType reflect.Type

func init() {
	floatType = reflect.ValueOf(0.0).Type()
	complexType = reflect.ValueOf(complex(0, 0)).Type()
}

func (interp *Interpreter) run(n *node, cf *frame) {
	var f *frame
	if cf == nil {
		f = interp.frame
	} else {
		f = newFrame(cf, len(n.types), interp.runid())
	}
	interp.mutex.RLock()
	f.done = reflect.SelectCase{Dir: reflect.SelectRecv, Chan: reflect.ValueOf(interp.done)}
	interp.mutex.RUnlock()

	for i, t := range n.types {
		f.data[i] = reflect.New(t).Elem()
	}
	runCfg(n.start, f)
}

// Functions set to run during execution of CFG

// runCfg executes a node AST by walking its CFG and running node builtin at each step
func runCfg(n *node, f *frame) {
	defer func() {
		f.mutex.Lock()
		f.recovered = recover()
		for _, val := range f.deferred {
			val[0].Call(val[1:])
		}
		if f.recovered != nil {
			fmt.Println(n.cfgErrorf("panic"))
			f.mutex.Unlock()
			panic(f.recovered)
		}
		f.mutex.Unlock()
	}()

	for exec := n.exec; exec != nil && f.runid() == n.interp.runid(); {
		exec = exec(f)
	}
}

func typeAssert(n *node) {
	value := genValue(n.child[0])
	i := n.findex
	next := getExec(n.tnext)

	switch {
	case n.child[0].typ.cat == valueT:
		n.exec = func(f *frame) bltn {
			f.data[i].Set(value(f).Elem())
			return next
		}
	case n.child[1].typ.cat == interfaceT:
		n.exec = func(f *frame) bltn {
			v := value(f).Interface().(valueInterface)
			f.data[i] = reflect.ValueOf(valueInterface{v.node, v.value})
			return next
		}
	default:
		n.exec = func(f *frame) bltn {
			v := value(f).Interface().(valueInterface)
			f.data[i].Set(v.value)
			return next
		}
	}
}

func typeAssert2(n *node) {
	value := genValue(n.child[0])      // input value
	value0 := genValue(n.anc.child[0]) // returned result
	value1 := genValue(n.anc.child[1]) // returned status
	next := getExec(n.tnext)

	switch {
	case n.child[0].typ.cat == valueT:
		n.exec = func(f *frame) bltn {
			if value(f).IsValid() && !value(f).IsNil() {
				value0(f).Set(value(f).Elem())
			}
			value1(f).SetBool(true)
			return next
		}
	case n.child[1].typ.cat == interfaceT:
		n.exec = func(f *frame) bltn {
			v, ok := value(f).Interface().(valueInterface)
			value0(f).Set(reflect.ValueOf(valueInterface{v.node, v.value}))
			value1(f).SetBool(ok)
			return next
		}
	default:
		n.exec = func(f *frame) bltn {
			v, ok := value(f).Interface().(valueInterface)
			value0(f).Set(v.value)
			value1(f).SetBool(ok)
			return next
		}
	}
}

func convert(n *node) {
	dest := genValue(n)
	c := n.child[1]
	typ := n.child[0].typ.TypeOf()
	next := getExec(n.tnext)

	if c.kind == basicLit && !c.rval.IsValid() { // convert nil to type
		n.exec = func(f *frame) bltn {
			dest(f).Set(reflect.New(typ).Elem())
			return next
		}
		return
	}

	var value func(*frame) reflect.Value
	if c.typ.cat == funcT {
		value = genFunctionWrapper(c)
	} else {
		value = genValue(c)
	}

	n.exec = func(f *frame) bltn {
		dest(f).Set(value(f).Convert(typ))
		return next
	}
}

func isRecursiveStruct(t *itype, rtype reflect.Type) bool {
	if t.cat == structT && rtype.Kind() == reflect.Interface {
		return true
	}
	if t.cat == ptrT {
		return isRecursiveStruct(t.val, t.rtype.Elem())
	}
	return false
}

func assign(n *node) {
	next := getExec(n.tnext)
	dvalue := make([]func(*frame) reflect.Value, n.nleft)
	ivalue := make([]func(*frame) reflect.Value, n.nleft)
	svalue := make([]func(*frame) reflect.Value, n.nleft)
	var sbase int
	if n.nright > 0 {
		sbase = len(n.child) - n.nright
	}

	for i := 0; i < n.nleft; i++ {
		dest, src := n.child[i], n.child[sbase+i]
		switch {
		case dest.typ.cat == interfaceT:
			svalue[i] = genValueInterface(src)
		case dest.typ.cat == valueT && dest.typ.rtype.Kind() == reflect.Interface:
			svalue[i] = genInterfaceWrapper(src, dest.typ.rtype)
		case dest.typ.cat == valueT && src.typ.cat == funcT:
			svalue[i] = genFunctionWrapper(src)
		case dest.typ.cat == funcT && src.typ.cat == valueT:
			svalue[i] = genValueNode(src)
		case src.kind == basicLit && src.val == nil:
			t := dest.typ.TypeOf()
			svalue[i] = func(*frame) reflect.Value { return reflect.New(t).Elem() }
		case isRecursiveStruct(dest.typ, dest.typ.rtype):
			svalue[i] = genValueInterfacePtr(src)
<<<<<<< HEAD
		case src.typ.untyped && isComplex(dest.typ.TypeOf()):
			svalue[i] = genValueComplex(src)
=======
		case src.typ.untyped && !dest.typ.untyped:
			svalue[i] = genValueAs(src, dest.typ.TypeOf())
>>>>>>> 714253c1
		default:
			svalue[i] = genValue(src)
		}
		if isMapEntry(dest) {
			if dest.child[1].typ.cat == interfaceT { // key
				ivalue[i] = genValueInterface(dest.child[1])
			} else {
				ivalue[i] = genValue(dest.child[1])
			}
			dvalue[i] = genValue(dest.child[0])
		} else {
			dvalue[i] = genValue(dest)
		}
	}

	if n.nleft == 1 {
		if s, d, i := svalue[0], dvalue[0], ivalue[0]; i != nil {
			n.exec = func(f *frame) bltn {
				d(f).SetMapIndex(i(f), s(f))
				return next
			}
		} else {
			n.exec = func(f *frame) bltn {
				d(f).Set(s(f))
				return next
			}
		}
	} else {
		types := make([]reflect.Type, n.nright)
		for i := range types {
			var t reflect.Type
			switch typ := n.child[sbase+i].typ; typ.cat {
			case funcT:
				t = reflect.TypeOf((*node)(nil))
			case interfaceT:
				t = reflect.TypeOf((*valueInterface)(nil)).Elem()
			default:
				t = typ.TypeOf()
			}
			//types[i] = n.child[sbase+i].typ.TypeOf()
			types[i] = t
		}

		// To handle swap in multi-assign:
		// evaluate and copy all values in assign right hand side into temporary
		// then evaluate assign left hand side and copy temporary into it
		n.exec = func(f *frame) bltn {
			t := make([]reflect.Value, len(svalue))
			for i, s := range svalue {
				t[i] = reflect.New(types[i]).Elem()
				t[i].Set(s(f))
			}
			for i, d := range dvalue {
				if j := ivalue[i]; j != nil {
					d(f).SetMapIndex(j(f), t[i]) // Assign a map entry
				} else {
					d(f).Set(t[i]) // Assign a var or array/slice entry
				}
			}
			return next
		}
	}
}

func not(n *node) {
	value := genValue(n.child[0])
	tnext := getExec(n.tnext)

	if n.fnext != nil {
		fnext := getExec(n.fnext)
		n.exec = func(f *frame) bltn {
			if !value(f).Bool() {
				return tnext
			}
			return fnext
		}
	} else {
		i := n.findex
		n.exec = func(f *frame) bltn {
			f.data[i].SetBool(!value(f).Bool())
			return tnext
		}
	}
}

func addr(n *node) {
	dest := genValue(n)
	value := genValue(n.child[0])
	next := getExec(n.tnext)

	n.exec = func(f *frame) bltn {
		dest(f).Set(value(f).Addr())
		return next
	}
}

func deref(n *node) {
	value := genValue(n.child[0])
	tnext := getExec(n.tnext)

	if n.fnext != nil {
		fnext := getExec(n.fnext)
		n.exec = func(f *frame) bltn {
			if value(f).Elem().Bool() {
				return tnext
			}
			return fnext
		}
	} else {
		i := n.findex
		n.exec = func(f *frame) bltn {
			f.data[i] = value(f).Elem()
			return tnext
		}
	}
}

func _print(n *node) {
	child := n.child[1:]
	next := getExec(n.tnext)
	values := make([]func(*frame) reflect.Value, len(child))
	for i, c := range child {
		values[i] = genValue(c)
	}

	n.exec = func(f *frame) bltn {
		for i, value := range values {
			if i > 0 {
				fmt.Printf(" ")
			}
			fmt.Printf("%v", value(f))
		}
		return next
	}
}

func _println(n *node) {
	child := n.child[1:]
	next := getExec(n.tnext)
	values := make([]func(*frame) reflect.Value, len(child))
	for i, c := range child {
		values[i] = genValue(c)
	}

	n.exec = func(f *frame) bltn {
		for i, value := range values {
			if i > 0 {
				fmt.Printf(" ")
			}
			fmt.Printf("%v", value(f))
		}
		fmt.Println("")
		return next
	}
}

func _recover(n *node) {
	tnext := getExec(n.tnext)
	dest := genValue(n)
	var err error
	nilErr := reflect.ValueOf(valueInterface{n, reflect.ValueOf(&err).Elem()})

	n.exec = func(f *frame) bltn {
		if f.anc.recovered == nil {
			dest(f).Set(nilErr)
		} else {
			dest(f).Set(reflect.ValueOf(valueInterface{n, reflect.ValueOf(f.anc.recovered)}))
			f.anc.recovered = nil
		}
		return tnext
	}
}

func _panic(n *node) {
	value := genValue(n.child[1])

	n.exec = func(f *frame) bltn {
		panic(value(f))
	}
}

func genFunctionWrapper(n *node) func(*frame) reflect.Value {
	var def *node
	var ok bool
	if def, ok = n.val.(*node); !ok {
		return genValueAsFunctionWrapper(n)
	}
	setExec(def.child[3].start)
	start := def.child[3].start
	numRet := len(def.typ.ret)
	var rcvr func(*frame) reflect.Value

	if n.recv != nil {
		if n.recv.node.typ.cat != defRecvType(def).cat {
			rcvr = genValueRecvIndirect(n)
		} else {
			rcvr = genValueRecv(n)
		}
	}

	return func(f *frame) reflect.Value {
		if n.frame != nil { // Use closure context if defined
			f = n.frame
		}
		return reflect.MakeFunc(n.typ.TypeOf(), func(in []reflect.Value) []reflect.Value {
			// Allocate and init local frame. All values to be settable and addressable.
			fr := newFrame(f, len(def.types), f.runid())
			d := fr.data
			for i, t := range def.types {
				d[i] = reflect.New(t).Elem()
			}

			// Copy method receiver as first argument, if defined
			if rcvr != nil {
				src, dest := rcvr(f), d[numRet]
				if src.Type().Kind() != dest.Type().Kind() {
					dest.Set(src.Addr())
				} else {
					dest.Set(src)
				}
				d = d[numRet+1:]
			} else {
				d = d[numRet:]
			}

			// Copy function input arguments in local frame
			for i, arg := range in {
				if def.typ.arg[i].cat == interfaceT {
					d[i].Set(reflect.ValueOf(valueInterface{value: arg.Elem()}))
				} else {
					d[i].Set(arg)
				}
			}

			// Interpreter code execution
			runCfg(start, fr)

			result := fr.data[:numRet]
			for i, r := range result {
				if v, ok := r.Interface().(*node); ok {
					result[i] = genFunctionWrapper(v)(f)
				}
				if def.typ.ret[i].cat == interfaceT {
					x := result[i].Interface().(valueInterface).value
					result[i] = reflect.New(reflect.TypeOf((*interface{})(nil)).Elem()).Elem()
					result[i].Set(x)
				}
			}
			return result
		})
	}
}

func genInterfaceWrapper(n *node, typ reflect.Type) func(*frame) reflect.Value {
	value := genValue(n)
	if typ == nil || typ.Kind() != reflect.Interface || typ.NumMethod() == 0 || n.typ.cat == valueT {
		return value
	}
	if nt := n.typ.TypeOf(); nt != nil && nt.Kind() == reflect.Interface {
		return value
	}
	mn := typ.NumMethod()
	names := make([]string, mn)
	methods := make([]*node, mn)
	indexes := make([][]int, mn)
	for i := 0; i < mn; i++ {
		names[i] = typ.Method(i).Name
		methods[i], indexes[i] = n.typ.lookupMethod(names[i])
		if methods[i] == nil && n.typ.cat != nilT {
			// interpreted method not found, look for binary method, possibly embedded
			_, indexes[i], _, _ = n.typ.lookupBinMethod(names[i])
		}
	}
	wrap := n.interp.getWrapper(typ)

	return func(f *frame) reflect.Value {
		v := value(f)
		switch v.Kind() {
		case reflect.Chan, reflect.Func, reflect.Interface, reflect.Map, reflect.Ptr, reflect.Slice:
			if v.IsNil() {
				return reflect.New(typ).Elem()
			}
		}
		w := reflect.New(wrap).Elem()
		for i, m := range methods {
			if m == nil {
				if r := v.FieldByIndex(indexes[i]).MethodByName(names[i]); r.IsValid() {
					w.Field(i).Set(v.FieldByIndex(indexes[i]).MethodByName(names[i]))
				} else {
					log.Println(n.cfgErrorf("genInterfaceWrapper error, no method %s", names[i]))
				}
				continue
			}
			nod := *m
			nod.recv = &receiver{n, v, indexes[i]}
			w.Field(i).Set(genFunctionWrapper(&nod)(f))
		}
		return w
	}
}

func _defer(n *node) {
	tnext := getExec(n.tnext)
	values := make([]func(*frame) reflect.Value, len(n.child[0].child))
	var method func(*frame) reflect.Value

	for i, c := range n.child[0].child {
		if c.typ.cat == funcT {
			values[i] = genFunctionWrapper(c)
		} else {
			if c.recv != nil {
				// defer a method on a binary obj
				mi := c.val.(int)
				m := genValue(c.child[0])
				method = func(f *frame) reflect.Value { return m(f).Method(mi) }
			}
			values[i] = genValue(c)
		}
	}

	if method != nil {
		n.exec = func(f *frame) bltn {
			val := make([]reflect.Value, len(values))
			val[0] = method(f)
			for i, v := range values[1:] {
				val[i+1] = v(f)
			}
			f.deferred = append([][]reflect.Value{val}, f.deferred...)
			return tnext
		}
	} else {
		n.exec = func(f *frame) bltn {
			val := make([]reflect.Value, len(values))
			for i, v := range values {
				val[i] = v(f)
			}
			f.deferred = append([][]reflect.Value{val}, f.deferred...)
			return tnext
		}
	}
}

func call(n *node) {
	goroutine := n.anc.kind == goStmt
	var method bool
	value := genValue(n.child[0])
	var values []func(*frame) reflect.Value
	if n.child[0].recv != nil {
		// Compute method receiver value
		values = append(values, genValueRecv(n.child[0]))
		method = true
	} else if n.child[0].action == aMethod {
		// add a place holder for interface method receiver
		values = append(values, nil)
		method = true
	}
	numRet := len(n.child[0].typ.ret)
	variadic := variadicPos(n)
	child := n.child[1:]
	tnext := getExec(n.tnext)
	fnext := getExec(n.fnext)

	// compute input argument value functions
	for i, c := range child {
		switch {
		case isBinCall(c):
			// Handle nested function calls: pass returned values as arguments
			numOut := c.child[0].typ.rtype.NumOut()
			for j := 0; j < numOut; j++ {
				ind := c.findex + j
				values = append(values, func(f *frame) reflect.Value { return f.data[ind] })
			}
		case isRegularCall(c):
			// Arguments are return values of a nested function call
			for j := range c.child[0].typ.ret {
				ind := c.findex + j
				values = append(values, func(f *frame) reflect.Value { return f.data[ind] })
			}
		default:
			if c.kind == basicLit {
				var argType reflect.Type
				if variadic >= 0 && i >= variadic {
					argType = n.child[0].typ.arg[variadic].val.TypeOf()
				} else {
					argType = n.child[0].typ.arg[i].TypeOf()
				}
				convertLiteralValue(c, argType)
			}
			if len(n.child[0].typ.arg) > i && n.child[0].typ.arg[i].cat == interfaceT {
				values = append(values, genValueInterface(c))
			} else {
				values = append(values, genValue(c))
			}
		}
	}

	rtypes := n.child[0].typ.ret
	rvalues := make([]func(*frame) reflect.Value, len(rtypes))
	switch n.anc.kind {
	case defineXStmt, assignXStmt:
		for i := range rvalues {
			c := n.anc.child[i]
			if c.ident != "_" {
				rvalues[i] = genValue(c)
			}
		}
	default:
		for i := range rtypes {
			j := n.findex + i
			rvalues[i] = func(f *frame) reflect.Value { return f.data[j] }
		}
	}

	n.exec = func(f *frame) bltn {
		def := value(f).Interface().(*node)

		// Call bin func if defined
		if def.rval.IsValid() {
			in := make([]reflect.Value, len(values))
			for i, v := range values {
				in[i] = v(f)
			}
			if goroutine {
				go def.rval.Call(in)
				return tnext
			}
			out := def.rval.Call(in)
			for i, v := range rvalues {
				if v != nil {
					v(f).Set(out[i])
				}
			}
			if fnext != nil && !out[0].Bool() {
				return fnext
			}
			return tnext
		}

		anc := f
		// Get closure frame context (if any)
		if def.frame != nil {
			anc = def.frame
		}
		nf := newFrame(anc, len(def.types), anc.runid())
		var vararg reflect.Value

		// Init return values
		for i, v := range rvalues {
			if v != nil {
				nf.data[i] = v(f)
			} else {
				nf.data[i] = reflect.New(def.types[i]).Elem()
			}
		}

		// Init local frame values
		for i, t := range def.types[numRet:] {
			nf.data[numRet+i] = reflect.New(t).Elem()
		}

		// Init variadic argument vector
		if variadic >= 0 {
			if method {
				vararg = nf.data[numRet+variadic+1]
			} else {
				vararg = nf.data[numRet+variadic]
			}
		}

		// Copy input parameters from caller
		dest := nf.data[numRet:]
		for i, v := range values {
			switch {
			case method && i == 0:
				// compute receiver
				var src reflect.Value
				if v == nil {
					src = def.recv.val
					if len(def.recv.index) > 0 {
						if src.Kind() == reflect.Ptr {
							src = src.Elem().FieldByIndex(def.recv.index)
						} else {
							src = src.FieldByIndex(def.recv.index)
						}
					}
				} else {
					src = v(f)
				}
				// Accommodate to receiver type
				d := dest[0]
				if ks, kd := src.Kind(), d.Kind(); ks != kd {
					if kd == reflect.Ptr {
						d.Set(src.Addr())
					} else {
						d.Set(src.Elem())
					}
				} else {
					d.Set(src)
				}
			case variadic >= 0 && i >= variadic:
				vararg.Set(reflect.Append(vararg, v(f)))
			default:
				dest[i].Set(v(f))
			}
		}

		// Execute function body
		if goroutine {
			go runCfg(def.child[3].start, nf)
			return tnext
		}
		runCfg(def.child[3].start, nf)

		// Handle branching according to boolean result
		if fnext != nil && !nf.data[0].Bool() {
			return fnext
		}
		return tnext
	}
}

// pindex returns definition parameter index for function call
func pindex(i, variadic int) int {
	if variadic < 0 || i <= variadic {
		return i
	}
	return variadic
}

// Call a function from a bin import, accessible through reflect
func callBin(n *node) {
	tnext := getExec(n.tnext)
	fnext := getExec(n.fnext)
	child := n.child[1:]
	value := genValue(n.child[0])
	var values []func(*frame) reflect.Value
	funcType := n.child[0].typ.rtype
	variadic := -1
	if funcType.IsVariadic() {
		variadic = funcType.NumIn() - 1
	}
	// method signature obtained from reflect.Type include receiver as 1st arg, except for interface types
	rcvrOffset := 0
	if recv := n.child[0].recv; recv != nil && recv.node.typ.TypeOf().Kind() != reflect.Interface {
		rcvrOffset = 1
	}

	for i, c := range child {
		defType := funcType.In(pindex(i, variadic))
		switch {
		case isBinCall(c):
			// Handle nested function calls: pass returned values as arguments
			numOut := c.child[0].typ.rtype.NumOut()
			for j := 0; j < numOut; j++ {
				ind := c.findex + j
				values = append(values, func(f *frame) reflect.Value { return f.data[ind] })
			}
		case isRegularCall(c):
			// Handle nested function calls: pass returned values as arguments
			for j := range c.child[0].typ.ret {
				ind := c.findex + j
				values = append(values, func(f *frame) reflect.Value { return f.data[ind] })
			}
		default:
			if c.kind == basicLit {
				// Convert literal value (untyped) to function argument type (if not an interface{})
				var argType reflect.Type
				if variadic >= 0 && i >= variadic {
					argType = funcType.In(variadic).Elem()
				} else {
					argType = funcType.In(i + rcvrOffset)
				}
				convertLiteralValue(c, argType)
				if !reflect.ValueOf(c.val).IsValid() { //  Handle "nil"
					c.val = reflect.Zero(argType)
				}
			}
			switch c.typ.cat {
			case funcT:
				values = append(values, genFunctionWrapper(c))
			case interfaceT:
				values = append(values, genValueInterfaceValue(c))
			default:
				//values = append(values, genValue(c))
				values = append(values, genInterfaceWrapper(c, defType))
			}
		}
	}
	l := len(values)

	switch {
	case n.anc.kind == goStmt:
		// Execute function in a goroutine, discard results
		n.exec = func(f *frame) bltn {
			in := make([]reflect.Value, l)
			for i, v := range values {
				in[i] = v(f)
			}
			go value(f).Call(in)
			return tnext
		}
	case fnext != nil:
		// Handle branching according to boolean result
		n.exec = func(f *frame) bltn {
			in := make([]reflect.Value, l)
			for i, v := range values {
				in[i] = v(f)
			}
			res := value(f).Call(in)
			if res[0].Bool() {
				return tnext
			}
			return fnext
		}
	default:
		switch n.anc.kind {
		case defineStmt, assignStmt, defineXStmt, assignXStmt:
			rvalues := make([]func(*frame) reflect.Value, funcType.NumOut())
			for i := range rvalues {
				c := n.anc.child[i]
				if c.ident != "_" {
					rvalues[i] = genValue(c)
				}
			}
			n.exec = func(f *frame) bltn {
				in := make([]reflect.Value, l)
				for i, v := range values {
					in[i] = v(f)
				}
				out := value(f).Call(in)
				for i, v := range rvalues {
					if v != nil {
						v(f).Set(out[i])
					}
				}
				return tnext
			}
		default:
			n.exec = func(f *frame) bltn {
				in := make([]reflect.Value, l)
				for i, v := range values {
					in[i] = v(f)
				}
				out := value(f).Call(in)
				copy(f.data[n.findex:], out)
				return tnext
			}
		}
	}
}

func getIndexBinMethod(n *node) {
	//dest := genValue(n)
	i := n.findex
	m := n.val.(int)
	value := genValue(n.child[0])
	next := getExec(n.tnext)

	n.exec = func(f *frame) bltn {
		// Can not use .Set() because dest type contains the receiver and source not
		//dest(f).Set(value(f).Method(m))
		f.data[i] = value(f).Method(m)
		return next
	}
}

func getIndexBinPtrMethod(n *node) {
	i := n.findex
	m := n.val.(int)
	value := genValue(n.child[0])
	next := getExec(n.tnext)

	n.exec = func(f *frame) bltn {
		// Can not use .Set() because dest type contains the receiver and source not
		f.data[i] = value(f).Addr().Method(m)
		return next
	}
}

// getIndexArray returns array value from index
func getIndexArray(n *node) {
	tnext := getExec(n.tnext)
	value0 := genValueArray(n.child[0]) // array

	if n.child[1].rval.IsValid() { // constant array index
		ai := int(vInt(n.child[1].rval))
		if n.fnext != nil {
			fnext := getExec(n.fnext)
			n.exec = func(f *frame) bltn {
				if value0(f).Index(ai).Bool() {
					return tnext
				}
				return fnext
			}
		} else {
			i := n.findex
			n.exec = func(f *frame) bltn {
				// Can not use .Set due to constraint of being able to assign an array element
				f.data[i] = value0(f).Index(ai)
				return tnext
			}
		}
	} else {
		value1 := genValueInt(n.child[1]) // array index

		if n.fnext != nil {
			fnext := getExec(n.fnext)
			n.exec = func(f *frame) bltn {
				_, vi := value1(f)
				if value0(f).Index(int(vi)).Bool() {
					return tnext
				}
				return fnext
			}
		} else {
			i := n.findex
			n.exec = func(f *frame) bltn {
				_, vi := value1(f)
				// Can not use .Set due to constraint of being able to assign an array element
				f.data[i] = value0(f).Index(int(vi))
				return tnext
			}
		}
	}
}

// getIndexMap retrieves map value from index
func getIndexMap(n *node) {
	dest := genValue(n)
	value0 := genValue(n.child[0]) // map
	tnext := getExec(n.tnext)
	z := reflect.New(n.child[0].typ.TypeOf().Elem()).Elem()

	if n.child[1].rval.IsValid() { // constant map index
		mi := n.child[1].rval

		if n.fnext != nil {
			fnext := getExec(n.fnext)
			n.exec = func(f *frame) bltn {
				if v := value0(f).MapIndex(mi); v.IsValid() && v.Bool() {
					return tnext
				}
				return fnext
			}
		} else {
			n.exec = func(f *frame) bltn {
				if v := value0(f).MapIndex(mi); v.IsValid() {
					dest(f).Set(v)
				} else {
					dest(f).Set(z)
				}
				return tnext
			}
		}
	} else {
		value1 := genValue(n.child[1]) // map index

		if n.fnext != nil {
			fnext := getExec(n.fnext)
			n.exec = func(f *frame) bltn {
				if v := value0(f).MapIndex(value1(f)); v.IsValid() && v.Bool() {
					return tnext
				}
				return fnext
			}
		} else {
			n.exec = func(f *frame) bltn {
				if v := value0(f).MapIndex(value1(f)); v.IsValid() {
					dest(f).Set(v)
				} else {
					dest(f).Set(z)
				}
				return tnext
			}
		}
	}
}

// getIndexMap2 retrieves map value from index and set status
func getIndexMap2(n *node) {
	dest := genValue(n.anc.child[0])   // result
	value0 := genValue(n.child[0])     // map
	value2 := genValue(n.anc.child[1]) // status
	next := getExec(n.tnext)

	if n.child[1].rval.IsValid() { // constant map index
		mi := n.child[1].rval
		n.exec = func(f *frame) bltn {
			v := value0(f).MapIndex(mi)
			if v.IsValid() {
				dest(f).Set(v)
			}
			value2(f).SetBool(v.IsValid())
			return next
		}
	} else {
		value1 := genValue(n.child[1]) // map index
		n.exec = func(f *frame) bltn {
			v := value0(f).MapIndex(value1(f))
			if v.IsValid() {
				dest(f).Set(v)
			}
			value2(f).SetBool(v.IsValid())
			return next
		}
	}
}

func getFunc(n *node) {
	dest := genValue(n)
	next := getExec(n.tnext)

	n.exec = func(f *frame) bltn {
		fr := f.clone()
		nod := *n
		nod.val = &nod
		nod.frame = fr
		dest(f).Set(reflect.ValueOf(&nod))
		return next
	}
}

func getMethod(n *node) {
	i := n.findex
	next := getExec(n.tnext)

	n.exec = func(f *frame) bltn {
		fr := f.clone()
		nod := *(n.val.(*node))
		nod.val = &nod
		nod.recv = n.recv
		nod.frame = fr
		f.data[i] = reflect.ValueOf(&nod)
		return next
	}
}

func getMethodByName(n *node) {
	next := getExec(n.tnext)
	value0 := genValue(n.child[0])
	name := n.child[1].ident
	i := n.findex

	n.exec = func(f *frame) bltn {
		val := value0(f).Interface().(valueInterface)
		m, li := val.node.typ.lookupMethod(name)
		fr := f.clone()
		nod := *m
		nod.val = &nod
		nod.recv = &receiver{nil, val.value, li}
		nod.frame = fr
		f.data[i] = reflect.ValueOf(&nod)
		return next
	}
}

func getIndexSeq(n *node) {
	value := genValue(n.child[0])
	index := n.val.([]int)
	tnext := getExec(n.tnext)

	if n.fnext != nil {
		fnext := getExec(n.fnext)
		n.exec = func(f *frame) bltn {
			if value(f).FieldByIndex(index).Bool() {
				return tnext
			}
			return fnext
		}
	} else {
		i := n.findex
		n.exec = func(f *frame) bltn {
			f.data[i] = value(f).FieldByIndex(index)
			return tnext
		}
	}
}

func getPtrIndexSeq(n *node) {
	index := n.val.([]int)
	tnext := getExec(n.tnext)
	var value func(*frame) reflect.Value
	if isRecursiveStruct(n.child[0].typ, n.child[0].typ.rtype) {
		v := genValue(n.child[0])
		value = func(f *frame) reflect.Value { return v(f).Elem().Elem() }
	} else {
		value = genValue(n.child[0])
	}

	if n.fnext != nil {
		fnext := getExec(n.fnext)
		n.exec = func(f *frame) bltn {
			if value(f).Elem().FieldByIndex(index).Bool() {
				return tnext
			}
			return fnext
		}
	} else {
		i := n.findex
		n.exec = func(f *frame) bltn {
			f.data[i] = value(f).Elem().FieldByIndex(index)
			return tnext
		}
	}
}

func getIndexSeqField(n *node) {
	value := genValue(n.child[0])
	index := n.val.([]int)
	i := n.findex
	next := getExec(n.tnext)

	if n.child[0].typ.TypeOf().Kind() == reflect.Ptr {
		n.exec = func(f *frame) bltn {
			f.data[i] = value(f).Elem().FieldByIndex(index)
			return next
		}
	} else {
		n.exec = func(f *frame) bltn {
			f.data[i] = value(f).FieldByIndex(index)
			return next
		}
	}
}

func getIndexSeqPtrMethod(n *node) {
	value := genValue(n.child[0])
	index := n.val.([]int)
	fi := index[1:]
	mi := index[0]
	i := n.findex
	next := getExec(n.tnext)

	if n.child[0].typ.TypeOf().Kind() == reflect.Ptr {
		n.exec = func(f *frame) bltn {
			f.data[i] = value(f).Elem().FieldByIndex(fi).Addr().Method(mi)
			return next
		}
	} else {
		n.exec = func(f *frame) bltn {
			f.data[i] = value(f).FieldByIndex(fi).Addr().Method(mi)
			return next
		}
	}
}

func getIndexSeqMethod(n *node) {
	value := genValue(n.child[0])
	index := n.val.([]int)
	fi := index[1:]
	mi := index[0]
	i := n.findex
	next := getExec(n.tnext)

	if n.child[0].typ.TypeOf().Kind() == reflect.Ptr {
		n.exec = func(f *frame) bltn {
			f.data[i] = value(f).Elem().FieldByIndex(fi).Method(mi)
			return next
		}
	} else {
		n.exec = func(f *frame) bltn {
			f.data[i] = value(f).FieldByIndex(fi).Method(mi)
			return next
		}
	}
}

func negate(n *node) {
	dest := genValue(n)
	value := genValue(n.child[0])
	next := getExec(n.tnext)

	switch n.typ.TypeOf().Kind() {
	case reflect.Int, reflect.Int8, reflect.Int16, reflect.Int32, reflect.Int64:
		n.exec = func(f *frame) bltn {
			dest(f).SetInt(-value(f).Int())
			return next
		}
	case reflect.Float32, reflect.Float64:
		n.exec = func(f *frame) bltn {
			dest(f).SetFloat(-value(f).Float())
			return next
		}
	case reflect.Complex64, reflect.Complex128:
		n.exec = func(f *frame) bltn {
			dest(f).SetComplex(-value(f).Complex())
			return next
		}
	}
}

func land(n *node) {
	value0 := genValue(n.child[0])
	value1 := genValue(n.child[1])
	tnext := getExec(n.tnext)
	dest := genValue(n)

	if n.fnext != nil {
		fnext := getExec(n.fnext)
		n.exec = func(f *frame) bltn {
			if value0(f).Bool() && value1(f).Bool() {
				dest(f).SetBool(true)
				return tnext
			}
			dest(f).SetBool(false)
			return fnext
		}
	} else {
		n.exec = func(f *frame) bltn {
			dest(f).SetBool(value0(f).Bool() && value1(f).Bool())
			return tnext
		}
	}
}

func lor(n *node) {
	value0 := genValue(n.child[0])
	value1 := genValue(n.child[1])
	tnext := getExec(n.tnext)
	dest := genValue(n)

	if n.fnext != nil {
		fnext := getExec(n.fnext)
		n.exec = func(f *frame) bltn {
			if value0(f).Bool() || value1(f).Bool() {
				dest(f).SetBool(true)
				return tnext
			}
			dest(f).SetBool(false)
			return fnext
		}
	} else {
		n.exec = func(f *frame) bltn {
			dest(f).SetBool(value0(f).Bool() || value1(f).Bool())
			return tnext
		}
	}
}

func nop(n *node) {
	next := getExec(n.tnext)

	n.exec = func(f *frame) bltn {
		return next
	}
}

func branch(n *node) {
	tnext := getExec(n.tnext)
	fnext := getExec(n.fnext)
	value := genValue(n)

	n.exec = func(f *frame) bltn {
		if value(f).Bool() {
			return tnext
		}
		return fnext
	}
}

func _return(n *node) {
	child := n.child
	next := getExec(n.tnext)
	def := n.val.(*node)
	values := make([]func(*frame) reflect.Value, len(child))
	for i, c := range child {
		switch t := def.typ.ret[i]; t.cat {
		case errorT:
			values[i] = genInterfaceWrapper(c, t.TypeOf())
		case aliasT:
			if isInterfaceSrc(t) {
				values[i] = genValueInterface(c)
			} else {
				values[i] = genValue(c)
			}
		case interfaceT:
			values[i] = genValueInterface(c)
		default:
			values[i] = genValue(c)
		}
	}

	switch len(child) {
	case 0:
		n.exec = func(f *frame) bltn { return next }
	case 1:
		if child[0].kind == binaryExpr {
			n.exec = func(f *frame) bltn { return next }
		} else {
			v := values[0]
			n.exec = func(f *frame) bltn {
				f.data[0].Set(v(f))
				return next
			}
		}
	case 2:
		v0, v1 := values[0], values[1]
		n.exec = func(f *frame) bltn {
			f.data[0].Set(v0(f))
			f.data[1].Set(v1(f))
			return next
		}
	default:
		n.exec = func(f *frame) bltn {
			for i, value := range values {
				f.data[i].Set(value(f))
			}
			return next
		}
	}
}

func arrayLit(n *node) {
	value := valueGenerator(n, n.findex)
	next := getExec(n.tnext)
	child := n.child
	if !n.typ.untyped {
		child = n.child[1:]
	}

	values := make([]func(*frame) reflect.Value, len(child))
	index := make([]int, len(child))
	rtype := n.typ.val.TypeOf()
	var max, prev int

	for i, c := range child {
		if c.kind == keyValueExpr {
			convertLiteralValue(c.child[1], rtype)
			values[i] = genValue(c.child[1])
			index[i] = int(c.child[0].rval.Int())
		} else {
			convertLiteralValue(c, rtype)
			values[i] = genValue(c)
			index[i] = prev
		}
		prev = index[i] + 1
		if prev > max {
			max = prev
		}
	}

	var a reflect.Value
	if n.typ.sizedef {
		a, _ = n.typ.zero()
	} else {
		a = reflect.MakeSlice(n.typ.TypeOf(), max, max)
	}

	n.exec = func(f *frame) bltn {
		for i, v := range values {
			a.Index(index[i]).Set(v(f))
		}
		value(f).Set(a)
		return next
	}
}

func mapLit(n *node) {
	value := valueGenerator(n, n.findex)
	next := getExec(n.tnext)
	child := n.child
	if !n.typ.untyped {
		child = n.child[1:]
	}
	typ := n.typ.TypeOf()
	keys := make([]func(*frame) reflect.Value, len(child))
	values := make([]func(*frame) reflect.Value, len(child))
	for i, c := range child {
		convertLiteralValue(c.child[0], n.typ.key.TypeOf())
		convertLiteralValue(c.child[1], n.typ.val.TypeOf())
		keys[i] = genValue(c.child[0])
		values[i] = genValue(c.child[1])
	}

	n.exec = func(f *frame) bltn {
		m := reflect.MakeMap(typ)
		for i, k := range keys {
			m.SetMapIndex(k(f), values[i](f))
		}
		value(f).Set(m)
		return next
	}
}

func compositeBinMap(n *node) {
	value := valueGenerator(n, n.findex)
	next := getExec(n.tnext)
	child := n.child
	if !n.typ.untyped {
		child = n.child[1:]
	}
	typ := n.typ.TypeOf()
	keys := make([]func(*frame) reflect.Value, len(child))
	values := make([]func(*frame) reflect.Value, len(child))
	for i, c := range child {
		convertLiteralValue(c.child[0], typ.Key())
		convertLiteralValue(c.child[1], typ.Elem())
		keys[i] = genValue(c.child[0])
		values[i] = genValue(c.child[1])
	}

	n.exec = func(f *frame) bltn {
		m := reflect.MakeMap(typ)
		for i, k := range keys {
			m.SetMapIndex(k(f), values[i](f))
		}
		value(f).Set(m)
		return next
	}
}

// compositeBinStruct creates and populates a struct object from a binary type
func compositeBinStruct(n *node) {
	next := getExec(n.tnext)
	value := valueGenerator(n, n.findex)
	typ := n.typ.rtype
	child := n.child[1:]
	values := make([]func(*frame) reflect.Value, len(child))
	fieldIndex := make([][]int, len(child))
	for i, c := range child {
		if c.kind == keyValueExpr {
			if sf, ok := typ.FieldByName(c.child[0].ident); ok {
				fieldIndex[i] = sf.Index
				convertLiteralValue(c.child[1], sf.Type)
				if c.child[1].typ.cat == funcT {
					values[i] = genFunctionWrapper(c.child[1])
				} else {
					values[i] = genValue(c.child[1])
				}
			}
		} else {
			fieldIndex[i] = []int{i}
			convertLiteralValue(c.child[1], typ.Field(i).Type)
			if c.typ.cat == funcT {
				values[i] = genFunctionWrapper(c.child[1])
			} else {
				values[i] = genValue(c)
			}
		}
	}

	n.exec = func(f *frame) bltn {
		s := reflect.New(typ).Elem()
		for i, v := range values {
			s.FieldByIndex(fieldIndex[i]).Set(v(f))
		}
		value(f).Set(s)
		return next
	}
}

// compositeLit creates and populates a struct object
func compositeLit(n *node) {
	value := valueGenerator(n, n.findex)
	next := getExec(n.tnext)
	child := n.child
	if !n.typ.untyped {
		child = n.child[1:]
	}

	values := make([]func(*frame) reflect.Value, len(child))
	for i, c := range child {
		convertLiteralValue(c, n.typ.field[i].typ.TypeOf())
		if c.typ.cat == funcT {
			values[i] = genFunctionWrapper(c)
		} else {
			values[i] = genValue(c)
		}
	}

	n.exec = func(f *frame) bltn {
		a := reflect.New(n.typ.TypeOf()).Elem()
		for i, v := range values {
			a.Field(i).Set(v(f))
		}
		if d := value(f); d.Type().Kind() == reflect.Ptr {
			d.Set(a.Addr())
		} else {
			d.Set(a)
		}
		return next
	}
}

// compositeSparse creates a struct Object, filling fields from sparse key-values
func compositeSparse(n *node) {
	value := valueGenerator(n, n.findex)
	next := getExec(n.tnext)
	child := n.child
	if !n.typ.untyped {
		child = n.child[1:]
	}

	values := make(map[int]func(*frame) reflect.Value)
	a, _ := n.typ.zero()
	for _, c := range child {
		c1 := c.child[1]
		field := n.typ.fieldIndex(c.child[0].ident)
		convertLiteralValue(c1, n.typ.field[field].typ.TypeOf())
		if c1.typ.cat == funcT {
			values[field] = genFunctionWrapper(c1)
		} else {
			values[field] = genValue(c1)
		}
	}

	n.exec = func(f *frame) bltn {
		for i, v := range values {
			a.Field(i).Set(v(f))
		}
		if d := value(f); d.Type().Kind() == reflect.Ptr {
			d.Set(a.Addr())
		} else {
			d.Set(a)
		}
		return next
	}
}

func empty(n *node) {}

var rat = reflect.ValueOf((*[]rune)(nil)).Type().Elem() // runes array type

func _range(n *node) {
	index0 := n.child[0].findex // array index location in frame
	index2 := index0 - 1        // shallow array for range, always just behind index0
	fnext := getExec(n.fnext)
	tnext := getExec(n.tnext)

	var value func(*frame) reflect.Value
	if len(n.child) == 4 {
		an := n.child[2]
		index1 := n.child[1].findex // array value location in frame
		if isString(an.typ.TypeOf()) {
			value = genValueAs(an, rat) // range on string iterates over runes
		} else {
			value = genValueRangeArray(an)
		}
		n.exec = func(f *frame) bltn {
			a := f.data[index2]
			v0 := f.data[index0]
			v0.SetInt(v0.Int() + 1)
			i := int(v0.Int())
			if i >= a.Len() {
				return fnext
			}
			f.data[index1].Set(a.Index(i))
			return tnext
		}
	} else {
		an := n.child[1]
		if isString(an.typ.TypeOf()) {
			value = genValueAs(an, rat) // range on string iterates over runes
		} else {
			value = genValueRangeArray(an)
		}
		n.exec = func(f *frame) bltn {
			v0 := f.data[index0]
			v0.SetInt(v0.Int() + 1)
			if int(v0.Int()) >= f.data[index2].Len() {
				return fnext
			}
			return tnext
		}
	}

	// Init sequence
	next := n.exec
	n.child[0].exec = func(f *frame) bltn {
		f.data[index2] = value(f) // set array shallow copy for range
		f.data[index0].SetInt(-1) // assing index value
		return next
	}
}

func rangeChan(n *node) {
	i := n.child[0].findex        // element index location in frame
	value := genValue(n.child[1]) // chan
	fnext := getExec(n.fnext)
	tnext := getExec(n.tnext)

	n.exec = func(f *frame) bltn {
		chosen, v, ok := reflect.Select([]reflect.SelectCase{f.done, {Dir: reflect.SelectRecv, Chan: value(f)}})
		if chosen == 0 {
			return nil
		}
		if !ok {
			return fnext
		}
		f.data[i].Set(v)
		return tnext
	}
}

func rangeMap(n *node) {
	index0 := n.child[0].findex // map index location in frame
	index2 := index0 - 1        // iterator for range, always just behind index0
	fnext := getExec(n.fnext)
	tnext := getExec(n.tnext)

	var value func(*frame) reflect.Value
	if len(n.child) == 4 {
		index1 := n.child[1].findex  // map value location in frame
		value = genValue(n.child[2]) // map
		n.exec = func(f *frame) bltn {
			iter := f.data[index2].Interface().(*reflect.MapIter)
			if !iter.Next() {
				return fnext
			}
			f.data[index0].Set(iter.Key())
			f.data[index1].Set(iter.Value())
			return tnext
		}
	} else {
		value = genValue(n.child[1]) // map
		n.exec = func(f *frame) bltn {
			iter := f.data[index2].Interface().(*reflect.MapIter)
			if !iter.Next() {
				return fnext
			}
			f.data[index0].Set(iter.Key())
			return tnext
		}
	}

	// Init sequence
	next := n.exec
	n.child[0].exec = func(f *frame) bltn {
		f.data[index2].Set(reflect.ValueOf(value(f).MapRange()))
		return next
	}
}

func _case(n *node) {
	tnext := getExec(n.tnext)

	switch {
	case n.anc.anc.kind == typeSwitch:
		fnext := getExec(n.fnext)
		sn := n.anc.anc // switch node
		types := make([]*itype, len(n.child)-1)
		for i := range types {
			types[i] = n.child[i].typ
		}
		srcValue := genValue(sn.child[1].lastChild().child[0])
		if len(sn.child[1].child) == 2 {
			// assign in switch guard
			destValue := genValue(n.lastChild().child[0])
			switch len(types) {
			case 0:
				// default clause: assign var to interface value
				n.exec = func(f *frame) bltn {
					destValue(f).Set(srcValue(f))
					return tnext
				}
			case 1:
				// match against 1 type: assign var to concrete value
				typ := types[0]
				n.exec = func(f *frame) bltn {
					v := srcValue(f)
					if !v.IsValid() {
						// match zero value against nil
						if typ.cat == nilT {
							return tnext
						}
						return fnext
					}
					if t := v.Type(); t.Kind() == reflect.Interface {
						if typ.cat == nilT && v.IsNil() {
							return tnext
						}
						if typ.TypeOf().String() == t.String() {
							destValue(f).Set(v.Elem())
							return tnext
						}
						return fnext
					}
					vi := v.Interface().(valueInterface)
					if vi.node == nil {
						if typ.cat == nilT {
							return tnext
						}
						return fnext
					}
					if vi.node.typ.id() == typ.id() {
						destValue(f).Set(vi.value)
						return tnext
					}
					return fnext
				}
			default:
				// match against multiple types: assign var to interface value
				n.exec = func(f *frame) bltn {
					val := srcValue(f)
					vid := val.Interface().(valueInterface).node.typ.id()
					for _, typ := range types {
						if vid == typ.id() {
							destValue(f).Set(val)
							return tnext
						}
					}
					return fnext
				}
			}
		} else {
			// no assign in switch guard
			if len(n.child) <= 1 {
				n.exec = func(f *frame) bltn { return tnext }
			} else {
				n.exec = func(f *frame) bltn {
					vtyp := srcValue(f).Interface().(valueInterface).node.typ
					for _, typ := range types {
						if vtyp.id() == typ.id() {
							return tnext
						}
					}
					return fnext
				}
			}
		}

	case len(n.child) <= 1: // default clause
		n.exec = func(f *frame) bltn { return tnext }

	default:
		fnext := getExec(n.fnext)
		l := len(n.anc.anc.child)
		value := genValue(n.anc.anc.child[l-2])
		values := make([]func(*frame) reflect.Value, len(n.child)-1)
		for i := range values {
			values[i] = genValue(n.child[i])
		}
		n.exec = func(f *frame) bltn {
			for _, v := range values {
				if value(f).Interface() == v(f).Interface() {
					return tnext
				}
			}
			return fnext
		}
	}
}

func appendSlice(n *node) {
	dest := genValue(n)
	next := getExec(n.tnext)
	value := genValue(n.child[1])
	value0 := genValue(n.child[2])

	if isString(n.child[2].typ.TypeOf()) {
		typ := reflect.TypeOf([]byte{})
		n.exec = func(f *frame) bltn {
			dest(f).Set(reflect.AppendSlice(value(f), value0(f).Convert(typ)))
			return next
		}
	} else {
		n.exec = func(f *frame) bltn {
			dest(f).Set(reflect.AppendSlice(value(f), value0(f)))
			return next
		}
	}
}

func _append(n *node) {
	if c1, c2 := n.child[1], n.child[2]; len(n.child) == 3 && c2.typ.cat == arrayT && c2.typ.val.id() == n.typ.val.id() ||
		isByteArray(c1.typ.TypeOf()) && isString(c2.typ.TypeOf()) {
		appendSlice(n)
		return
	}
	dest := genValue(n)
	value := genValue(n.child[1])
	next := getExec(n.tnext)

	if len(n.child) > 3 {
		args := n.child[2:]
		l := len(args)
		values := make([]func(*frame) reflect.Value, l)
		for i, arg := range args {
			switch {
			case isRecursiveStruct(n.typ.val, n.typ.val.rtype):
				values[i] = genValueInterfacePtr(arg)
			case arg.typ.untyped:
				values[i] = genValueAs(arg, n.child[1].typ.TypeOf().Elem())
			default:
				values[i] = genValue(arg)
			}
		}

		n.exec = func(f *frame) bltn {
			sl := make([]reflect.Value, l)
			for i, v := range values {
				sl[i] = v(f)
			}
			dest(f).Set(reflect.Append(value(f), sl...))
			return next
		}
	} else {
		var value0 func(*frame) reflect.Value
		switch {
		case isRecursiveStruct(n.typ.val, n.typ.val.rtype):
			value0 = genValueInterfacePtr(n.child[2])
		case n.child[2].typ.untyped:
			value0 = genValueAs(n.child[2], n.child[1].typ.TypeOf().Elem())
		default:
			value0 = genValue(n.child[2])
		}

		n.exec = func(f *frame) bltn {
			dest(f).Set(reflect.Append(value(f), value0(f)))
			return next
		}
	}
}

func _cap(n *node) {
	dest := genValue(n)
	value := genValue(n.child[1])
	next := getExec(n.tnext)

	n.exec = func(f *frame) bltn {
		dest(f).SetInt(int64(value(f).Cap()))
		return next
	}
}

func _copy(n *node) {
	dest := genValue(n)
	value0 := genValueArray(n.child[1])
	value1 := genValue(n.child[2])
	next := getExec(n.tnext)

	n.exec = func(f *frame) bltn {
		dest(f).SetInt(int64(reflect.Copy(value0(f), value1(f))))
		return next
	}
}

func _close(n *node) {
	value := genValue(n.child[1])
	next := getExec(n.tnext)

	n.exec = func(f *frame) bltn {
		value(f).Close()
		return next
	}
}

func _complex(n *node) {
	i := n.findex
	c1, c2 := n.child[1], n.child[2]
	convertLiteralValue(c1, floatType)
	convertLiteralValue(c2, floatType)
	value0 := genValue(c1)
	value1 := genValue(c2)
	next := getExec(n.tnext)

	if typ := n.typ.TypeOf(); isComplex(typ) {
		n.exec = func(f *frame) bltn {
			f.data[i].SetComplex(complex(value0(f).Float(), value1(f).Float()))
			return next
		}
	} else {
		// Not a complex type: ignore imaginary part
		n.exec = func(f *frame) bltn {
			f.data[i].Set(value0(f).Convert(typ))
			return next
		}
	}
}

func _imag(n *node) {
	i := n.findex
	convertLiteralValue(n.child[1], complexType)
	value := genValue(n.child[1])
	next := getExec(n.tnext)

	n.exec = func(f *frame) bltn {
		f.data[i].SetFloat(imag(value(f).Complex()))
		return next
	}
}

func _real(n *node) {
	i := n.findex
	convertLiteralValue(n.child[1], complexType)
	value := genValue(n.child[1])
	next := getExec(n.tnext)

	n.exec = func(f *frame) bltn {
		f.data[i].SetFloat(real(value(f).Complex()))
		return next
	}
}

func _delete(n *node) {
	value0 := genValue(n.child[1]) // map
	value1 := genValue(n.child[2]) // key
	next := getExec(n.tnext)
	var z reflect.Value

	n.exec = func(f *frame) bltn {
		value0(f).SetMapIndex(value1(f), z)
		return next
	}
}

func _len(n *node) {
	i := n.findex
	value := genValue(n.child[1])
	next := getExec(n.tnext)

	n.exec = func(f *frame) bltn {
		f.data[i].SetInt(int64(value(f).Len()))
		return next
	}
}

func _new(n *node) {
	dest := genValue(n)
	next := getExec(n.tnext)
	typ := n.child[1].typ.TypeOf()

	n.exec = func(f *frame) bltn {
		dest(f).Set(reflect.New(typ))
		return next
	}
}

// _make allocates and initializes a slice, a map or a chan.
func _make(n *node) {
	dest := genValue(n)
	next := getExec(n.tnext)
	typ := n.child[1].typ.TypeOf()

	switch typ.Kind() {
	case reflect.Array, reflect.Slice:
		value := genValue(n.child[2])

		switch len(n.child) {
		case 3:
			n.exec = func(f *frame) bltn {
				len := int(value(f).Int())
				dest(f).Set(reflect.MakeSlice(typ, len, len))
				return next
			}
		case 4:
			value1 := genValue(n.child[3])
			n.exec = func(f *frame) bltn {
				dest(f).Set(reflect.MakeSlice(typ, int(value(f).Int()), int(value1(f).Int())))
				return next
			}
		}

	case reflect.Chan:
		switch len(n.child) {
		case 2:
			n.exec = func(f *frame) bltn {
				dest(f).Set(reflect.MakeChan(typ, 0))
				return next
			}
		case 3:
			value := genValue(n.child[2])
			n.exec = func(f *frame) bltn {
				dest(f).Set(reflect.MakeChan(typ, int(value(f).Int())))
				return next
			}
		}

	case reflect.Map:
		switch len(n.child) {
		case 2:
			n.exec = func(f *frame) bltn {
				dest(f).Set(reflect.MakeMap(typ))
				return next
			}
		case 3:
			value := genValue(n.child[2])
			n.exec = func(f *frame) bltn {
				dest(f).Set(reflect.MakeMapWithSize(typ, int(value(f).Int())))
				return next
			}
		}
	}
}

func reset(n *node) {
	next := getExec(n.tnext)

	switch l := len(n.child) - 1; l {
	case 1:
		typ := n.child[0].typ.frameType()
		i := n.child[0].findex
		n.exec = func(f *frame) bltn {
			f.data[i] = reflect.New(typ).Elem()
			return next
		}
	case 2:
		c0, c1 := n.child[0], n.child[1]
		i0, i1 := c0.findex, c1.findex
		t0, t1 := c0.typ.frameType(), c1.typ.frameType()
		n.exec = func(f *frame) bltn {
			f.data[i0] = reflect.New(t0).Elem()
			f.data[i1] = reflect.New(t1).Elem()
			return next
		}
	default:
		types := make([]reflect.Type, l)
		index := make([]int, l)
		for i, c := range n.child[:l] {
			index[i] = c.findex
			types[i] = c.typ.frameType()
		}
		n.exec = func(f *frame) bltn {
			for i, ind := range index {
				f.data[ind] = reflect.New(types[i]).Elem()
			}
			return next
		}
	}
}

// recv reads from a channel
func recv(n *node) {
	value := genValue(n.child[0])
	tnext := getExec(n.tnext)

	if n.interp.cancelChan {
		// Cancellable channel read
		if n.fnext != nil {
			fnext := getExec(n.fnext)
			n.exec = func(f *frame) bltn {
				ch := value(f)
				// Fast: channel read doesn't block
				if x, ok := ch.TryRecv(); ok {
					if x.Bool() {
						return tnext
					}
					return fnext
				}
				// Slow: channel read blocks, allow cancel
				chosen, v, _ := reflect.Select([]reflect.SelectCase{f.done, {Dir: reflect.SelectRecv, Chan: ch}})
				if chosen == 0 {
					return nil
				}
				if v.Bool() {
					return tnext
				}
				return fnext
			}
		} else {
			i := n.findex
			n.exec = func(f *frame) bltn {
				// Fast: channel read doesn't block
				var ok bool
				ch := value(f)
				if f.data[i], ok = ch.TryRecv(); ok {
					return tnext
				}
				// Slow: channel is blocked, allow cancel
				var chosen int
				chosen, f.data[i], _ = reflect.Select([]reflect.SelectCase{f.done, {Dir: reflect.SelectRecv, Chan: ch}})
				if chosen == 0 {
					return nil
				}
				return tnext
			}
		}
	} else {
		// Blocking channel read (less overhead)
		if n.fnext != nil {
			fnext := getExec(n.fnext)
			n.exec = func(f *frame) bltn {
				if v, _ := value(f).Recv(); v.Bool() {
					return tnext
				}
				return fnext
			}
		} else {
			i := n.findex
			n.exec = func(f *frame) bltn {
				f.data[i], _ = value(f).Recv()
				return tnext
			}
		}
	}
}

func recv2(n *node) {
	vchan := genValue(n.child[0])    // chan
	vres := genValue(n.anc.child[0]) // result
	vok := genValue(n.anc.child[1])  // status
	tnext := getExec(n.tnext)

	if n.interp.cancelChan {
		// Cancellable channel read
		n.exec = func(f *frame) bltn {
			ch, result, status := vchan(f), vres(f), vok(f)
			//  Fast: channel read doesn't block
			if v, ok := ch.TryRecv(); ok {
				result.Set(v)
				status.SetBool(true)
				return tnext
			}
			// Slow: channel is blocked, allow cancel
			chosen, v, ok := reflect.Select([]reflect.SelectCase{f.done, {Dir: reflect.SelectRecv, Chan: ch}})
			if chosen == 0 {
				return nil
			}
			result.Set(v)
			status.SetBool(ok)
			return tnext
		}
	} else {
		// Blocking channel read (less overhead)
		n.exec = func(f *frame) bltn {
			v, ok := vchan(f).Recv()
			vres(f).Set(v)
			vok(f).SetBool(ok)
			return tnext
		}
	}
}

func convertLiteralValue(n *node, t reflect.Type) {
	if n.kind != basicLit || t == nil || t.Kind() == reflect.Interface {
		return
	}
	if n.rval.IsValid() {
		n.rval = n.rval.Convert(t)
	} else {
		n.rval = reflect.New(t).Elem() // convert to type nil value
	}
}

// Write to a channel
func send(n *node) {
	next := getExec(n.tnext)
	value0 := genValue(n.child[0]) // channel
	convertLiteralValue(n.child[1], n.child[0].typ.val.TypeOf())
	value1 := genValue(n.child[1]) // value to send

	if n.interp.cancelChan {
		// Cancellable send
		n.exec = func(f *frame) bltn {
			ch, data := value0(f), value1(f)
			// Fast: send on channel doesn't block
			if ok := ch.TrySend(data); ok {
				return next
			}
			// Slow: send on channel blocks, allow cancel
			chosen, _, _ := reflect.Select([]reflect.SelectCase{f.done, {Dir: reflect.SelectSend, Chan: ch, Send: data}})
			if chosen == 0 {
				return nil
			}
			return next
		}
	} else {
		// Blocking send (less overhead)
		n.exec = func(f *frame) bltn {
			value0(f).Send(value1(f))
			return next
		}
	}
}

func clauseChanDir(n *node) (*node, *node, *node, reflect.SelectDir) {
	dir := reflect.SelectDefault
	var nod, assigned, ok *node
	var stop bool

	n.Walk(func(m *node) bool {
		switch m.action {
		case aRecv:
			dir = reflect.SelectRecv
			nod = m.child[0]
			switch m.anc.action {
			case aAssign:
				assigned = m.anc.child[0]
			case aAssignX:
				assigned = m.anc.child[0]
				ok = m.anc.child[1]
			}
			stop = true
		case aSend:
			dir = reflect.SelectSend
			nod = m.child[0]
			assigned = m.child[1]
			stop = true
		}
		return !stop
	}, nil)
	return nod, assigned, ok, dir
}

func _select(n *node) {
	nbClause := len(n.child)
	chans := make([]*node, nbClause)
	assigned := make([]*node, nbClause)
	ok := make([]*node, nbClause)
	clause := make([]bltn, nbClause)
	chanValues := make([]func(*frame) reflect.Value, nbClause)
	assignedValues := make([]func(*frame) reflect.Value, nbClause)
	okValues := make([]func(*frame) reflect.Value, nbClause)
	cases := make([]reflect.SelectCase, nbClause+1)

	for i := 0; i < nbClause; i++ {
		if len(n.child[i].child) > 1 {
			clause[i] = getExec(n.child[i].child[1].start)
			chans[i], assigned[i], ok[i], cases[i].Dir = clauseChanDir(n.child[i])
			chanValues[i] = genValue(chans[i])
			if assigned[i] != nil {
				assignedValues[i] = genValue(assigned[i])
			}
			if ok[i] != nil {
				okValues[i] = genValue(ok[i])
			}
		} else {
			clause[i] = getExec(n.child[i].child[0].start)
			cases[i].Dir = reflect.SelectDefault
		}
	}

	n.exec = func(f *frame) bltn {
		cases[nbClause] = f.done
		for i := range cases[:nbClause] {
			switch cases[i].Dir {
			case reflect.SelectRecv:
				cases[i].Chan = chanValues[i](f)
			case reflect.SelectSend:
				cases[i].Chan = chanValues[i](f)
				cases[i].Send = assignedValues[i](f)
			case reflect.SelectDefault:
				// Keep zero values for comm clause
			}
		}
		j, v, s := reflect.Select(cases)
		if j == nbClause {
			return nil
		}
		if cases[j].Dir == reflect.SelectRecv && assignedValues[j] != nil {
			assignedValues[j](f).Set(v)
			if ok[j] != nil {
				okValues[j](f).SetBool(s)
			}
		}
		return clause[j]
	}
}

// slice expression: array[low:high:max]
func slice(n *node) {
	i := n.findex
	next := getExec(n.tnext)
	value0 := genValueArray(n.child[0]) // array
	value1 := genValue(n.child[1])      // low (if 2 or 3 args) or high (if 1 arg)

	switch len(n.child) {
	case 2:
		n.exec = func(f *frame) bltn {
			a := value0(f)
			f.data[i] = a.Slice(int(value1(f).Int()), a.Len())
			return next
		}
	case 3:
		value2 := genValue(n.child[2]) // max

		n.exec = func(f *frame) bltn {
			a := value0(f)
			f.data[i] = a.Slice(int(value1(f).Int()), int(value2(f).Int()))
			return next
		}
	case 4:
		value2 := genValue(n.child[2])
		value3 := genValue(n.child[3])

		n.exec = func(f *frame) bltn {
			a := value0(f)
			f.data[i] = a.Slice3(int(value1(f).Int()), int(value2(f).Int()), int(value3(f).Int()))
			return next
		}
	}
}

// slice expression, no low value: array[:high:max]
func slice0(n *node) {
	i := n.findex
	next := getExec(n.tnext)
	value0 := genValueArray(n.child[0])

	switch len(n.child) {
	case 1:
		n.exec = func(f *frame) bltn {
			a := value0(f)
			f.data[i] = a.Slice(0, a.Len())
			return next
		}
	case 2:
		value1 := genValue(n.child[1])
		n.exec = func(f *frame) bltn {
			a := value0(f)
			f.data[i] = a.Slice(0, int(value1(f).Int()))
			return next
		}
	case 3:
		value1 := genValue(n.child[1])
		value2 := genValue(n.child[2])
		n.exec = func(f *frame) bltn {
			a := value0(f)
			f.data[i] = a.Slice3(0, int(value1(f).Int()), int(value2(f).Int()))
			return next
		}
	}
}

func isNil(n *node) {
	value := genValue(n.child[0])
	tnext := getExec(n.tnext)

	if n.fnext != nil {
		fnext := getExec(n.fnext)
		n.exec = func(f *frame) bltn {
			if value(f).IsNil() {
				return tnext
			}
			return fnext
		}
	} else {
		i := n.findex
		n.exec = func(f *frame) bltn {
			f.data[i].SetBool(value(f).IsNil())
			return tnext
		}
	}
}

func isNotNil(n *node) {
	value := genValue(n.child[0])
	tnext := getExec(n.tnext)

	if n.fnext != nil {
		fnext := getExec(n.fnext)
		n.exec = func(f *frame) bltn {
			if value(f).IsNil() {
				return fnext
			}
			return tnext
		}
	} else {
		i := n.findex
		n.exec = func(f *frame) bltn {
			f.data[i].SetBool(!value(f).IsNil())
			return tnext
		}
	}
}

func complexConst(n *node) {
	if v0, v1 := n.child[1].rval, n.child[2].rval; v0.IsValid() && v1.IsValid() {
		n.rval = reflect.ValueOf(complex(vFloat(v0), vFloat(v1)))
		n.gen = nop
	}
}

func imagConst(n *node) {
	if v := n.child[1].rval; v.IsValid() {
		n.rval = reflect.ValueOf(imag(v.Complex()))
		n.gen = nop
	}
}

func realConst(n *node) {
	if v := n.child[1].rval; v.IsValid() {
		n.rval = reflect.ValueOf(real(v.Complex()))
		n.gen = nop
	}
}<|MERGE_RESOLUTION|>--- conflicted
+++ resolved
@@ -240,13 +240,10 @@
 			svalue[i] = func(*frame) reflect.Value { return reflect.New(t).Elem() }
 		case isRecursiveStruct(dest.typ, dest.typ.rtype):
 			svalue[i] = genValueInterfacePtr(src)
-<<<<<<< HEAD
 		case src.typ.untyped && isComplex(dest.typ.TypeOf()):
 			svalue[i] = genValueComplex(src)
-=======
 		case src.typ.untyped && !dest.typ.untyped:
 			svalue[i] = genValueAs(src, dest.typ.TypeOf())
->>>>>>> 714253c1
 		default:
 			svalue[i] = genValue(src)
 		}
