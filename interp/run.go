package interp

//go:generate go run ../cmd/genop/genop.go

import (
	"fmt"
	"log"
	"reflect"
)

// Builtin type defines functions which run at CFG execution
type Builtin func(f *Frame) Builtin

// BuiltinGenerator type defines a builtin generator function
type BuiltinGenerator func(n *Node)

var builtin = [...]BuiltinGenerator{
	Nop:          nop,
	Addr:         addr,
	Assign:       assign,
	Add:          add,
	AddAssign:    addAssign,
	And:          and,
	AndAssign:    andAssign,
	AndNot:       andnot,
	AndNotAssign: andnotAssign,
	Call:         call,
	Case:         _case,
	CompositeLit: arrayLit,
	Dec:          dec,
	Defer:        _defer,
	Equal:        equal,
	GetFunc:      getFunc,
	Greater:      greater,
	GreaterEqual: greaterEqual,
	Inc:          inc,
	Land:         land,
	Lor:          lor,
	Lower:        lower,
	LowerEqual:   lowerEqual,
	Mul:          mul,
	MulAssign:    mulAssign,
	Negate:       negate,
	Not:          not,
	NotEqual:     notEqual,
	Or:           or,
	OrAssign:     orAssign,
	Quo:          quo,
	QuoAssign:    quoAssign,
	Range:        _range,
	Recv:         recv,
	Rem:          rem,
	RemAssign:    remAssign,
	Return:       _return,
	Send:         send,
	Shl:          shl,
	ShlAssign:    shlAssign,
	Shr:          shr,
	ShrAssign:    shrAssign,
	Slice:        slice,
	Slice0:       slice0,
	Star:         deref,
	Sub:          sub,
	SubAssign:    subAssign,
	TypeAssert:   typeAssert,
	Xor:          xor,
	XorAssign:    xorAssign,
}

type valueInterface struct {
	node  *Node
	value reflect.Value
}

var floatType, complexType reflect.Type

func init() {
	floatType = reflect.ValueOf(0.0).Type()
	complexType = reflect.ValueOf(complex(0, 0)).Type()
}

func (interp *Interpreter) run(n *Node, cf *Frame) {
	var f *Frame
	if cf == nil {
		f = interp.Frame
	} else {
		f = &Frame{anc: cf, data: make([]reflect.Value, len(n.types))}
	}

	for i, t := range n.types {
		f.data[i] = reflect.New(t).Elem()
	}
	runCfg(n.start, f)
}

// Functions set to run during execution of CFG

// runCfg executes a node AST by walking its CFG and running node builtin at each step
func runCfg(n *Node, f *Frame) {
	defer func() {
		f.recovered = recover()
		for _, val := range f.deferred {
			val[0].Call(val[1:])
		}
		if f.recovered != nil {
			panic(f.recovered)
		}
	}()

	for exec := n.exec; exec != nil; {
		exec = exec(f)
	}
}

func typeAssert(n *Node) {
	value := genValue(n.child[0])
	i := n.findex
	next := getExec(n.tnext)

	switch {
	case n.child[0].typ.cat == ValueT:
		n.exec = func(f *Frame) Builtin {
			f.data[i].Set(value(f).Elem())
			return next
		}
	case n.child[1].typ.cat == InterfaceT:
		n.exec = func(f *Frame) Builtin {
			v := value(f).Interface().(valueInterface)
			f.data[i] = reflect.ValueOf(valueInterface{v.node, v.value})
			return next
		}
	default:
		n.exec = func(f *Frame) Builtin {
			v := value(f).Interface().(valueInterface)
			f.data[i].Set(v.value)
			return next
		}
	}
}

func typeAssert2(n *Node) {
	value := genValue(n.child[0])      // input value
	value0 := genValue(n.anc.child[0]) // returned result
	value1 := genValue(n.anc.child[1]) // returned status
	next := getExec(n.tnext)

	switch {
	case n.child[0].typ.cat == ValueT:
		n.exec = func(f *Frame) Builtin {
			if value(f).IsValid() && !value(f).IsNil() {
				value0(f).Set(value(f).Elem())
			}
			value1(f).SetBool(true)
			return next
		}
	case n.child[1].typ.cat == InterfaceT:
		n.exec = func(f *Frame) Builtin {
			v, ok := value(f).Interface().(valueInterface)
			value0(f).Set(reflect.ValueOf(valueInterface{v.node, v.value}))
			value1(f).SetBool(ok)
			return next
		}
	default:
		n.exec = func(f *Frame) Builtin {
			v, ok := value(f).Interface().(valueInterface)
			value0(f).Set(v.value)
			value1(f).SetBool(ok)
			return next
		}
	}
}

func convert(n *Node) {
	dest := genValue(n)
	c := n.child[1]
	typ := n.child[0].typ.TypeOf()
	next := getExec(n.tnext)

	if c.kind == BasicLit && c.val == nil { // convert nil to type
		n.exec = func(f *Frame) Builtin {
			dest(f).Set(reflect.New(typ).Elem())
			return next
		}
		return
	}

	var value func(*Frame) reflect.Value
	if c.typ.cat == FuncT {
		value = genFunctionWrapper(c)
	} else {
		value = genValue(c)
	}

	n.exec = func(f *Frame) Builtin {
		dest(f).Set(value(f).Convert(typ))
		return next
	}
}

func assign(n *Node) {
	next := getExec(n.tnext)
	dvalue := make([]func(*Frame) reflect.Value, n.nleft)
	ivalue := make([]func(*Frame) reflect.Value, n.nleft)
	svalue := make([]func(*Frame) reflect.Value, n.nleft)
	var sbase int
	if n.nright > 0 {
		sbase = len(n.child) - n.nright
	}

	for i := 0; i < n.nleft; i++ {
		dest, src := n.child[i], n.child[sbase+i]
		switch {
		case dest.typ.cat == InterfaceT:
			svalue[i] = genValueInterface(src)
		case dest.typ.cat == ValueT && src.typ.cat == FuncT:
			svalue[i] = genFunctionWrapper(src)
		case src.kind == BasicLit && src.val == nil:
			t := dest.typ.TypeOf()
			svalue[i] = func(*Frame) reflect.Value { return reflect.New(t).Elem() }
		default:
			svalue[i] = genValue(src)
		}
		if isMapEntry(dest) {
			if dest.child[1].typ.cat == InterfaceT { // key
				ivalue[i] = genValueInterface(dest.child[1])
			} else {
				ivalue[i] = genValue(dest.child[1])
			}
			dvalue[i] = genValue(dest.child[0])
		} else {
			dvalue[i] = genValue(dest)
		}
	}

	if n.nleft == 1 {
		if s, d, i := svalue[0], dvalue[0], ivalue[0]; i != nil {
			n.exec = func(f *Frame) Builtin {
				d(f).SetMapIndex(i(f), s(f))
				return next
			}
		} else {
			n.exec = func(f *Frame) Builtin {
				d(f).Set(s(f))
				return next
			}
		}
	} else {
		types := make([]reflect.Type, n.nright)
		for i := range types {
			var t reflect.Type
			switch typ := n.child[sbase+i].typ; typ.cat {
			case FuncT:
				t = reflect.TypeOf((*Node)(nil))
			case InterfaceT:
				t = reflect.TypeOf((*valueInterface)(nil)).Elem()
			default:
				t = typ.TypeOf()
			}
			//types[i] = n.child[sbase+i].typ.TypeOf()
			types[i] = t
		}

		// To handle swap in multi-assign:
		// evaluate and copy all values in assign right hand side into temporary
		// then evaluate assign left hand side and copy temporary into it
		n.exec = func(f *Frame) Builtin {
			t := make([]reflect.Value, len(svalue))
			for i, s := range svalue {
				t[i] = reflect.New(types[i]).Elem()
				t[i].Set(s(f))
			}
			for i, d := range dvalue {
				if j := ivalue[i]; j != nil {
					d(f).SetMapIndex(j(f), t[i]) // Assign a map entry
				} else {
					d(f).Set(t[i]) // Assign a var or array/slice entry
				}
			}
			return next
		}
	}
}

func not(n *Node) {
	value := genValue(n.child[0])
	tnext := getExec(n.tnext)

	if n.fnext != nil {
		fnext := getExec(n.fnext)
		n.exec = func(f *Frame) Builtin {
			if !value(f).Bool() {
				return tnext
			}
			return fnext
		}
	} else {
		i := n.findex
		n.exec = func(f *Frame) Builtin {
			f.data[i].SetBool(!value(f).Bool())
			return tnext
		}
	}
}

func addr(n *Node) {
	i := n.findex
	value := genValue(n.child[0])
	next := getExec(n.tnext)

	n.exec = func(f *Frame) Builtin {
		f.data[i] = value(f).Addr()
		return next
	}
}

func deref(n *Node) {
	value := genValue(n.child[0])
	tnext := getExec(n.tnext)

	if n.fnext != nil {
		fnext := getExec(n.fnext)
		n.exec = func(f *Frame) Builtin {
			if value(f).Elem().Bool() {
				return tnext
			}
			return fnext
		}
	} else {
		i := n.findex
		n.exec = func(f *Frame) Builtin {
			f.data[i] = value(f).Elem()
			return tnext
		}
	}
}

func _print(n *Node) {
	child := n.child[1:]
	next := getExec(n.tnext)
	values := make([]func(*Frame) reflect.Value, len(child))
	for i, c := range child {
		values[i] = genValue(c)
	}

	n.exec = func(f *Frame) Builtin {
		for i, value := range values {
			if i > 0 {
				fmt.Printf(" ")
			}
			fmt.Printf("%v", value(f))
		}
		return next
	}
}

func _println(n *Node) {
	child := n.child[1:]
	next := getExec(n.tnext)
	values := make([]func(*Frame) reflect.Value, len(child))
	for i, c := range child {
		values[i] = genValue(c)
	}

	n.exec = func(f *Frame) Builtin {
		for i, value := range values {
			if i > 0 {
				fmt.Printf(" ")
			}
			fmt.Printf("%v", value(f))
		}
		fmt.Println("")
		return next
	}
}

func _recover(n *Node) {
	tnext := getExec(n.tnext)
	dest := genValue(n)
	var err error
	nilErr := reflect.ValueOf(valueInterface{n, reflect.ValueOf(&err).Elem()})

	n.exec = func(f *Frame) Builtin {
		if f.anc.recovered == nil {
			dest(f).Set(nilErr)
		} else {
			dest(f).Set(reflect.ValueOf(valueInterface{n, reflect.ValueOf(f.anc.recovered)}))
			f.anc.recovered = nil
		}
		return tnext
	}
}

func _panic(n *Node) {
	value := genValue(n.child[1])

	n.exec = func(f *Frame) Builtin {
		panic(value(f))
	}
}

func genFunctionWrapper(n *Node) func(*Frame) reflect.Value {
	def := n.val.(*Node)
	setExec(def.child[3].start)
	start := def.child[3].start
	numRet := len(def.typ.ret)
	var receiver func(*Frame) reflect.Value

	if n.recv != nil {
		if n.recv.node.typ.cat != defRecvType(def).cat {
			receiver = genValueRecvIndirect(n)
		} else {
			receiver = genValueRecv(n)
		}
	}

	return func(f *Frame) reflect.Value {
		if n.frame != nil { // Use closure context if defined
			f = n.frame
		}
		return reflect.MakeFunc(n.typ.TypeOf(), func(in []reflect.Value) []reflect.Value {
			// Allocate and init local frame. All values to be settable and addressable.
			frame := Frame{anc: f, data: make([]reflect.Value, len(def.types))}
			d := frame.data
			for i, t := range def.types {
				d[i] = reflect.New(t).Elem()
			}

			// Copy method receiver as first argument, if defined
			if receiver != nil {
				src, dest := receiver(f), d[numRet]
				if src.Type().Kind() != dest.Type().Kind() {
					dest.Set(src.Addr())
				} else {
					dest.Set(src)
				}
				d = d[numRet+1:]
			} else {
				d = d[numRet:]
			}

			// Copy function input arguments in local frame
			for i, arg := range in {
				if def.typ.arg[i].cat == InterfaceT {
					d[i].Set(reflect.ValueOf(valueInterface{value: arg.Elem()}))
				} else {
					d[i].Set(arg)
				}
			}

			// Interpreter code execution
			runCfg(start, &frame)

			result := frame.data[:numRet]
			for i, r := range result {
				if v, ok := r.Interface().(*Node); ok {
					result[i] = genFunctionWrapper(v)(f)
				}
				if def.typ.ret[i].cat == InterfaceT {
					x := result[i].Interface().(valueInterface).value
					result[i] = reflect.New(reflect.TypeOf((*interface{})(nil)).Elem()).Elem()
					result[i].Set(x)
				}
			}
			return result
		})
	}
}

func genInterfaceWrapper(n *Node, typ reflect.Type) func(*Frame) reflect.Value {
	value := genValue(n)
	if typ == nil || typ.Kind() != reflect.Interface || typ.NumMethod() == 0 || n.typ.cat == ValueT {
		return value
	}
	if nt := n.typ.TypeOf(); nt != nil && nt.Kind() == reflect.Interface {
		return value
	}
	mn := typ.NumMethod()
	names := make([]string, mn)
	methods := make([]*Node, mn)
	indexes := make([][]int, mn)
	for i := 0; i < mn; i++ {
		names[i] = typ.Method(i).Name
		methods[i], indexes[i] = n.typ.lookupMethod(names[i])
		if methods[i] == nil && n.typ.cat != NilT {
			// interpreted method not found, look for binary method, possibly embedded
			_, indexes[i], _ = n.typ.lookupBinMethod(names[i])
		}
	}
	wrap := n.interp.getWrapper(typ)

	return func(f *Frame) reflect.Value {
		v := value(f)
		switch v.Kind() {
		case reflect.Chan, reflect.Func, reflect.Interface, reflect.Map, reflect.Ptr, reflect.Slice:
			if v.IsNil() {
				return reflect.New(typ).Elem()
			}
		}
		w := reflect.New(wrap).Elem()
		for i, m := range methods {
			if m == nil {
				if r := v.FieldByIndex(indexes[i]).MethodByName(names[i]); r.IsValid() {
					w.Field(i).Set(v.FieldByIndex(indexes[i]).MethodByName(names[i]))
				} else {
					log.Println(n.cfgError("genInterfaceWrapper error, no method %s", names[i]))
				}
				continue
			}
			node := *m
			node.recv = &Receiver{n, v, indexes[i]}
			w.Field(i).Set(genFunctionWrapper(&node)(f))
		}
		return w
	}
}

func _defer(n *Node) {
	tnext := getExec(n.tnext)
	values := make([]func(*Frame) reflect.Value, len(n.child[0].child))
	var method func(*Frame) reflect.Value

	for i, c := range n.child[0].child {
		if c.typ.cat == FuncT {
			values[i] = genFunctionWrapper(c)
		} else {
			if c.recv != nil {
				// defer a method on a binary obj
				mi := c.val.(int)
				m := genValue(c.child[0])
				method = func(f *Frame) reflect.Value { return m(f).Method(mi) }
			}
			values[i] = genValue(c)
		}
	}

	if method != nil {
		n.exec = func(f *Frame) Builtin {
			val := make([]reflect.Value, len(values))
			val[0] = method(f)
			for i, v := range values[1:] {
				val[i+1] = v(f)
			}
			f.deferred = append([][]reflect.Value{val}, f.deferred...)
			return tnext
		}
	} else {
		n.exec = func(f *Frame) Builtin {
			val := make([]reflect.Value, len(values))
			for i, v := range values {
				val[i] = v(f)
			}
			f.deferred = append([][]reflect.Value{val}, f.deferred...)
			return tnext
		}
	}
}

func call(n *Node) {
	goroutine := n.anc.kind == GoStmt
	var method bool
	value := genValue(n.child[0])
	var values []func(*Frame) reflect.Value
	if n.child[0].recv != nil {
		// Compute method receiver value
		values = append(values, genValueRecv(n.child[0]))
		method = true
	} else if n.child[0].action == Method {
		// add a place holder for interface method receiver
		values = append(values, nil)
		method = true
	}
	numRet := len(n.child[0].typ.ret)
	variadic := variadicPos(n)
	child := n.child[1:]
	tnext := getExec(n.tnext)
	fnext := getExec(n.fnext)

	// compute input argument value functions
	for i, c := range child {
		switch {
		case isBinCall(c):
			// Handle nested function calls: pass returned values as arguments
			numOut := c.child[0].typ.rtype.NumOut()
			for j := 0; j < numOut; j++ {
				ind := c.findex + j
				values = append(values, func(f *Frame) reflect.Value { return f.data[ind] })
			}
		case isRegularCall(c):
			// Arguments are return values of a nested function call
			for j := range c.child[0].typ.ret {
				ind := c.findex + j
				values = append(values, func(f *Frame) reflect.Value { return f.data[ind] })
			}
		default:
			if c.kind == BasicLit {
				var argType reflect.Type
				if variadic >= 0 && i >= variadic {
					argType = n.child[0].typ.arg[variadic].TypeOf()
				} else {
					argType = n.child[0].typ.arg[i].TypeOf()
				}
				convertLiteralValue(c, argType)
			}
			if len(n.child[0].typ.arg) > i && n.child[0].typ.arg[i].cat == InterfaceT {
				values = append(values, genValueInterface(c))
			} else {
				values = append(values, genValue(c))
			}
		}
	}

<<<<<<< HEAD
	rvalues := make([]func(*Frame) reflect.Value, len(n.child[0].typ.ret))
=======
	// compute frame indexes for return values
	rtypes := n.child[0].typ.ret
	ret := make([]int, len(rtypes))
	for i := range rtypes {
		ret[i] = n.findex + i
	}
	rvalues := make([]func(*Frame) reflect.Value, len(rtypes))
>>>>>>> eb705baa
	switch n.anc.kind {
	case DefineX, AssignXStmt:
		for i := range rvalues {
			c := n.anc.child[i]
			if c.ident != "_" {
				rvalues[i] = genValue(c)
			}
		}
	default:
		for i := range rtypes {
			j := n.findex + i
			rvalues[i] = func(f *Frame) reflect.Value { return f.data[j] }
		}
	}

	n.exec = func(f *Frame) Builtin {
		def := value(f).Interface().(*Node)
		anc := f
		// Get closure frame context (if any)
		if def.frame != nil {
			anc = def.frame
		}
		nf := Frame{anc: anc, data: make([]reflect.Value, len(def.types))}
		var vararg reflect.Value

		// Init return values
		for i, v := range rvalues {
			nf.data[i] = v(f)
		}

		// Init local frame values
		for i, t := range def.types[numRet:] {
			nf.data[numRet+i] = reflect.New(t).Elem()
		}

		// Init variadic argument vector
		if variadic >= 0 {
			vararg = nf.data[numRet+variadic]
		}

		// Copy input parameters from caller
		dest := nf.data[numRet:]
		for i, v := range values {
			switch {
			case method && i == 0:
				// compute receiver
				var src reflect.Value
				if v == nil {
					src = def.recv.val
					if len(def.recv.index) > 0 {
						if src.Kind() == reflect.Ptr {
							src = src.Elem().FieldByIndex(def.recv.index)
						} else {
							src = src.FieldByIndex(def.recv.index)
						}
					}
				} else {
					src = v(f)
				}
				// Accommodate to receiver type
				d := dest[0]
				if ks, kd := src.Kind(), d.Kind(); ks != kd {
					if kd == reflect.Ptr {
						d.Set(src.Addr())
					} else {
						d.Set(src.Elem())
					}
				} else {
					d.Set(src)
				}
			case variadic >= 0 && i >= variadic:
				vararg.Set(reflect.Append(vararg, v(f)))
			default:
				dest[i].Set(v(f))
			}
		}

		// Execute function body
		if goroutine {
			go runCfg(def.child[3].start, &nf)
			return tnext
		}
		runCfg(def.child[3].start, &nf)

		// Handle branching according to boolean result
		if fnext != nil {
			if nf.data[0].Bool() {
				return tnext
			}
			return fnext
		}
		// Propagate return values to caller frame
		return tnext
	}
}

// pindex returns definition parameter index for function call
func pindex(i, variadic int) int {
	if variadic < 0 || i <= variadic {
		return i
	}
	return variadic
}

// Call a function from a bin import, accessible through reflect
func callBin(n *Node) {
	tnext := getExec(n.tnext)
	fnext := getExec(n.fnext)
	child := n.child[1:]
	value := genValue(n.child[0])
	var values []func(*Frame) reflect.Value
	funcType := n.child[0].typ.rtype
	variadic := -1
	if funcType.IsVariadic() {
		variadic = funcType.NumIn() - 1
	}
	receiverOffset := 0
	if n.child[0].recv != nil {
		receiverOffset = 1
	}

	for i, c := range child {
		defType := funcType.In(pindex(i, variadic))
		switch {
		case isBinCall(c):
			// Handle nested function calls: pass returned values as arguments
			numOut := c.child[0].typ.rtype.NumOut()
			for j := 0; j < numOut; j++ {
				ind := c.findex + j
				values = append(values, func(f *Frame) reflect.Value { return f.data[ind] })
			}
		case isRegularCall(c):
			// Handle nested function calls: pass returned values as arguments
			for j := range c.child[0].typ.ret {
				ind := c.findex + j
				values = append(values, func(f *Frame) reflect.Value { return f.data[ind] })
			}
		default:
			if c.kind == BasicLit {
				// Convert literal value (untyped) to function argument type (if not an interface{})
				var argType reflect.Type
				if variadic >= 0 && i >= variadic {
					argType = funcType.In(variadic).Elem()
				} else {
					argType = funcType.In(i + receiverOffset)
				}
				convertLiteralValue(c, argType)
				if !reflect.ValueOf(c.val).IsValid() { //  Handle "nil"
					c.val = reflect.Zero(argType)
				}
			}
			switch c.typ.cat {
			case FuncT:
				values = append(values, genFunctionWrapper(c))
			case InterfaceT:
				values = append(values, genValueInterfaceValue(c))
			default:
				//values = append(values, genValue(c))
				values = append(values, genInterfaceWrapper(c, defType))
			}
		}
	}
	l := len(values)

	switch {
	case n.anc.kind == GoStmt:
		// Execute function in a goroutine, discard results
		n.exec = func(f *Frame) Builtin {
			in := make([]reflect.Value, l)
			for i, v := range values {
				in[i] = v(f)
			}
			go value(f).Call(in)
			return tnext
		}
	case fnext != nil:
		// Handle branching according to boolean result
		n.exec = func(f *Frame) Builtin {
			in := make([]reflect.Value, l)
			for i, v := range values {
				in[i] = v(f)
			}
			res := value(f).Call(in)
			if res[0].Bool() {
				return tnext
			}
			return fnext
		}
	default:
		switch n.anc.kind {
		case Define, AssignStmt, DefineX, AssignXStmt:
			rvalues := make([]func(*Frame) reflect.Value, funcType.NumOut())
			for i := range rvalues {
				c := n.anc.child[i]
				if c.ident != "_" {
					rvalues[i] = genValue(c)
				}
			}
			n.exec = func(f *Frame) Builtin {
				in := make([]reflect.Value, l)
				for i, v := range values {
					in[i] = v(f)
				}
				out := value(f).Call(in)
				for i, v := range rvalues {
					if v != nil {
						v(f).Set(out[i])
					}
				}
				return tnext
			}
		default:
			n.exec = func(f *Frame) Builtin {
				in := make([]reflect.Value, l)
				for i, v := range values {
					in[i] = v(f)
				}
				out := value(f).Call(in)
				copy(f.data[n.findex:], out)
				return tnext
			}
		}
	}
}

func getIndexBinMethod(n *Node) {
	i := n.findex
	m := n.val.(int)
	value := genValue(n.child[0])
	next := getExec(n.tnext)

	n.exec = func(f *Frame) Builtin {
		f.data[i] = value(f).Method(m)
		return next
	}
}

// getIndexArray returns array value from index
func getIndexArray(n *Node) {
	tnext := getExec(n.tnext)
	value0 := genValue(n.child[0])    // array
	value1 := genValueInt(n.child[1]) // index

	if n.fnext != nil {
		fnext := getExec(n.fnext)
		n.exec = func(f *Frame) Builtin {
			if value0(f).Index(int(value1(f))).Bool() {
				return tnext
			}
			return fnext
		}
	} else {
		i := n.findex
		n.exec = func(f *Frame) Builtin {
			f.data[i] = value0(f).Index(int(value1(f)))
			return tnext
		}
	}
}

// getIndexMap retrieves map value from index
func getIndexMap(n *Node) {
	value0 := genValue(n.child[0]) // map
	value1 := genValue(n.child[1]) // index
	tnext := getExec(n.tnext)
	z := reflect.New(n.child[0].typ.val.TypeOf()).Elem()

	if n.fnext != nil {
		fnext := getExec(n.fnext)
		n.exec = func(f *Frame) Builtin {
			if v := value0(f).MapIndex(value1(f)); v.IsValid() && v.Bool() {
				return tnext
			}
			return fnext
		}
	} else {
		i := n.findex
		n.exec = func(f *Frame) Builtin {
			if v := value0(f).MapIndex(value1(f)); v.IsValid() {
				f.data[i].Set(v)
			} else {
				f.data[i].Set(z)
			}
			return tnext
		}
	}
}

// getIndexMap2 retrieves map value from index and set status
func getIndexMap2(n *Node) {
	i := n.findex
	value0 := genValue(n.child[0])     // map
	value1 := genValue(n.child[1])     // index
	value2 := genValue(n.anc.child[1]) // status
	next := getExec(n.tnext)

	n.exec = func(f *Frame) Builtin {
		v := value0(f).MapIndex(value1(f))
		if v.IsValid() {
			f.data[i].Set(v)
		}
		value2(f).SetBool(v.IsValid())
		return next
	}
}

func getFunc(n *Node) {
	dest := genValue(n)
	next := getExec(n.tnext)

	n.exec = func(f *Frame) Builtin {
		frame := *f
		node := *n
		node.val = &node
		node.frame = &frame
		dest(f).Set(reflect.ValueOf(&node))
		return next
	}
}

func getMethod(n *Node) {
	i := n.findex
	next := getExec(n.tnext)

	n.exec = func(f *Frame) Builtin {
		frame := *f
		node := *(n.val.(*Node))
		node.val = &node
		node.recv = n.recv
		node.frame = &frame
		f.data[i] = reflect.ValueOf(&node)
		return next
	}
}

func getMethodByName(n *Node) {
	next := getExec(n.tnext)
	value0 := genValue(n.child[0])
	name := n.child[1].ident
	i := n.findex

	n.exec = func(f *Frame) Builtin {
		val := value0(f).Interface().(valueInterface)
		m, li := val.node.typ.lookupMethod(name)
		frame := *f
		node := *m
		node.val = &node
		node.recv = &Receiver{nil, val.value, li}
		node.frame = &frame
		f.data[i] = reflect.ValueOf(&node)
		return next
	}
}

func getIndexSeq(n *Node) {
	value := genValue(n.child[0])
	index := n.val.([]int)
	tnext := getExec(n.tnext)

	if n.fnext != nil {
		fnext := getExec(n.fnext)
		n.exec = func(f *Frame) Builtin {
			if value(f).FieldByIndex(index).Bool() {
				return tnext
			}
			return fnext
		}
	} else {
		i := n.findex
		n.exec = func(f *Frame) Builtin {
			f.data[i] = value(f).FieldByIndex(index)
			return tnext
		}
	}
}

func getPtrIndexSeq(n *Node) {
	index := n.val.([]int)
	value := genValue(n.child[0])
	tnext := getExec(n.tnext)

	if n.fnext != nil {
		fnext := getExec(n.fnext)
		n.exec = func(f *Frame) Builtin {
			if value(f).Elem().FieldByIndex(index).Bool() {
				return tnext
			}
			return fnext
		}
	} else {
		i := n.findex
		n.exec = func(f *Frame) Builtin {
			f.data[i] = value(f).Elem().FieldByIndex(index)
			return tnext
		}
	}
}

func getIndexSeqMethod(n *Node) {
	value := genValue(n.child[0])
	index := n.val.([]int)
	fi := index[1:]
	mi := index[0]
	i := n.findex
	next := getExec(n.tnext)

	if n.child[0].typ.TypeOf().Kind() == reflect.Ptr {
		n.exec = func(f *Frame) Builtin {
			f.data[i] = value(f).Elem().FieldByIndex(fi).Method(mi)
			return next
		}
	} else {
		n.exec = func(f *Frame) Builtin {
			f.data[i] = value(f).FieldByIndex(fi).Method(mi)
			return next
		}
	}
}

func negate(n *Node) {
	i := n.findex
	value := genValue(n.child[0])
	next := getExec(n.tnext)

	n.exec = func(f *Frame) Builtin {
		f.data[i].SetInt(-value(f).Int())
		return next
	}
}

func land(n *Node) {
	value0 := genValue(n.child[0])
	value1 := genValue(n.child[1])
	tnext := getExec(n.tnext)

	if n.fnext != nil {
		fnext := getExec(n.fnext)
		n.exec = func(f *Frame) Builtin {
			if value0(f).Bool() && value1(f).Bool() {
				return tnext
			}
			return fnext
		}
	} else {
		i := n.findex
		n.exec = func(f *Frame) Builtin {
			f.data[i].SetBool(value0(f).Bool() && value1(f).Bool())
			return tnext
		}
	}
}

func lor(n *Node) {
	value0 := genValue(n.child[0])
	value1 := genValue(n.child[1])
	tnext := getExec(n.tnext)

	if n.fnext != nil {
		fnext := getExec(n.fnext)
		n.exec = func(f *Frame) Builtin {
			if value0(f).Bool() || value1(f).Bool() {
				return tnext
			}
			return fnext
		}
	} else {
		i := n.findex
		n.exec = func(f *Frame) Builtin {
			f.data[i].SetBool(value0(f).Bool() || value1(f).Bool())
			return tnext
		}
	}
}

func nop(n *Node) {
	next := getExec(n.tnext)

	n.exec = func(f *Frame) Builtin {
		return next
	}
}

func _return(n *Node) {
	child := n.child
	next := getExec(n.tnext)
	def := n.val.(*Node)
	values := make([]func(*Frame) reflect.Value, len(child))
	for i, c := range child {
		switch t := def.typ.ret[i]; t.cat {
		case ErrorT:
			values[i] = genInterfaceWrapper(c, t.TypeOf())
		case InterfaceT:
			values[i] = genValueInterface(c)
		default:
			values[i] = genValue(c)
		}
	}

	switch len(child) {
	case 0:
		n.exec = func(f *Frame) Builtin { return next }
	case 1:
		if child[0].kind == BinaryExpr {
			n.exec = func(f *Frame) Builtin { return next }
		} else {
			v := values[0]
			n.exec = func(f *Frame) Builtin {
				f.data[0].Set(v(f))
				return next
			}
		}
	case 2:
		v0, v1 := values[0], values[1]
		n.exec = func(f *Frame) Builtin {
			f.data[0].Set(v0(f))
			f.data[1].Set(v1(f))
			return next
		}
	default:
		n.exec = func(f *Frame) Builtin {
			for i, value := range values {
				f.data[i].Set(value(f))
			}
			return next
		}
	}
}

func arrayLit(n *Node) {
	value := valueGenerator(n, n.findex)
	next := getExec(n.tnext)
	child := n.child
	if !n.typ.untyped {
		child = n.child[1:]
	}

	values := make([]func(*Frame) reflect.Value, len(child))
	index := make([]int, len(child))
	rtype := n.typ.val.TypeOf()
	var max, prev int

	for i, c := range child {
		if c.kind == KeyValueExpr {
			convertLiteralValue(c.child[1], rtype)
			values[i] = genValue(c.child[1])
			index[i] = c.child[0].val.(int)
		} else {
			convertLiteralValue(c, rtype)
			values[i] = genValue(c)
			index[i] = prev
		}
		prev = index[i] + 1
		if prev > max {
			max = prev
		}
	}

	var a reflect.Value
	if n.typ.size > 0 {
		a, _ = n.typ.zero()
	} else {
		a = reflect.MakeSlice(n.typ.TypeOf(), max, max)
	}

	n.exec = func(f *Frame) Builtin {
		for i, v := range values {
			a.Index(index[i]).Set(v(f))
		}
		value(f).Set(a)
		return next
	}
}

func mapLit(n *Node) {
	value := valueGenerator(n, n.findex)
	next := getExec(n.tnext)
	child := n.child
	if !n.typ.untyped {
		child = n.child[1:]
	}
	typ := n.typ.TypeOf()
	keys := make([]func(*Frame) reflect.Value, len(child))
	values := make([]func(*Frame) reflect.Value, len(child))
	for i, c := range child {
		convertLiteralValue(c.child[0], n.typ.key.TypeOf())
		convertLiteralValue(c.child[1], n.typ.val.TypeOf())
		keys[i] = genValue(c.child[0])
		values[i] = genValue(c.child[1])
	}

	n.exec = func(f *Frame) Builtin {
		m := reflect.MakeMap(typ)
		for i, k := range keys {
			m.SetMapIndex(k(f), values[i](f))
		}
		value(f).Set(m)
		return next
	}
}
func compositeBinMap(n *Node) {
	value := valueGenerator(n, n.findex)
	next := getExec(n.tnext)
	child := n.child
	if !n.typ.untyped {
		child = n.child[1:]
	}
	typ := n.typ.TypeOf()
	keys := make([]func(*Frame) reflect.Value, len(child))
	values := make([]func(*Frame) reflect.Value, len(child))
	for i, c := range child {
		convertLiteralValue(c.child[0], typ.Key())
		convertLiteralValue(c.child[1], typ.Elem())
		keys[i] = genValue(c.child[0])
		values[i] = genValue(c.child[1])
	}

	n.exec = func(f *Frame) Builtin {
		m := reflect.MakeMap(typ)
		for i, k := range keys {
			m.SetMapIndex(k(f), values[i](f))
		}
		value(f).Set(m)
		return next
	}
}

// compositeBinStruct creates and populates a struct object from a binary type
func compositeBinStruct(n *Node) {
	next := getExec(n.tnext)
	value := valueGenerator(n, n.findex)
	typ := n.typ.rtype
	child := n.child[1:]
	values := make([]func(*Frame) reflect.Value, len(child))
	fieldIndex := make([][]int, len(child))
	for i, c := range child {
		if c.kind == KeyValueExpr {
			if sf, ok := typ.FieldByName(c.child[0].ident); ok {
				fieldIndex[i] = sf.Index
				convertLiteralValue(c.child[1], sf.Type)
				if c.child[1].typ.cat == FuncT {
					values[i] = genFunctionWrapper(c.child[1])
				} else {
					values[i] = genValue(c.child[1])
				}
			}
		} else {
			fieldIndex[i] = []int{i}
			convertLiteralValue(c.child[1], typ.Field(i).Type)
			if c.typ.cat == FuncT {
				values[i] = genFunctionWrapper(c.child[1])
			} else {
				values[i] = genValue(c)
			}
		}
	}

	n.exec = func(f *Frame) Builtin {
		s := reflect.New(typ).Elem()
		for i, v := range values {
			s.FieldByIndex(fieldIndex[i]).Set(v(f))
		}
		value(f).Set(s)
		return next
	}
}

// compositeLit creates and populates a struct object
func compositeLit(n *Node) {
	value := valueGenerator(n, n.findex)
	next := getExec(n.tnext)
	child := n.child
	if !n.typ.untyped {
		child = n.child[1:]
	}

	values := make([]func(*Frame) reflect.Value, len(child))
	for i, c := range child {
		convertLiteralValue(c, n.typ.field[i].typ.TypeOf())
		if c.typ.cat == FuncT {
			values[i] = genFunctionWrapper(c)
		} else {
			values[i] = genValue(c)
		}
	}

	n.exec = func(f *Frame) Builtin {
		a := reflect.New(n.typ.TypeOf()).Elem()
		for i, v := range values {
			a.Field(i).Set(v(f))
		}
		value(f).Set(a)
		return next
	}
}

// compositeSparse creates a struct Object, filling fields from sparse key-values
func compositeSparse(n *Node) {
	value := valueGenerator(n, n.findex)
	next := getExec(n.tnext)
	child := n.child
	if !n.typ.untyped {
		child = n.child[1:]
	}

	values := make(map[int]func(*Frame) reflect.Value)
	a, _ := n.typ.zero()
	for _, c := range child {
		field := n.typ.fieldIndex(c.child[0].ident)
		convertLiteralValue(c.child[1], n.typ.field[field].typ.TypeOf())
		if c.typ.cat == FuncT {
			values[field] = genFunctionWrapper(c.child[1])
		} else {
			values[field] = genValue(c.child[1])
		}
	}

	n.exec = func(f *Frame) Builtin {
		for i, v := range values {
			a.Field(i).Set(v(f))
		}
		value(f).Set(a)
		return next
	}
}

func empty(n *Node) {}

func _range(n *Node) {
	index0 := n.child[0].findex // array index location in frame
	fnext := getExec(n.fnext)
	tnext := getExec(n.tnext)

	if len(n.child) == 4 {
		index1 := n.child[1].findex   // array value location in frame
		value := genValue(n.child[2]) // array
		n.exec = func(f *Frame) Builtin {
			a := value(f)
			v0 := f.data[index0]
			v0.SetInt(v0.Int() + 1)
			i := int(v0.Int())
			if i >= a.Len() {
				return fnext
			}
			f.data[index1].Set(a.Index(i))
			return tnext
		}
	} else {
		value := genValue(n.child[1]) // array
		n.exec = func(f *Frame) Builtin {
			a := value(f)
			v0 := f.data[index0]
			v0.SetInt(v0.Int() + 1)
			if int(v0.Int()) >= a.Len() {
				return fnext
			}
			return tnext
		}
	}

	// Init sequence
	next := n.exec
	n.child[0].exec = func(f *Frame) Builtin {
		f.data[index0].SetInt(-1)
		return next
	}
}

func rangeChan(n *Node) {
	i := n.child[0].findex        // element index location in frame
	value := genValue(n.child[1]) // chan
	fnext := getExec(n.fnext)
	tnext := getExec(n.tnext)

	n.exec = func(f *Frame) Builtin {
		v, ok := value(f).Recv()
		if !ok {
			return fnext
		}
		f.data[i].Set(v)
		return tnext
	}
}

func rangeMap(n *Node) {
	index0 := n.child[0].findex   // array index location in frame
	index1 := n.child[1].findex   // array value location in frame
	value := genValue(n.child[2]) // array
	fnext := getExec(n.fnext)
	tnext := getExec(n.tnext)
	// TODO: move i and keys to frame
	var i int
	var keys []reflect.Value

	n.exec = func(f *Frame) Builtin {
		a := value(f)
		i++
		if i >= a.Len() {
			return fnext
		}
		f.data[index0].Set(keys[i])
		f.data[index1].Set(a.MapIndex(keys[i]))
		return tnext
	}

	// Init sequence
	next := n.exec
	n.child[0].exec = func(f *Frame) Builtin {
		keys = value(f).MapKeys()
		i = -1
		return next
	}
}

func _case(n *Node) {
	tnext := getExec(n.tnext)

	switch {
	case n.anc.anc.kind == TypeSwitch:
		fnext := getExec(n.fnext)
		sn := n.anc.anc // switch node
		types := make([]*Type, len(n.child)-1)
		for i := range types {
			types[i] = n.child[i].typ
		}
		srcValue := genValue(sn.child[1].lastChild().child[0])
		if len(sn.child[1].child) == 2 {
			// assign in switch guard
			destValue := genValue(n.lastChild().child[0])
			switch len(types) {
			case 0:
				// default clause: assign var to interface value
				n.exec = func(f *Frame) Builtin {
					destValue(f).Set(srcValue(f))
					return tnext
				}
			case 1:
				// match against 1 type: assign var to concrete value
				typ := types[0]
				n.exec = func(f *Frame) Builtin {
					v := srcValue(f)
					if !v.IsValid() {
						// match zero value against nil
						if typ.cat == NilT {
							return tnext
						}
						return fnext
					}
					if t := v.Type(); t.Kind() == reflect.Interface {
						if typ.cat == NilT && v.IsNil() {
							return tnext
						}
						if typ.TypeOf().String() == t.String() {
							destValue(f).Set(v.Elem())
							return tnext
						}
						return fnext
					}
					vi := v.Interface().(valueInterface)
					if vi.node == nil {
						if typ.cat == NilT {
							return tnext
						}
						return fnext
					}
					if vi.node.typ.id() == typ.id() {
						destValue(f).Set(vi.value)
						return tnext
					}
					return fnext
				}
			default:
				// match against multiple types: assign var to interface value
				n.exec = func(f *Frame) Builtin {
					val := srcValue(f)
					vid := val.Interface().(valueInterface).node.typ.id()
					for _, typ := range types {
						if vid == typ.id() {
							destValue(f).Set(val)
							return tnext
						}
					}
					return fnext
				}
			}
		} else {
			// no assign in switch guard
			if len(n.child) <= 1 {
				n.exec = func(f *Frame) Builtin { return tnext }
			} else {
				n.exec = func(f *Frame) Builtin {
					vtyp := srcValue(f).Interface().(valueInterface).node.typ
					for _, typ := range types {
						if vtyp.id() == typ.id() {
							return tnext
						}
					}
					return fnext
				}
			}
		}

	case len(n.child) <= 1: // default clause
		n.exec = func(f *Frame) Builtin { return tnext }

	default:
		fnext := getExec(n.fnext)
		l := len(n.anc.anc.child)
		value := genValue(n.anc.anc.child[l-2])
		values := make([]func(*Frame) reflect.Value, len(n.child)-1)
		for i := range values {
			values[i] = genValue(n.child[i])
		}
		n.exec = func(f *Frame) Builtin {
			for _, v := range values {
				if value(f).Interface() == v(f).Interface() {
					return tnext
				}
			}
			return fnext
		}
	}
}

func appendSlice(n *Node) {
	dest := genValue(n)
	next := getExec(n.tnext)
	value := genValue(n.child[1])
	value0 := genValue(n.child[2])

	if isString(n.child[2].typ) {
		typ := reflect.TypeOf([]byte{})
		n.exec = func(f *Frame) Builtin {
			dest(f).Set(reflect.AppendSlice(value(f), value0(f).Convert(typ)))
			return next
		}
	} else {
		n.exec = func(f *Frame) Builtin {
			dest(f).Set(reflect.AppendSlice(value(f), value0(f)))
			return next
		}
	}

}

func _append(n *Node) {
	dest := genValue(n)
	value := genValue(n.child[1])
	next := getExec(n.tnext)

	if len(n.child) > 3 {
		args := n.child[2:]
		l := len(args)
		values := make([]func(*Frame) reflect.Value, l)
		for i, arg := range args {
			if arg.typ.untyped {
				values[i] = genValueAs(arg, n.child[1].typ.TypeOf().Elem())
			} else {
				values[i] = genValue(arg)
			}
		}

		n.exec = func(f *Frame) Builtin {
			sl := make([]reflect.Value, l)
			for i, v := range values {
				sl[i] = v(f)
			}
			dest(f).Set(reflect.Append(value(f), sl...))
			return next
		}
	} else {
		value0 := genValue(n.child[2])
		if n.child[2].typ.untyped {
			value0 = genValueAs(n.child[2], n.child[1].typ.TypeOf().Elem())
		}

		n.exec = func(f *Frame) Builtin {
			dest(f).Set(reflect.Append(value(f), value0(f)))
			return next
		}
	}
}

func _cap(n *Node) {
	dest := genValue(n)
	value := genValue(n.child[1])
	next := getExec(n.tnext)

	n.exec = func(f *Frame) Builtin {
		dest(f).SetInt(int64(value(f).Cap()))
		return next
	}
}

func _copy(n *Node) {
	dest := genValue(n)
	value0 := genValue(n.child[1])
	value1 := genValue(n.child[2])
	next := getExec(n.tnext)

	n.exec = func(f *Frame) Builtin {
		dest(f).SetInt(int64(reflect.Copy(value0(f), value1(f))))
		return next
	}
}

func _close(n *Node) {
	value := genValue(n.child[1])
	next := getExec(n.tnext)

	n.exec = func(f *Frame) Builtin {
		value(f).Close()
		return next
	}
}

func _complex(n *Node) {
	i := n.findex
	convertLiteralValue(n.child[1], floatType)
	convertLiteralValue(n.child[2], floatType)
	value0 := genValue(n.child[1])
	value1 := genValue(n.child[2])
	next := getExec(n.tnext)

	n.exec = func(f *Frame) Builtin {
		f.data[i].SetComplex(complex(value0(f).Float(), value1(f).Float()))
		return next
	}
}

func _imag(n *Node) {
	i := n.findex
	convertLiteralValue(n.child[1], complexType)
	value := genValue(n.child[1])
	next := getExec(n.tnext)

	n.exec = func(f *Frame) Builtin {
		f.data[i].SetFloat(imag(value(f).Complex()))
		return next
	}
}

func _real(n *Node) {
	i := n.findex
	convertLiteralValue(n.child[1], complexType)
	value := genValue(n.child[1])
	next := getExec(n.tnext)

	n.exec = func(f *Frame) Builtin {
		f.data[i].SetFloat(real(value(f).Complex()))
		return next
	}
}

func _delete(n *Node) {
	value0 := genValue(n.child[1]) // map
	value1 := genValue(n.child[2]) // key
	next := getExec(n.tnext)
	var z reflect.Value

	n.exec = func(f *Frame) Builtin {
		value0(f).SetMapIndex(value1(f), z)
		return next
	}
}

func _len(n *Node) {
	i := n.findex
	value := genValue(n.child[1])
	next := getExec(n.tnext)

	n.exec = func(f *Frame) Builtin {
		f.data[i].SetInt(int64(value(f).Len()))
		return next
	}
}

func _new(n *Node) {
	i := n.findex
	next := getExec(n.tnext)
	typ := n.child[1].typ.TypeOf()

	n.exec = func(f *Frame) Builtin {
		f.data[i] = reflect.New(typ)
		return next
	}
}

// _make allocates and initializes a slice, a map or a chan.
func _make(n *Node) {
	dest := genValue(n)
	next := getExec(n.tnext)
	typ := n.child[1].typ.TypeOf()

	switch typ.Kind() {
	case reflect.Array, reflect.Slice:
		value := genValue(n.child[2])

		switch len(n.child) {
		case 3:
			n.exec = func(f *Frame) Builtin {
				len := int(value(f).Int())
				dest(f).Set(reflect.MakeSlice(typ, len, len))
				return next
			}
		case 4:
			value1 := genValue(n.child[3])
			n.exec = func(f *Frame) Builtin {
				dest(f).Set(reflect.MakeSlice(typ, int(value(f).Int()), int(value1(f).Int())))
				return next
			}
		}

	case reflect.Chan:
		switch len(n.child) {
		case 2:
			n.exec = func(f *Frame) Builtin {
				dest(f).Set(reflect.MakeChan(typ, 0))
				return next
			}
		case 3:
			value := genValue(n.child[2])
			n.exec = func(f *Frame) Builtin {
				dest(f).Set(reflect.MakeChan(typ, int(value(f).Int())))
				return next
			}
		}

	case reflect.Map:
		switch len(n.child) {
		case 2:
			n.exec = func(f *Frame) Builtin {
				dest(f).Set(reflect.MakeMap(typ))
				return next
			}
		case 3:
			value := genValue(n.child[2])
			n.exec = func(f *Frame) Builtin {
				dest(f).Set(reflect.MakeMapWithSize(typ, int(value(f).Int())))
				return next
			}
		}
	}
}

func reset(n *Node) {
	next := getExec(n.tnext)

	switch l := len(n.child) - 1; l {
	case 1:
		typ := n.child[0].typ.TypeOf()
		i := n.child[0].findex
		n.exec = func(f *Frame) Builtin {
			f.data[i] = reflect.New(typ).Elem()
			return next
		}
	case 2:
		c0, c1 := n.child[0], n.child[1]
		i0, i1 := c0.findex, c1.findex
		t0, t1 := c0.typ.TypeOf(), c1.typ.TypeOf()
		n.exec = func(f *Frame) Builtin {
			f.data[i0] = reflect.New(t0).Elem()
			f.data[i1] = reflect.New(t1).Elem()
			return next
		}
	default:
		types := make([]reflect.Type, l)
		index := make([]int, l)
		for i, c := range n.child[:l] {
			index[i] = c.findex
			types[i] = c.typ.TypeOf()
		}
		n.exec = func(f *Frame) Builtin {
			for i, ind := range index {
				f.data[ind] = reflect.New(types[i]).Elem()
			}
			return next
		}
	}
}

// recv reads from a channel
func recv(n *Node) {
	value := genValue(n.child[0])
	tnext := getExec(n.tnext)

	if n.fnext != nil {
		fnext := getExec(n.fnext)
		n.exec = func(f *Frame) Builtin {
			if v, _ := value(f).Recv(); v.Bool() {
				return tnext
			}
			return fnext
		}
	} else {
		i := n.findex
		n.exec = func(f *Frame) Builtin {
			f.data[i], _ = value(f).Recv()
			return tnext
		}
	}
}

func recv2(n *Node) {
	vchan := genValue(n.child[0])    // chan
	vres := genValue(n.anc.child[0]) // result
	vok := genValue(n.anc.child[1])  // status
	tnext := getExec(n.tnext)

	n.exec = func(f *Frame) Builtin {
		v, ok := vchan(f).Recv()
		vres(f).Set(v)
		vok(f).SetBool(ok)
		return tnext
	}
}

func convertLiteralValue(n *Node, t reflect.Type) {
	if n.kind != BasicLit || t == nil || t.Kind() == reflect.Interface {
		return
	}
	if n.val == nil {
		n.val = reflect.New(t).Elem() // convert to type nil value
	} else {
		n.val = reflect.ValueOf(n.val).Convert(t)
	}
}

// Write to a channel
func send(n *Node) {
	next := getExec(n.tnext)
	value0 := genValue(n.child[0]) // channel
	convertLiteralValue(n.child[1], n.child[0].typ.val.TypeOf())
	value1 := genValue(n.child[1]) // value to send

	n.exec = func(f *Frame) Builtin {
		value0(f).Send(value1(f))
		return next
	}
}

func clauseChanDir(n *Node) (*Node, *Node, *Node, reflect.SelectDir) {
	dir := reflect.SelectDefault
	var node, assigned, ok *Node
	var stop bool

	n.Walk(func(m *Node) bool {
		switch m.action {
		case Recv:
			dir = reflect.SelectRecv
			node = m.child[0]
			switch m.anc.action {
			case Assign:
				assigned = m.anc.child[0]
			case AssignX:
				assigned = m.anc.child[0]
				ok = m.anc.child[1]
			}
			stop = true
		case Send:
			dir = reflect.SelectSend
			node = m.child[0]
			assigned = m.child[1]
			stop = true
		}
		return !stop
	}, nil)
	return node, assigned, ok, dir
}

func _select(n *Node) {
	nbClause := len(n.child)
	chans := make([]*Node, nbClause)
	assigned := make([]*Node, nbClause)
	ok := make([]*Node, nbClause)
	clause := make([]Builtin, nbClause)
	chanValues := make([]func(*Frame) reflect.Value, nbClause)
	assignedValues := make([]func(*Frame) reflect.Value, nbClause)
	okValues := make([]func(*Frame) reflect.Value, nbClause)
	cases := make([]reflect.SelectCase, nbClause)

	for i := 0; i < nbClause; i++ {
		if len(n.child[i].child) > 1 {
			clause[i] = getExec(n.child[i].child[1].start)
			chans[i], assigned[i], ok[i], cases[i].Dir = clauseChanDir(n.child[i])
			chanValues[i] = genValue(chans[i])
			if assigned[i] != nil {
				assignedValues[i] = genValue(assigned[i])
			}
			if ok[i] != nil {
				okValues[i] = genValue(ok[i])
			}
		} else {
			clause[i] = getExec(n.child[i].child[0].start)
			cases[i].Dir = reflect.SelectDefault
		}
	}

	n.exec = func(f *Frame) Builtin {
		for i := range cases {
			switch cases[i].Dir {
			case reflect.SelectRecv:
				cases[i].Chan = chanValues[i](f)
			case reflect.SelectSend:
				cases[i].Chan = chanValues[i](f)
				cases[i].Send = assignedValues[i](f)
			case reflect.SelectDefault:
				// Keep zero values for comm clause
			}
		}
		j, v, s := reflect.Select(cases)
		if cases[j].Dir == reflect.SelectRecv && assignedValues[j] != nil {
			assignedValues[j](f).Set(v)
			if ok[j] != nil {
				okValues[j](f).SetBool(s)
			}
		}
		return clause[j]
	}
}

// slice expression: array[low:high:max]
func slice(n *Node) {
	i := n.findex
	next := getExec(n.tnext)
	value0 := genValue(n.child[0]) // array
	value1 := genValue(n.child[1]) // low (if 2 or 3 args) or high (if 1 arg)

	switch len(n.child) {
	case 2:
		n.exec = func(f *Frame) Builtin {
			a := value0(f)
			f.data[i] = a.Slice(int(value1(f).Int()), a.Len())
			return next
		}
	case 3:
		value2 := genValue(n.child[2]) // max

		n.exec = func(f *Frame) Builtin {
			a := value0(f)
			f.data[i] = a.Slice(int(value1(f).Int()), int(value2(f).Int()))
			return next
		}
	case 4:
		value2 := genValue(n.child[2])
		value3 := genValue(n.child[3])

		n.exec = func(f *Frame) Builtin {
			a := value0(f)
			f.data[i] = a.Slice3(int(value1(f).Int()), int(value2(f).Int()), int(value3(f).Int()))
			return next
		}
	}
}

// slice expression, no low value: array[:high:max]
func slice0(n *Node) {
	i := n.findex
	next := getExec(n.tnext)
	value0 := genValue(n.child[0])

	switch len(n.child) {
	case 1:
		n.exec = func(f *Frame) Builtin {
			a := value0(f)
			f.data[i] = a.Slice(0, a.Len())
			return next
		}
	case 2:
		value1 := genValue(n.child[1])
		n.exec = func(f *Frame) Builtin {
			a := value0(f)
			f.data[i] = a.Slice(0, int(value1(f).Int()))
			return next
		}
	case 3:
		value1 := genValue(n.child[1])
		value2 := genValue(n.child[2])
		n.exec = func(f *Frame) Builtin {
			a := value0(f)
			f.data[i] = a.Slice3(0, int(value1(f).Int()), int(value2(f).Int()))
			return next
		}
	}
}

func isNil(n *Node) {
	value := genValue(n.child[0])
	tnext := getExec(n.tnext)

	if n.fnext != nil {
		fnext := getExec(n.fnext)
		n.exec = func(f *Frame) Builtin {
			if value(f).IsNil() {
				return tnext
			}
			return fnext
		}
	} else {
		i := n.findex
		n.exec = func(f *Frame) Builtin {
			f.data[i].SetBool(value(f).IsNil())
			return tnext
		}
	}
}

func isNotNil(n *Node) {
	value := genValue(n.child[0])
	tnext := getExec(n.tnext)

	if n.fnext != nil {
		fnext := getExec(n.fnext)
		n.exec = func(f *Frame) Builtin {
			if value(f).IsNil() {
				return fnext
			}
			return tnext
		}
	} else {
		i := n.findex
		n.exec = func(f *Frame) Builtin {
			f.data[i].SetBool(!value(f).IsNil())
			return tnext
		}
	}
}<|MERGE_RESOLUTION|>--- conflicted
+++ resolved
@@ -609,17 +609,8 @@
 		}
 	}
 
-<<<<<<< HEAD
-	rvalues := make([]func(*Frame) reflect.Value, len(n.child[0].typ.ret))
-=======
-	// compute frame indexes for return values
 	rtypes := n.child[0].typ.ret
-	ret := make([]int, len(rtypes))
-	for i := range rtypes {
-		ret[i] = n.findex + i
-	}
 	rvalues := make([]func(*Frame) reflect.Value, len(rtypes))
->>>>>>> eb705baa
 	switch n.anc.kind {
 	case DefineX, AssignXStmt:
 		for i := range rvalues {
@@ -647,7 +638,11 @@
 
 		// Init return values
 		for i, v := range rvalues {
-			nf.data[i] = v(f)
+			if v != nil {
+				nf.data[i] = v(f)
+			} else {
+				nf.data[i] = reflect.New(def.types[i]).Elem()
+			}
 		}
 
 		// Init local frame values
