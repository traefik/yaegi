--- conflicted
+++ resolved
@@ -2396,26 +2396,8 @@
 		switch t := def.typ.ret[i]; t.cat {
 		case errorT:
 			values[i] = genInterfaceWrapper(c, t.TypeOf())
-<<<<<<< HEAD
 		case funcT:
 			values[i] = genValue(c)
-=======
-		case aliasT:
-			if isInterfaceSrc(t) {
-				values[i] = genValueInterface(c)
-			} else {
-				values[i] = genValue(c)
-			}
-		case interfaceT:
-			if len(t.field) == 0 {
-				// empty interface case.
-				// we can't let genValueInterface deal with it, because we call on c,
-				// not on n, which means that the interfaceT knowledge is lost.
-				values[i] = genValue(c)
-				break
-			}
-			values[i] = genValueInterface(c)
->>>>>>> 4a809360
 		case valueT:
 			switch t.rtype.Kind() {
 			case reflect.Interface:
