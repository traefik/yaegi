package interp

import (
	"bufio"
	"fmt"
	"go/build"
	"go/scanner"
	"go/token"
	"io"
	"os"
	"reflect"
	"strconv"
)

// Interpreter node structure for AST and CFG
type node struct {
	child  []*node        // child subtrees (AST)
	anc    *node          // ancestor (AST)
	start  *node          // entry point in subtree (CFG)
	tnext  *node          // true branch successor (CFG)
	fnext  *node          // false branch successor (CFG)
	interp *Interpreter   // interpreter context
	frame  *frame         // frame pointer used for closures only (TODO: suppress this)
	index  int            // node index (dot display)
	findex int            // index of value in frame or frame size (func def, type def)
	level  int            // number of frame indirections to access value
	nleft  int            // number of children in left part (assign)
	nright int            // number of children in right part (assign)
	kind   nkind          // kind of node
	pos    token.Pos      // position in source code, relative to fset
	sym    *symbol        // associated symbol
	typ    *itype         // type of value in frame, or nil
	recv   *receiver      // method receiver node for call, or nil
	types  []reflect.Type // frame types, used by function literals only
	action action         // action
	exec   bltn           // generated function to execute
	gen    bltnGenerator  // generator function to produce above bltn
	val    interface{}    // static generic value (CFG execution)
	rval   reflect.Value  // reflection value to let runtime access interpreter (CFG)
	ident  string         // set if node is a var or func
}

// receiver stores method receiver object access path
type receiver struct {
	node  *node         // receiver value for alias and struct types
	val   reflect.Value // receiver value for interface type and value type
	index []int         // path in receiver value for interface or value type
}

// frame contains values for the current execution level (a function context)
type frame struct {
	anc       *frame            // ancestor frame (global space)
	data      []reflect.Value   // values
	deferred  [][]reflect.Value // defer stack
	recovered interface{}       // to handle panic recover
}

// Exports stores the map of binary packages per package path
type Exports map[string]map[string]reflect.Value

// imports stores the map of source packages per package path
type imports map[string]map[string]*symbol

// opt stores interpreter options
type opt struct {
	astDot  bool          // display AST graph (debug)
	cfgDot  bool          // display CFG graph (debug)
	noRun   bool          // compile, but do not run
	context build.Context // build context: GOPATH, build constraints
}

// Interpreter contains global resources and state
type Interpreter struct {
	Name string // program name
	opt
	frame    *frame            // program data storage during execution
	nindex   int               // next node index
	fset     *token.FileSet    // fileset to locate node in source code
	universe *scope            // interpreter global level scope
	scopes   map[string]*scope // package level scopes, indexed by package name
	binPkg   Exports           // binary packages used in interpreter, indexed by path
	srcPkg   imports           // source packages used in interpreter, indexed by path
	rdir     map[string]bool   // for src import cycle detection
}

const (
	mainID   = "main"
	selfPath = "github.com/containous/yaegi/interp"
)

// Symbols exposes interpreter values
var Symbols = Exports{
	selfPath: map[string]reflect.Value{
		"New": reflect.ValueOf(New),

		"Interpreter": reflect.ValueOf((*Interpreter)(nil)),
		"Options":     reflect.ValueOf((*Options)(nil)),
	},
}

func init() { Symbols[selfPath]["Symbols"] = reflect.ValueOf(Symbols) }

// _error is a wrapper of error interface type
type _error struct {
	WError func() string
}

func (w _error) Error() string { return w.WError() }

// Walk traverses AST n in depth first order, call cbin function
// at node entry and cbout function at node exit.
func (n *node) Walk(in func(n *node) bool, out func(n *node)) {
	if in != nil && !in(n) {
		return
	}
	for _, child := range n.child {
		child.Walk(in, out)
	}
	if out != nil {
		out(n)
	}
}

// Options are the interpreter options.
type Options struct {
	// GoPath sets GOPATH for the interpreter
	GoPath string
	// BuildTags sets build constraints for the interpreter
	BuildTags []string
}

// New returns a new interpreter
func New(options Options) *Interpreter {
	i := Interpreter{
		opt:      opt{context: build.Default},
		frame:    &frame{data: []reflect.Value{}},
		fset:     token.NewFileSet(),
		universe: initUniverse(),
		scopes:   map[string]*scope{},
		binPkg:   Exports{"": map[string]reflect.Value{"_error": reflect.ValueOf((*_error)(nil))}},
		srcPkg:   imports{},
		rdir:     map[string]bool{},
	}

	i.opt.context.GOPATH = options.GoPath
	if len(options.BuildTags) > 0 {
		i.opt.context.BuildTags = options.BuildTags
	}

	// AstDot activates AST graph display for the interpreter
	i.opt.astDot, _ = strconv.ParseBool(os.Getenv("YAEGI_AST_DOT"))

	// CfgDot activates AST graph display for the interpreter
	i.opt.cfgDot, _ = strconv.ParseBool(os.Getenv("YAEGI_CFG_DOT"))

	// NoRun disable the execution (but not the compilation) in the interpreter
	i.opt.noRun, _ = strconv.ParseBool(os.Getenv("YAEGI_NO_RUN"))

	return &i
}

func initUniverse() *scope {
	sc := &scope{global: true, sym: map[string]*symbol{
		// predefined Go types
		"bool":        {kind: typeSym, typ: &itype{cat: boolT, name: "bool"}},
		"byte":        {kind: typeSym, typ: &itype{cat: byteT, name: "byte"}},
		"complex64":   {kind: typeSym, typ: &itype{cat: complex64T, name: "complex64"}},
		"complex128":  {kind: typeSym, typ: &itype{cat: complex128T, name: "complex128"}},
		"error":       {kind: typeSym, typ: &itype{cat: errorT, name: "error"}},
		"float32":     {kind: typeSym, typ: &itype{cat: float32T, name: "float32"}},
		"float64":     {kind: typeSym, typ: &itype{cat: float64T, name: "float64"}},
		"int":         {kind: typeSym, typ: &itype{cat: intT, name: "int"}},
		"int8":        {kind: typeSym, typ: &itype{cat: int8T, name: "int8"}},
		"int16":       {kind: typeSym, typ: &itype{cat: int16T, name: "int16"}},
		"int32":       {kind: typeSym, typ: &itype{cat: int32T, name: "int32"}},
		"int64":       {kind: typeSym, typ: &itype{cat: int64T, name: "int64"}},
		"interface{}": {kind: typeSym, typ: &itype{cat: interfaceT}},
		"rune":        {kind: typeSym, typ: &itype{cat: runeT, name: "rune"}},
		"string":      {kind: typeSym, typ: &itype{cat: stringT, name: "string"}},
		"uint":        {kind: typeSym, typ: &itype{cat: uintT, name: "uint"}},
		"uint8":       {kind: typeSym, typ: &itype{cat: uint8T, name: "uint8"}},
		"uint16":      {kind: typeSym, typ: &itype{cat: uint16T, name: "uint16"}},
		"uint32":      {kind: typeSym, typ: &itype{cat: uint32T, name: "uint32"}},
		"uint64":      {kind: typeSym, typ: &itype{cat: uint64T, name: "uint64"}},
		"uintptr":     {kind: typeSym, typ: &itype{cat: uintptrT, name: "uintptr"}},

		// predefined Go constants
		"false": {kind: constSym, typ: &itype{cat: boolT, name: "bool"}, rval: reflect.ValueOf(false)},
		"true":  {kind: constSym, typ: &itype{cat: boolT, name: "bool"}, rval: reflect.ValueOf(true)},
		"iota":  {kind: constSym, typ: &itype{cat: intT}},

		// predefined Go zero value
		"nil": {typ: &itype{cat: nilT, untyped: true}},

		// predefined Go builtins
		"append":  {kind: bltnSym, builtin: _append},
		"cap":     {kind: bltnSym, builtin: _cap},
		"close":   {kind: bltnSym, builtin: _close},
		"complex": {kind: bltnSym, builtin: _complex},
		"imag":    {kind: bltnSym, builtin: _imag},
		"copy":    {kind: bltnSym, builtin: _copy},
		"delete":  {kind: bltnSym, builtin: _delete},
		"len":     {kind: bltnSym, builtin: _len},
		"make":    {kind: bltnSym, builtin: _make},
		"new":     {kind: bltnSym, builtin: _new},
		"panic":   {kind: bltnSym, builtin: _panic},
		"print":   {kind: bltnSym, builtin: _print},
		"println": {kind: bltnSym, builtin: _println},
		"real":    {kind: bltnSym, builtin: _real},
		"recover": {kind: bltnSym, builtin: _recover},
	}}
	return sc
}

// resizeFrame resizes the global frame of interpreter
func (interp *Interpreter) resizeFrame() {
	l := len(interp.universe.types)
	b := len(interp.frame.data)
	if l-b <= 0 {
		return
	}
	data := make([]reflect.Value, l)
	copy(data, interp.frame.data)
	for j, t := range interp.universe.types[b:] {
		data[b+j] = reflect.New(t).Elem()
	}
	interp.frame.data = data
}

func (interp *Interpreter) main() *node {
	if m, ok := interp.scopes[mainID]; ok && m.sym[mainID] != nil {
		return m.sym[mainID].node
	}
	return nil
}

// Eval evaluates Go code represented as a string. It returns a map on
// current interpreted package exported symbols
func (interp *Interpreter) Eval(src string) (reflect.Value, error) {
	var res reflect.Value

	// Parse source to AST
	pkgName, root, err := interp.ast(src, interp.Name)
	if err != nil || root == nil {
		return res, err
	}

	if interp.astDot {
		root.astDot(dotX(), interp.Name)
		if interp.noRun {
			return res, err
		}
	}

	// Global type analysis
	revisit, err := interp.gta(root, pkgName)
	if err != nil {
		return res, err
	}
	for _, n := range revisit {
		if _, err = interp.gta(n, pkgName); err != nil {
			return res, err
		}
	}

	// Annotate AST with CFG infos
	initNodes, err := interp.cfg(root)
	if err != nil {
		return res, err
	}

	// Add main to list of functions to run, after all inits
	if m := interp.main(); m != nil {
		initNodes = append(initNodes, m)
	}

	if root.kind != fileStmt {
		// REPL may skip package statement
		setExec(root.start)
	}
	if interp.universe.sym[pkgName] == nil {
		// Make the package visible under a path identical to its name
		interp.srcPkg[pkgName] = interp.scopes[pkgName].sym
		interp.universe.sym[pkgName] = &symbol{kind: pkgSym, typ: &itype{cat: srcPkgT, path: pkgName}}
	}

	if interp.cfgDot {
		root.cfgDot(dotX())
	}

	if interp.noRun {
		return res, err
	}

	// Execute CFG
	if err = genRun(root); err != nil {
		return res, err
	}
	interp.resizeFrame()
	interp.run(root, nil)

	for _, n := range initNodes {
		interp.run(n, interp.frame)
	}
	v := genValue(root)
	res = v(interp.frame)

	// If result is an interpreter node, wrap it in a runtime callable function
	if res.IsValid() {
		if n, ok := res.Interface().(*node); ok {
			res = genFunctionWrapper(n)(interp.frame)
		}
	}

	return res, err
}

// getWrapper returns the wrapper type of the corresponding interface, or nil if not found
func (interp *Interpreter) getWrapper(t reflect.Type) reflect.Type {
	if p, ok := interp.binPkg[t.PkgPath()]; ok {
		return p["_"+t.Name()].Type().Elem()
	}
	return nil
}

// Use loads binary runtime symbols in the interpreter context so
// they can be used in interpreted code
func (interp *Interpreter) Use(values Exports) {
	for k, v := range values {
		interp.binPkg[k] = v
	}
}

// REPL performs a Read-Eval-Print-Loop on input file descriptor.
// Results are printed on output.
<<<<<<< HEAD
func (interp *Interpreter) REPL(in, out *os.File) {
=======
func (interp *Interpreter) Repl(in io.Reader, out io.Writer) {
>>>>>>> 398b0e02
	s := bufio.NewScanner(in)
	prompt := getPrompt(in, out)
	prompt()
	src := ""
	for s.Scan() {
		src += s.Text() + "\n"
		if v, err := interp.Eval(src); err != nil {
			switch err.(type) {
			case scanner.ErrorList:
				// Early failure in the scanner: the source is incomplete
				// and no AST could be produced, neither compiled / run.
				// Get one more line, and retry
				continue
			default:
				fmt.Fprintln(out, err)
			}
		} else if v.IsValid() {
			fmt.Fprintln(out, v)
		}
		src = ""
		prompt()
	}
}

// getPrompt returns a function which prints a prompt only if input is a terminal.
func getPrompt(in io.Reader, out io.Writer) func() {
	s, ok := in.(interface{ Stat() (os.FileInfo, error) })
	if !ok {
		return func() {}
	}
	stat, err := s.Stat()
	if err == nil && stat.Mode()&os.ModeCharDevice != 0 {
		return func() { fmt.Fprint(out, "> ") }
	}
	return func() {}
}<|MERGE_RESOLUTION|>--- conflicted
+++ resolved
@@ -331,13 +331,9 @@
 	}
 }
 
-// REPL performs a Read-Eval-Print-Loop on input file descriptor.
-// Results are printed on output.
-<<<<<<< HEAD
-func (interp *Interpreter) REPL(in, out *os.File) {
-=======
-func (interp *Interpreter) Repl(in io.Reader, out io.Writer) {
->>>>>>> 398b0e02
+// REPL performs a Read-Eval-Print-Loop on input reader.
+// Results are printed on output writer.
+func (interp *Interpreter) REPL(in io.Reader, out io.Writer) {
 	s := bufio.NewScanner(in)
 	prompt := getPrompt(in, out)
 	prompt()
@@ -362,6 +358,12 @@
 	}
 }
 
+// Repl performs a Read-Eval-Print-Loop on input file descriptor.
+// Results are printed on output.
+// Deprecated: use REPL instead
+//nolint: interfacer
+func (interp *Interpreter) Repl(in, out *os.File) { interp.REPL(in, out) }
+
 // getPrompt returns a function which prints a prompt only if input is a terminal.
 func getPrompt(in io.Reader, out io.Writer) func() {
 	s, ok := in.(interface{ Stat() (os.FileInfo, error) })
