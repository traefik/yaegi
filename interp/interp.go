--- conflicted
+++ resolved
@@ -572,50 +572,7 @@
 }
 
 func (interp *Interpreter) eval(src, name string, inc bool) (res reflect.Value, err error) {
-<<<<<<< HEAD
 	prog, err := interp.compile(src, name, inc)
-=======
-	if name != "" {
-		interp.name = name
-	}
-	if interp.name == "" {
-		interp.name = DefaultSourceName
-	}
-
-	defer func() {
-		r := recover()
-		if r != nil {
-			var pc [64]uintptr // 64 frames should be enough.
-			n := runtime.Callers(1, pc[:])
-			err = Panic{Value: r, Callers: pc[:n], Stack: debug.Stack()}
-		}
-	}()
-
-	// Parse source to AST.
-	pkgName, root, err := interp.ast(src, interp.name, inc)
-	if err != nil || root == nil {
-		return res, err
-	}
-
-	if interp.astDot {
-		dotCmd := interp.dotCmd
-		if dotCmd == "" {
-			dotCmd = defaultDotCmd(interp.name, "yaegi-ast-")
-		}
-		root.astDot(dotWriter(dotCmd), interp.name)
-		if interp.noRun {
-			return res, err
-		}
-	}
-
-	// Perform global types analysis.
-	if err = interp.gtaRetry([]*node{root}, pkgName, pkgName); err != nil {
-		return res, err
-	}
-
-	// Annotate AST with CFG informations.
-	initNodes, err := interp.cfg(root, pkgName, pkgName)
->>>>>>> 05f08d77
 	if err != nil {
 		return res, err
 	}
