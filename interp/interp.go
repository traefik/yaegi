package interp

import (
	"bufio"
	"fmt"
	"go/build"
	"go/scanner"
	"go/token"
	"os"
	"reflect"
)

// Node structure for AST and CFG
type Node struct {
	child  []*Node          // child subtrees (AST)
	anc    *Node            // ancestor (AST)
	start  *Node            // entry point in subtree (CFG)
	tnext  *Node            // true branch successor (CFG)
	fnext  *Node            // false branch successor (CFG)
	interp *Interpreter     // interpreter context
	frame  *Frame           // frame pointer used for closures only (TODO: suppress this)
	index  int              // node index (dot display)
	findex int              // index of value in frame or frame size (func def, type def)
	level  int              // number of frame indirections to access value
	kind   Kind             // kind of node
	fset   *token.FileSet   // fileset to locate node in source code
	pos    token.Pos        // position in source code, relative to fset
	sym    *Symbol          // associated symbol
	typ    *Type            // type of value in frame, or nil
	recv   *Receiver        // method receiver node for call, or nil
	types  []reflect.Type   // frame types, used by function literals only
	action Action           // action
	exec   Builtin          // generated function to execute
	gen    BuiltinGenerator // generator function to produce above bltn
	val    interface{}      // static generic value (CFG execution)
	rval   reflect.Value    // reflection value to let runtime access interpreter (CFG)
	ident  string           // set if node is a var or func
}

// Receiver stores method receiver object access path
type Receiver struct {
	node  *Node         // receiver value for alias and struct types
	val   reflect.Value // receiver value for interface type
	index []int         // path in receiver value for interface type
}

// Frame contains values for the current execution level (a function context)
type Frame struct {
	anc       *Frame            // ancestor frame (global space)
	data      []reflect.Value   // values
	deferred  [][]reflect.Value // defer stack
	recovered interface{}       // to handle panic recover
}

// LibValueMap stores the map of external values per package
type LibValueMap map[string]map[string]reflect.Value

// Opt stores interpreter options
type Opt struct {
	AstDot bool // display AST graph (debug)
	CfgDot bool // display CFG graph (debug)
	NoRun  bool // compile, but do not run
	GoPath string
	Entry  string // interpreter entry point
}

// Interpreter contains global resources and state
type Interpreter struct {
	Opt
	Name     string            // program name
	Frame    *Frame            // program data storage during execution
	nindex   int               // next node index
	universe *Scope            // interpreter global level scope
	scope    map[string]*Scope // package level scopes, indexed by package name
	binValue LibValueMap       // runtime binary values used in interpreter
}

// ExportValue exposes interpreter values
var ExportValue = LibValueMap{}

func init() {
	me := "github.com/containous/dyngo/interp"
	ExportValue[me] = map[string]reflect.Value{
		"New":         reflect.ValueOf(New),
		"Interpreter": reflect.ValueOf((*Interpreter)(nil)),
		"Opt":         reflect.ValueOf((*Opt)(nil)),
	}
	ExportValue[me]["ExportValue"] = reflect.ValueOf(ExportValue)
}

// Walk traverses AST n in depth first order, call cbin function
// at node entry and cbout function at node exit.
func (n *Node) Walk(in func(n *Node) bool, out func(n *Node)) {
	if in != nil && !in(n) {
		return
	}
	for _, child := range n.child {
		child.Walk(in, out)
	}
	if out != nil {
		out(n)
	}
}

// New creates and returns a new interpreter object
func New(opt Opt) *Interpreter {
	if len(opt.GoPath) == 0 {
		opt.GoPath = build.Default.GOPATH
	}

	return &Interpreter{
		Opt:      opt,
		universe: initUniverse(),
		scope:    map[string]*Scope{},
		binValue: LibValueMap{},
		Frame:    &Frame{data: []reflect.Value{}},
	}
}

func initUniverse() *Scope {
	scope := &Scope{global: true, sym: SymMap{
		// predefined Go types
		"bool":        &Symbol{kind: Typ, typ: &Type{cat: BoolT, name: "bool"}},
		"byte":        &Symbol{kind: Typ, typ: &Type{cat: ByteT, name: "byte"}},
		"complex64":   &Symbol{kind: Typ, typ: &Type{cat: Complex64T, name: "complex64"}},
		"complex128":  &Symbol{kind: Typ, typ: &Type{cat: Complex128T, name: "complex128"}},
		"error":       &Symbol{kind: Typ, typ: &Type{cat: ErrorT, name: "error"}},
		"float32":     &Symbol{kind: Typ, typ: &Type{cat: Float32T, name: "float32"}},
		"float64":     &Symbol{kind: Typ, typ: &Type{cat: Float64T, name: "float64"}},
		"int":         &Symbol{kind: Typ, typ: &Type{cat: IntT, name: "int"}},
		"int8":        &Symbol{kind: Typ, typ: &Type{cat: Int8T, name: "int8"}},
		"int16":       &Symbol{kind: Typ, typ: &Type{cat: Int16T, name: "int16"}},
		"int32":       &Symbol{kind: Typ, typ: &Type{cat: Int32T, name: "int32"}},
		"int64":       &Symbol{kind: Typ, typ: &Type{cat: Int64T, name: "int64"}},
		"interface{}": &Symbol{kind: Typ, typ: &Type{cat: InterfaceT}},
		"rune":        &Symbol{kind: Typ, typ: &Type{cat: RuneT, name: "rune"}},
		"string":      &Symbol{kind: Typ, typ: &Type{cat: StringT, name: "string"}},
		"uint":        &Symbol{kind: Typ, typ: &Type{cat: UintT, name: "uint"}},
		"uint8":       &Symbol{kind: Typ, typ: &Type{cat: Uint8T, name: "uint8"}},
		"uint16":      &Symbol{kind: Typ, typ: &Type{cat: Uint16T, name: "uint16"}},
		"uint32":      &Symbol{kind: Typ, typ: &Type{cat: Uint32T, name: "uint32"}},
		"uint64":      &Symbol{kind: Typ, typ: &Type{cat: Uint64T, name: "uint64"}},
		"uintptr":     &Symbol{kind: Typ, typ: &Type{cat: UintptrT, name: "uintptr"}},

		// predefined Go constants
		"false": &Symbol{kind: Const, typ: &Type{cat: BoolT}, val: false},
		"true":  &Symbol{kind: Const, typ: &Type{cat: BoolT}, val: true},
		"iota":  &Symbol{kind: Const, typ: &Type{cat: IntT}},

		// predefined Go zero value
		"nil": &Symbol{typ: &Type{cat: NilT, untyped: true}},

		// predefined Go builtins
		"append":  &Symbol{kind: Bltn, builtin: _append},
		"cap":     &Symbol{kind: Bltn, builtin: _cap},
		"close":   &Symbol{kind: Bltn, builtin: _close},
<<<<<<< HEAD
		"delete":  &Symbol{kind: Bltn, builtin: _delete},
=======
		"copy":    &Symbol{kind: Bltn, builtin: _copy},
>>>>>>> b8927e3c
		"len":     &Symbol{kind: Bltn, builtin: _len},
		"make":    &Symbol{kind: Bltn, builtin: _make},
		"new":     &Symbol{kind: Bltn, builtin: _new},
		"panic":   &Symbol{kind: Bltn, builtin: _panic},
		"println": &Symbol{kind: Bltn, builtin: _println},
		"recover": &Symbol{kind: Bltn, builtin: _recover},
		// TODO: complex, copy, delete, imag, new, print, real
	}}
	return scope
}

// resizeFrame resizes the global frame of interpreter
func (i *Interpreter) resizeFrame() {
	l := len(i.universe.types)
	b := len(i.Frame.data)
	if l-b <= 0 {
		return
	}
	data := make([]reflect.Value, l)
	copy(data, i.Frame.data)
	for j, t := range i.universe.types[b:] {
		data[b+j] = reflect.New(t).Elem()
	}
	i.Frame.data = data
}

// Eval evaluates Go code represented as a string. It returns a map on
// current interpreted package exported symbols
func (i *Interpreter) Eval(src string) (reflect.Value, error) {
	var res reflect.Value

	// Parse source to AST
	pkgName, root, err := i.ast(src, i.Name)
	if err != nil {
		return res, err
	}

	if i.AstDot {
		root.AstDot(DotX(), i.Name)
	}

	// Global type analysis
	if err = i.Gta(root, pkgName); err != nil {
		return res, err
	}

	// Annotate AST with CFG infos
	initNodes, err := i.Cfg(root)
	if err != nil {
		return res, err
	}

	if pkgName != "_" {
		if sym := i.scope[pkgName].sym[i.Entry]; sym != nil {
			initNodes = append(initNodes, sym.node)
		}
	} else {
		setExec(root.start)
	}
	if i.universe.sym[pkgName] == nil {
		// Make the package visible under a path identical to its name
		i.universe.sym[pkgName] = &Symbol{typ: &Type{cat: SrcPkgT}, path: pkgName}
	}

	if i.CfgDot {
		root.CfgDot(DotX())
	}

	// Execute CFG
	if !i.NoRun {
		if err = genRun(root); err != nil {
			return res, err
		}
		i.resizeFrame()
		i.run(root, nil)

		for _, n := range initNodes {
			i.run(n, i.Frame)
		}
		v := genValue(root)
		res = v(i.Frame)
	}

	// If result is an interpreter node, wrap it in a runtime callable function
	if res.IsValid() {
		if n, ok := res.Interface().(*Node); ok {
			res = genNodeWrapper(n)(i.Frame)
		}
	}

	return res, err
}

// Use loads binary runtime symbols in the interpreter context so
// they can be used in interpreted code
func (i *Interpreter) Use(values LibValueMap) {
	for k, v := range values {
		i.binValue[k] = v
	}
}

// Repl performs a Read-Eval-Print-Loop on input file descriptor.
// Results are printed on output.
func (i *Interpreter) Repl(in, out *os.File) {
	s := bufio.NewScanner(in)
	prompt := getPrompt(in, out)
	prompt()
	src := ""
	for s.Scan() {
		src += s.Text() + "\n"
		if v, err := i.Eval(src); err != nil {
			switch err.(type) {
			case scanner.ErrorList:
				// Early failure in the scanner: the source is incomplete
				// and no AST could be produced, neither compiled / run.
				// Get one more line, and retry
				continue
			default:
				fmt.Fprintln(out, err)
			}
		} else if v.IsValid() {
			fmt.Fprintln(out, v)
		}
		src = ""
		prompt()
	}
}

// getPrompt returns a function which prints a prompt only if input is a terminal
func getPrompt(in, out *os.File) func() {
	if stat, err := in.Stat(); err == nil && stat.Mode()&os.ModeCharDevice != 0 {
		return func() { fmt.Fprint(out, "> ") }
	}
	return func() {}
}<|MERGE_RESOLUTION|>--- conflicted
+++ resolved
@@ -154,12 +154,9 @@
 		"append":  &Symbol{kind: Bltn, builtin: _append},
 		"cap":     &Symbol{kind: Bltn, builtin: _cap},
 		"close":   &Symbol{kind: Bltn, builtin: _close},
-<<<<<<< HEAD
-		"delete":  &Symbol{kind: Bltn, builtin: _delete},
-=======
-		"copy":    &Symbol{kind: Bltn, builtin: _copy},
->>>>>>> b8927e3c
-		"len":     &Symbol{kind: Bltn, builtin: _len},
+    "copy":    &Symbol{kind: Bltn, builtin: _copy},
+    "delete":  &Symbol{kind: Bltn, builtin: _delete},
+    "len":     &Symbol{kind: Bltn, builtin: _len},
 		"make":    &Symbol{kind: Bltn, builtin: _make},
 		"new":     &Symbol{kind: Bltn, builtin: _new},
 		"panic":   &Symbol{kind: Bltn, builtin: _panic},
