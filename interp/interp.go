package interp

import (
	"bufio"
	"context"
	"errors"
	"flag"
	"fmt"
	"go/build"
	"go/scanner"
	"go/token"
	"io"
	"io/ioutil"
	"log"
	"os"
	"os/signal"
	"reflect"
	"runtime"
	"runtime/debug"
	"strconv"
	"strings"
	"sync"
	"sync/atomic"
)

// Interpreter node structure for AST and CFG.
type node struct {
	child  []*node        // child subtrees (AST)
	anc    *node          // ancestor (AST)
	start  *node          // entry point in subtree (CFG)
	tnext  *node          // true branch successor (CFG)
	fnext  *node          // false branch successor (CFG)
	interp *Interpreter   // interpreter context
	frame  *frame         // frame pointer used for closures only (TODO: suppress this)
	index  int64          // node index (dot display)
	findex int            // index of value in frame or frame size (func def, type def)
	level  int            // number of frame indirections to access value
	nleft  int            // number of children in left part (assign) or indicates preceding type (compositeLit)
	nright int            // number of children in right part (assign)
	kind   nkind          // kind of node
	pos    token.Pos      // position in source code, relative to fset
	sym    *symbol        // associated symbol
	typ    *itype         // type of value in frame, or nil
	recv   *receiver      // method receiver node for call, or nil
	types  []reflect.Type // frame types, used by function literals only
	action action         // action
	exec   bltn           // generated function to execute
	gen    bltnGenerator  // generator function to produce above bltn
	val    interface{}    // static generic value (CFG execution)
	rval   reflect.Value  // reflection value to let runtime access interpreter (CFG)
	ident  string         // set if node is a var or func
}

// receiver stores method receiver object access path.
type receiver struct {
	node  *node         // receiver value for alias and struct types
	val   reflect.Value // receiver value for interface type and value type
	index []int         // path in receiver value for interface or value type
}

// frame contains values for the current execution level (a function context).
type frame struct {
	// id is an atomic counter used for cancellation, only access
	// via newFrame/runid/setrunid/clone.
	// Located at start of struct to ensure proper aligment.
	id uint64

	anc  *frame          // ancestor frame (global space)
	data []reflect.Value // values

	mutex     sync.RWMutex
	deferred  [][]reflect.Value  // defer stack
	recovered interface{}        // to handle panic recover
	done      reflect.SelectCase // for cancellation of channel operations
}

func newFrame(anc *frame, len int, id uint64) *frame {
	f := &frame{
		anc:  anc,
		data: make([]reflect.Value, len),
		id:   id,
	}
	if anc != nil {
		f.done = anc.done
	}
	return f
}

func (f *frame) runid() uint64      { return atomic.LoadUint64(&f.id) }
func (f *frame) setrunid(id uint64) { atomic.StoreUint64(&f.id, id) }
func (f *frame) clone() *frame {
	f.mutex.RLock()
	defer f.mutex.RUnlock()
	return &frame{
		anc:       f.anc,
		data:      f.data,
		deferred:  f.deferred,
		recovered: f.recovered,
		id:        f.runid(),
		done:      f.done,
	}
}

// Exports stores the map of binary packages per package path.
type Exports map[string]map[string]reflect.Value

// imports stores the map of source packages per package path.
type imports map[string]map[string]*symbol

// opt stores interpreter options.
type opt struct {
	astDot bool // display AST graph (debug)
	cfgDot bool // display CFG graph (debug)
	// dotCmd is the command to process the dot graph produced when astDot and/or
	// cfgDot is enabled. It defaults to 'dot -Tdot -o <filename>.dot'.
	dotCmd   string
	noRun    bool          // compile, but do not run
	fastChan bool          // disable cancellable chan operations
	context  build.Context // build context: GOPATH, build constraints
	stdin    io.Reader     // standard input
	stdout   io.Writer     // standard output
	stderr   io.Writer     // standard error
}

// Interpreter contains global resources and state.
type Interpreter struct {
	// id is an atomic counter counter used for run cancellation,
	// only accessed via runid/stop
	// Located at start of struct to ensure proper alignment on 32 bit
	// architectures.
	id uint64

	name string // name of the input source file (or main)

	opt                        // user settable options
	cancelChan bool            // enables cancellable chan operations
	nindex     int64           // next node index
	fset       *token.FileSet  // fileset to locate node in source code
	binPkg     Exports         // binary packages used in interpreter, indexed by path
	rdir       map[string]bool // for src import cycle detection

	mutex    sync.RWMutex
	frame    *frame            // program data storage during execution
	universe *scope            // interpreter global level scope
	scopes   map[string]*scope // package level scopes, indexed by import path
	srcPkg   imports           // source packages used in interpreter, indexed by path
	pkgNames map[string]string // package names, indexed by import path
	done     chan struct{}     // for cancellation of channel operations

	hooks *hooks // symbol hooks
}

const (
	mainID   = "main"
	selfPath = "github.com/containous/yaegi/interp"
	// DefaultSourceName is the name used by default when the name of the input
	// source file has not been specified for an Eval.
	// TODO(mpl): something even more special as a name?
	DefaultSourceName = "_.go"
)

// Symbols exposes interpreter values.
var Symbols = Exports{
	selfPath: map[string]reflect.Value{
		"New": reflect.ValueOf(New),

		"Interpreter": reflect.ValueOf((*Interpreter)(nil)),
		"Options":     reflect.ValueOf((*Options)(nil)),
	},
}

func init() { Symbols[selfPath]["Symbols"] = reflect.ValueOf(Symbols) }

// _error is a wrapper of error interface type.
type _error struct {
	WError func() string
}

func (w _error) Error() string { return w.WError() }

// Panic is an error recovered from a panic call in interpreted code.
type Panic struct {
	// Value is the recovered value of a call to panic.
	Value interface{}

	// Callers is the call stack obtained from the recover call.
	// It may be used as the parameter to runtime.CallersFrames.
	Callers []uintptr

	// Stack is the call stack buffer for debug.
	Stack []byte
}

// TODO: Capture interpreter stack frames also and remove
// fmt.Println(n.cfgErrorf("panic")) in runCfg.

func (e Panic) Error() string { return fmt.Sprint(e.Value) }

// Walk traverses AST n in depth first order, call cbin function
// at node entry and cbout function at node exit.
func (n *node) Walk(in func(n *node) bool, out func(n *node)) {
	if in != nil && !in(n) {
		return
	}
	for _, child := range n.child {
		child.Walk(in, out)
	}
	if out != nil {
		out(n)
	}
}

// Options are the interpreter options.
type Options struct {
	// GoPath sets GOPATH for the interpreter.
	GoPath string

	// BuildTags sets build constraints for the interpreter.
	BuildTags []string

	// Standard input, output and error streams.
	// They default to os.Stding, os.Stdout and os.Stderr respectively.
	Stdin          io.Reader
	Stdout, Stderr io.Writer
}

// New returns a new interpreter.
func New(options Options) *Interpreter {
	i := Interpreter{
		opt:      opt{context: build.Default},
		frame:    &frame{data: []reflect.Value{}},
		fset:     token.NewFileSet(),
		universe: initUniverse(),
		scopes:   map[string]*scope{},
		binPkg:   Exports{"": map[string]reflect.Value{"_error": reflect.ValueOf((*_error)(nil))}},
		srcPkg:   imports{},
		pkgNames: map[string]string{},
		rdir:     map[string]bool{},
		hooks:    &hooks{},
	}

	if i.opt.stdin = options.Stdin; i.opt.stdin == nil {
		i.opt.stdin = os.Stdin
	}

	if i.opt.stdout = options.Stdout; i.opt.stdout == nil {
		i.opt.stdout = os.Stdout
	}

	if i.opt.stderr = options.Stderr; i.opt.stderr == nil {
		i.opt.stderr = os.Stderr
	}

	i.opt.context.GOPATH = options.GoPath
	if len(options.BuildTags) > 0 {
		i.opt.context.BuildTags = options.BuildTags
	}

	// astDot activates AST graph display for the interpreter
	i.opt.astDot, _ = strconv.ParseBool(os.Getenv("YAEGI_AST_DOT"))

	// cfgDot activates CFG graph display for the interpreter
	i.opt.cfgDot, _ = strconv.ParseBool(os.Getenv("YAEGI_CFG_DOT"))

	// dotCmd defines how to process the dot code generated whenever astDot and/or
	// cfgDot is enabled. It defaults to 'dot -Tdot -o<filename>.dot' where filename
	// is context dependent.
	i.opt.dotCmd = os.Getenv("YAEGI_DOT_CMD")

	// noRun disables the execution (but not the compilation) in the interpreter
	i.opt.noRun, _ = strconv.ParseBool(os.Getenv("YAEGI_NO_RUN"))

	// fastChan disables the cancellable version of channel operations in evalWithContext
	i.opt.fastChan, _ = strconv.ParseBool(os.Getenv("YAEGI_FAST_CHAN"))
	return &i
}

const (
	bltnAppend  = "append"
	bltnCap     = "cap"
	bltnClose   = "close"
	bltnComplex = "complex"
	bltnImag    = "imag"
	bltnCopy    = "copy"
	bltnDelete  = "delete"
	bltnLen     = "len"
	bltnMake    = "make"
	bltnNew     = "new"
	bltnPanic   = "panic"
	bltnPrint   = "print"
	bltnPrintln = "println"
	bltnReal    = "real"
	bltnRecover = "recover"
)

func initUniverse() *scope {
	sc := &scope{global: true, sym: map[string]*symbol{
		// predefined Go types
		"bool":        {kind: typeSym, typ: &itype{cat: boolT, name: "bool"}},
		"byte":        {kind: typeSym, typ: &itype{cat: uint8T, name: "uint8"}},
		"complex64":   {kind: typeSym, typ: &itype{cat: complex64T, name: "complex64"}},
		"complex128":  {kind: typeSym, typ: &itype{cat: complex128T, name: "complex128"}},
		"error":       {kind: typeSym, typ: &itype{cat: errorT, name: "error"}},
		"float32":     {kind: typeSym, typ: &itype{cat: float32T, name: "float32"}},
		"float64":     {kind: typeSym, typ: &itype{cat: float64T, name: "float64"}},
		"int":         {kind: typeSym, typ: &itype{cat: intT, name: "int"}},
		"int8":        {kind: typeSym, typ: &itype{cat: int8T, name: "int8"}},
		"int16":       {kind: typeSym, typ: &itype{cat: int16T, name: "int16"}},
		"int32":       {kind: typeSym, typ: &itype{cat: int32T, name: "int32"}},
		"int64":       {kind: typeSym, typ: &itype{cat: int64T, name: "int64"}},
		"interface{}": {kind: typeSym, typ: &itype{cat: interfaceT}},
		"rune":        {kind: typeSym, typ: &itype{cat: int32T, name: "int32"}},
		"string":      {kind: typeSym, typ: &itype{cat: stringT, name: "string"}},
		"uint":        {kind: typeSym, typ: &itype{cat: uintT, name: "uint"}},
		"uint8":       {kind: typeSym, typ: &itype{cat: uint8T, name: "uint8"}},
		"uint16":      {kind: typeSym, typ: &itype{cat: uint16T, name: "uint16"}},
		"uint32":      {kind: typeSym, typ: &itype{cat: uint32T, name: "uint32"}},
		"uint64":      {kind: typeSym, typ: &itype{cat: uint64T, name: "uint64"}},
		"uintptr":     {kind: typeSym, typ: &itype{cat: uintptrT, name: "uintptr"}},

		// predefined Go constants
		"false": {kind: constSym, typ: untypedBool, rval: reflect.ValueOf(false)},
		"true":  {kind: constSym, typ: untypedBool, rval: reflect.ValueOf(true)},
		"iota":  {kind: constSym, typ: untypedInt},

		// predefined Go zero value
		"nil": {typ: &itype{cat: nilT, untyped: true}},

		// predefined Go builtins
		bltnAppend:  {kind: bltnSym, builtin: _append},
		bltnCap:     {kind: bltnSym, builtin: _cap},
		bltnClose:   {kind: bltnSym, builtin: _close},
		bltnComplex: {kind: bltnSym, builtin: _complex},
		bltnImag:    {kind: bltnSym, builtin: _imag},
		bltnCopy:    {kind: bltnSym, builtin: _copy},
		bltnDelete:  {kind: bltnSym, builtin: _delete},
		bltnLen:     {kind: bltnSym, builtin: _len},
		bltnMake:    {kind: bltnSym, builtin: _make},
		bltnNew:     {kind: bltnSym, builtin: _new},
		bltnPanic:   {kind: bltnSym, builtin: _panic},
		bltnPrint:   {kind: bltnSym, builtin: _print},
		bltnPrintln: {kind: bltnSym, builtin: _println},
		bltnReal:    {kind: bltnSym, builtin: _real},
		bltnRecover: {kind: bltnSym, builtin: _recover},
	}}
	return sc
}

// resizeFrame resizes the global frame of interpreter.
func (interp *Interpreter) resizeFrame() {
	l := len(interp.universe.types)
	b := len(interp.frame.data)
	if l-b <= 0 {
		return
	}
	data := make([]reflect.Value, l)
	copy(data, interp.frame.data)
	for j, t := range interp.universe.types[b:] {
		data[b+j] = reflect.New(t).Elem()
	}
	interp.frame.data = data
}

func (interp *Interpreter) main() *node {
	interp.mutex.RLock()
	defer interp.mutex.RUnlock()
	if m, ok := interp.scopes[mainID]; ok && m.sym[mainID] != nil {
		return m.sym[mainID].node
	}
	return nil
}

// Eval evaluates Go code represented as a string. Eval returns the last result
// computed by the interpreter, and a non nil error in case of failure.
func (interp *Interpreter) Eval(src string) (res reflect.Value, err error) {
	return interp.eval(src, "", true)
}

// EvalPath evaluates Go code located at path. EvalPath returns the last result
// computed by the interpreter, and a non nil error in case of failure.
func (interp *Interpreter) EvalPath(path string) (res reflect.Value, err error) {
	// TODO(marc): implement eval of a directory, package and tests.
	b, err := ioutil.ReadFile(path)
	if err != nil {
		return res, err
	}
	return interp.eval(string(b), path, false)
}

func (interp *Interpreter) eval(src, name string, inc bool) (res reflect.Value, err error) {
	if name != "" {
		interp.name = name
	}
	if interp.name == "" {
		interp.name = DefaultSourceName
	}

	defer func() {
		r := recover()
		if r != nil {
			var pc [64]uintptr // 64 frames should be enough.
			n := runtime.Callers(1, pc[:])
			err = Panic{Value: r, Callers: pc[:n], Stack: debug.Stack()}
		}
	}()

	// Parse source to AST.
	pkgName, root, err := interp.ast(src, interp.name, inc)
	if err != nil || root == nil {
		return res, err
	}

	if interp.astDot {
		dotCmd := interp.dotCmd
		if dotCmd == "" {
			dotCmd = defaultDotCmd(interp.name, "yaegi-ast-")
		}
		root.astDot(dotWriter(dotCmd), interp.name)
		if interp.noRun {
			return res, err
		}
	}

	// Perform global types analysis.
	if err = interp.gtaRetry([]*node{root}, pkgName); err != nil {
		return res, err
	}

	// Annotate AST with CFG infos
	initNodes, err := interp.cfg(root, pkgName)
	if err != nil {
		if interp.cfgDot {
			dotCmd := interp.dotCmd
			if dotCmd == "" {
				dotCmd = defaultDotCmd(interp.name, "yaegi-cfg-")
			}
			root.cfgDot(dotWriter(dotCmd))
		}
		return res, err
	}

	// Add main to list of functions to run, after all inits
	if m := interp.main(); m != nil {
		initNodes = append(initNodes, m)
	}

	if root.kind != fileStmt {
		// REPL may skip package statement
		setExec(root.start)
	}
	interp.mutex.Lock()
	if interp.universe.sym[pkgName] == nil {
		// Make the package visible under a path identical to its name
		// TODO(mpl): srcPkg is supposed to be keyed by importPath. Verify it is necessary, and implement.
		interp.srcPkg[pkgName] = interp.scopes[pkgName].sym
		interp.universe.sym[pkgName] = &symbol{kind: pkgSym, typ: &itype{cat: srcPkgT, path: pkgName}}
		interp.pkgNames[pkgName] = pkgName
	}
	interp.mutex.Unlock()

	if interp.cfgDot {
		dotCmd := interp.dotCmd
		if dotCmd == "" {
			dotCmd = defaultDotCmd(interp.name, "yaegi-cfg-")
		}
		root.cfgDot(dotWriter(dotCmd))
	}

	if interp.noRun {
		return res, err
	}

	// Generate node exec closures
	if err = genRun(root); err != nil {
		return res, err
	}

	// Init interpreter execution memory frame
	interp.frame.setrunid(interp.runid())
	interp.frame.mutex.Lock()
	interp.resizeFrame()
	interp.frame.mutex.Unlock()

	// Execute node closures
	interp.run(root, nil)

	// Wire and execute global vars
	n, err := genGlobalVars([]*node{root}, interp.scopes[pkgName])
	if err != nil {
		return res, err
	}
	interp.run(n, nil)

	for _, n := range initNodes {
		interp.run(n, interp.frame)
	}
	v := genValue(root)
	res = v(interp.frame)

	// If result is an interpreter node, wrap it in a runtime callable function
	if res.IsValid() {
		if n, ok := res.Interface().(*node); ok {
			res = genFunctionWrapper(n)(interp.frame)
		}
	}

	return res, err
}

// EvalWithContext evaluates Go code represented as a string. It returns
// a map on current interpreted package exported symbols.
func (interp *Interpreter) EvalWithContext(ctx context.Context, src string) (reflect.Value, error) {
	var v reflect.Value
	var err error

	interp.mutex.Lock()
	interp.done = make(chan struct{})
	interp.cancelChan = !interp.opt.fastChan
	interp.mutex.Unlock()

	done := make(chan struct{})
	go func() {
		defer close(done)
		v, err = interp.Eval(src)
	}()

	select {
	case <-ctx.Done():
		interp.stop()
		return reflect.Value{}, ctx.Err()
	case <-done:
	}
	return v, err
}

// stop sends a semaphore to all running frames and closes the chan
// operation short circuit channel. stop may only be called once per
// invocation of EvalWithContext.
func (interp *Interpreter) stop() {
	atomic.AddUint64(&interp.id, 1)
	close(interp.done)
}

func (interp *Interpreter) runid() uint64 { return atomic.LoadUint64(&interp.id) }

// getWrapper returns the wrapper type of the corresponding interface, or nil if not found.
func (interp *Interpreter) getWrapper(t reflect.Type) reflect.Type {
	if p, ok := interp.binPkg[t.PkgPath()]; ok {
		return p["_"+t.Name()].Type().Elem()
	}
	return nil
}

// Use loads binary runtime symbols in the interpreter context so
// they can be used in interpreted code.
func (interp *Interpreter) Use(values Exports) {
	for k, v := range values {
		if k == hooksPath {
			interp.hooks.Parse(v)
			continue
		}

		if interp.binPkg[k] == nil {
			interp.binPkg[k] = v
			continue
		}

		for s, sym := range v {
			interp.binPkg[k][s] = sym
		}
	}

	// Checks if input values correspond to stdlib packages by looking for one
	// well knwonw stdlib package path.
	if _, ok := values["fmt"]; ok {
		fixStdio(interp)
	}
}

// fixStdio redefines interpreter stdlib symbols to use the standard input, output and errror assigned to the interpreter.
// The changes are limited to the interpreter only. Global values os.Stdin, os.Stdout and os.Stderr are not changed.
func fixStdio(interp *Interpreter) {
	p := interp.binPkg["fmt"]
	if p == nil {
		return
	}

	stdin, stdout, stderr := interp.stdin, interp.stdout, interp.stderr

	p["Print"] = reflect.ValueOf(func(a ...interface{}) (n int, err error) { return fmt.Fprint(stdout, a...) })
	p["Printf"] = reflect.ValueOf(func(f string, a ...interface{}) (n int, err error) { return fmt.Fprintf(stdout, f, a...) })
	p["Println"] = reflect.ValueOf(func(a ...interface{}) (n int, err error) { return fmt.Fprintln(stdout, a...) })

	p["Scan"] = reflect.ValueOf(func(a ...interface{}) (n int, err error) { return fmt.Fscan(stdin, a...) })
	p["Scanf"] = reflect.ValueOf(func(f string, a ...interface{}) (n int, err error) { return fmt.Fscanf(stdin, f, a...) })
	p["Scanln"] = reflect.ValueOf(func(a ...interface{}) (n int, err error) { return fmt.Fscanln(stdin, a...) })

	if p = interp.binPkg["flag"]; p != nil {
		c := flag.NewFlagSet(os.Args[0], flag.PanicOnError)
		c.SetOutput(stderr)
		p["CommandLine"] = reflect.ValueOf(&c).Elem()
	}

	if p = interp.binPkg["log"]; p != nil {
		l := log.New(stderr, "", log.LstdFlags)
		// Restrict Fatal symbols to panic instead of exit.
		p["Fatal"] = reflect.ValueOf(l.Panic)
		p["Fatalf"] = reflect.ValueOf(l.Panicf)
		p["Fatalln"] = reflect.ValueOf(l.Panicln)

		p["Flags"] = reflect.ValueOf(l.Flags)
		p["Output"] = reflect.ValueOf(l.Output)
		p["Panic"] = reflect.ValueOf(l.Panic)
		p["Panicf"] = reflect.ValueOf(l.Panicf)
		p["Panicln"] = reflect.ValueOf(l.Panicln)
		p["Prefix"] = reflect.ValueOf(l.Prefix)
		p["Print"] = reflect.ValueOf(l.Print)
		p["Printf"] = reflect.ValueOf(l.Printf)
		p["Println"] = reflect.ValueOf(l.Println)
		p["SetFlags"] = reflect.ValueOf(l.SetFlags)
		p["SetOutput"] = reflect.ValueOf(l.SetOutput)
		p["SetPrefix"] = reflect.ValueOf(l.SetPrefix)
		p["Writer"] = reflect.ValueOf(l.Writer)
	}

	if p = interp.binPkg["os"]; p != nil {
		p["Stdin"] = reflect.ValueOf(&stdin).Elem()
		p["Stdout"] = reflect.ValueOf(&stdout).Elem()
		p["Stderr"] = reflect.ValueOf(&stderr).Elem()
	}
}

// ignoreScannerError returns true if the error from Go scanner can be safely ignored
// to let the caller grab one more line before retrying to parse its input.
func ignoreScannerError(e *scanner.Error, s string) bool {
	msg := e.Msg
	if strings.HasSuffix(msg, "found 'EOF'") {
		return true
	}
	if msg == "raw string literal not terminated" {
		return true
	}
	if strings.HasPrefix(msg, "expected operand, found '}'") && !strings.HasSuffix(s, "}") {
		return true
	}
	return false
}

// REPL performs a Read-Eval-Print-Loop on input reader.
// Results are printed to the output writer of the Interpreter, provided as option
// at creation time. Errors are printed to the similarly defined errors writer.
// The last interpreter result value and error are returned.
func (interp *Interpreter) REPL() (reflect.Value, error) {
	// Preimport used bin packages, to avoid having to import these packages manually
	// in REPL mode. These packages are already loaded anyway.
	sc := interp.universe
	for k := range interp.binPkg {
		name := identifier.FindString(k)
		if name == "" || name == "rand" || name == "scanner" || name == "template" || name == "pprof" {
			// Skip any package with an ambiguous name (i.e crypto/rand vs math/rand).
			// Those will have to be imported explicitly.
			continue
		}
		sc.sym[name] = &symbol{kind: pkgSym, typ: &itype{cat: binPkgT, path: k, scope: sc}}
	}

	in, out, errs := interp.stdin, interp.stdout, interp.stderr
	ctx, cancel := context.WithCancel(context.Background())
	end := make(chan struct{})     // channel to terminate the REPL
	sig := make(chan os.Signal, 1) // channel to trap interrupt signal (Ctrl-C)
	lines := make(chan string)     // channel to read REPL input lines
	prompt := getPrompt(in, out)   // prompt activated on tty like IO stream
	s := bufio.NewScanner(in)      // read input stream line by line
	var v reflect.Value            // result value from eval
	var err error                  // error from eval
	src := ""                      // source string to evaluate

	signal.Notify(sig, os.Interrupt)
	defer signal.Stop(sig)
	prompt(v)

	go func() {
		defer close(end)
		for s.Scan() {
			lines <- s.Text()
		}
		// TODO(mpl): log s.Err() if not nil?
	}()

	go func() {
		for {
			select {
			case <-sig:
				cancel()
				lines <- ""
			case <-end:
				return
			}
		}
	}()

	for {
		var line string

		select {
		case <-end:
			cancel()
			return
		case line = <-lines:
			src += line + "\n"
		}

		v, err = interp.EvalWithContext(ctx, src)
		if err != nil {
			switch e := err.(type) {
			case scanner.ErrorList:
				if len(e) > 0 && ignoreScannerError(e[0], line) {
					continue
				}
<<<<<<< HEAD
				fmt.Fprintln(errs, e[0])
=======
				fmt.Fprintln(out, strings.TrimPrefix(e[0].Error(), DefaultSourceName+":"))
>>>>>>> f4cc059e
			case Panic:
				fmt.Fprintln(errs, e.Value)
				fmt.Fprintln(errs, string(e.Stack))
			default:
				fmt.Fprintln(errs, err)
			}
		}
		if errors.Is(err, context.Canceled) {
			ctx, cancel = context.WithCancel(context.Background())
		}
		src = ""
		prompt(v)
	}
<<<<<<< HEAD
	cancel() // Do not defer, as cancel func may change over time.
	return v, err
	// TODO(mpl): log s.Err() if not nil?
=======
>>>>>>> f4cc059e
}

// getPrompt returns a function which prints a prompt only if input is a terminal.
func getPrompt(in io.Reader, out io.Writer) func(reflect.Value) {
	s, ok := in.(interface{ Stat() (os.FileInfo, error) })
	if !ok {
		return func(reflect.Value) {}
	}
	stat, err := s.Stat()
	if err == nil && stat.Mode()&os.ModeCharDevice != 0 {
		return func(v reflect.Value) {
			if v.IsValid() {
				fmt.Fprintln(out, ":", v)
			}
			fmt.Fprint(out, "> ")
		}
	}
	return func(reflect.Value) {}
}<|MERGE_RESOLUTION|>--- conflicted
+++ resolved
@@ -577,8 +577,11 @@
 	}
 }
 
-// fixStdio redefines interpreter stdlib symbols to use the standard input, output and errror assigned to the interpreter.
-// The changes are limited to the interpreter only. Global values os.Stdin, os.Stdout and os.Stderr are not changed.
+// fixStdio redefines interpreter stdlib symbols to use the standard input,
+// output and errror assigned to the interpreter. The changes are limited to
+// the interpreter only. Global values os.Stdin, os.Stdout and os.Stderr are
+// not changed. Note that it is possible to escape the virtualized stdio by
+// read/write directly to file descriptors 0, 1, 2.
 func fixStdio(interp *Interpreter) {
 	p := interp.binPkg["fmt"]
 	if p == nil {
@@ -684,7 +687,9 @@
 		for s.Scan() {
 			lines <- s.Text()
 		}
-		// TODO(mpl): log s.Err() if not nil?
+		if e := s.Err(); e != nil {
+			fmt.Fprintln(errs, e)
+		}
 	}()
 
 	go func() {
@@ -705,7 +710,7 @@
 		select {
 		case <-end:
 			cancel()
-			return
+			return v, err
 		case line = <-lines:
 			src += line + "\n"
 		}
@@ -717,11 +722,7 @@
 				if len(e) > 0 && ignoreScannerError(e[0], line) {
 					continue
 				}
-<<<<<<< HEAD
 				fmt.Fprintln(errs, e[0])
-=======
-				fmt.Fprintln(out, strings.TrimPrefix(e[0].Error(), DefaultSourceName+":"))
->>>>>>> f4cc059e
 			case Panic:
 				fmt.Fprintln(errs, e.Value)
 				fmt.Fprintln(errs, string(e.Stack))
@@ -735,12 +736,6 @@
 		src = ""
 		prompt(v)
 	}
-<<<<<<< HEAD
-	cancel() // Do not defer, as cancel func may change over time.
-	return v, err
-	// TODO(mpl): log s.Err() if not nil?
-=======
->>>>>>> f4cc059e
 }
 
 // getPrompt returns a function which prints a prompt only if input is a terminal.
