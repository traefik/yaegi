package interp

import (
	"fmt"
	"reflect"
	"unicode"
)

// A CfgError represents an error during CFG build stage
type CfgError error

// Cfg generates a control flow graph (CFG) from AST (wiring successors in AST)
// and pre-compute frame sizes and indexes for all un-named (temporary) and named
// variables. A list of nodes of init functions is returned.
// Following this pass, the CFG is ready to run
func (interp *Interpreter) Cfg(root *Node) ([]*Node, error) {
	scope := interp.universe
	var loop, loopRestart *Node
	var initNodes []*Node
	var iotaValue int
	var pkgName string
	var err error

	if root.kind != File {
		// Set default package namespace for incremental parse
		pkgName = "_"
		if _, ok := interp.scope[pkgName]; !ok {
			interp.scope[pkgName] = scope.pushBloc()
		}
		scope = interp.scope[pkgName]
	}

	root.Walk(func(n *Node) bool {
		// Pre-order processing
		if err != nil {
			return false
		}
		switch n.kind {
		case AssignStmt, Define:
			if l := len(n.child); n.anc.kind == ConstDecl && l == 1 {
				// Implicit iota assignment. TODO: replicate previous explicit assignment
				n.child = append(n.child, &Node{anc: n, interp: interp, kind: Ident, ident: "iota"})
			}

		case BlockStmt:
			if n.anc != nil && n.anc.kind == RangeStmt {
				// For range block: ensure that array or map type is propagated to iterators
				// prior to process block. We cannot perform this at RangeStmt pre-order because
				// type of array like value is not yet known. This could be fixed in ast structure
				// by setting array/map node as 1st child of ForRangeStmt instead of 3rd child of
				// RangeStmt. The following workaround is less elegant but ok.
				k, v := n.anc.child[0], n.anc.child[1]
				var ktyp, vtyp *Type

				switch n.anc.child[2].typ.cat {
				case ValueT:
					typ := n.anc.child[2].typ.rtype
					switch typ.Kind() {
					case reflect.Map:
						n.anc.gen = rangeMap
						ktyp = &Type{cat: ValueT, rtype: typ.Key()}
						vtyp = &Type{cat: ValueT, rtype: typ.Elem()}
					case reflect.Array, reflect.Slice:
						ktyp = scope.getType("int")
						vtyp = &Type{cat: ValueT, rtype: typ.Elem()}
					}
				case MapT:
					n.anc.gen = rangeMap
					ktyp = n.anc.child[2].typ.key
					vtyp = n.anc.child[2].typ.val
				case ArrayT:
					ktyp = scope.getType("int")
					vtyp = n.anc.child[2].typ.val
				}

				kindex := scope.add(ktyp)
				scope.sym[k.ident] = &Symbol{index: kindex, kind: Var, typ: ktyp}
				k.typ = ktyp
				k.findex = kindex

				vindex := scope.add(vtyp)
				scope.sym[v.ident] = &Symbol{index: vindex, kind: Var, typ: vtyp}
				v.typ = vtyp
				v.findex = vindex
			}
			scope = scope.pushBloc()

		case CaseClause:
			scope = scope.pushBloc()
			if sn := n.anc.anc; sn.kind == TypeSwitch && sn.child[1].action == Assign {
				// Type switch clause with a var defined in switch guard
				var typ *Type
				if len(n.child) == 2 {
					// 1 type in clause: define the var with this type in the case clause scope
					switch sym, _, ok := scope.lookup(n.child[0].ident); {
					case ok && sym.kind == Typ:
						typ = sym.typ
					case n.child[0].ident == "nil":
						typ = scope.getType("interface{}")
					default:
						err = n.cfgError("%s is not a type", n.child[0].ident)
						return false
					}
				} else {
					// define the var with the type in the switch guard expression
					typ = sn.child[1].child[1].child[0].typ
				}
				node := n.lastChild().child[0]
				index := scope.add(typ)
				scope.sym[node.ident] = &Symbol{index: index, kind: Var, typ: typ}
				node.findex = index
				node.typ = typ
			}

		case CommClause:
			scope = scope.pushBloc()
			if n.child[0].action == Assign {
				ch := n.child[0].child[1].child[0]
				if sym, _, ok := scope.lookup(ch.ident); ok {
					assigned := n.child[0].child[0]
					index := scope.add(sym.typ.val)
					scope.sym[assigned.ident] = &Symbol{index: index, kind: Var, typ: sym.typ.val}
					assigned.findex = index
					assigned.typ = sym.typ.val
				}
			}

		case CompositeLitExpr:
			if n.child[0].isType(scope) {
				// Get type from 1st child
				n.typ, err = nodeType(interp, scope, n.child[0])
			} else {
				// Get type from ancestor (implicit type)
				if n.anc.kind == KeyValueExpr && n == n.anc.child[0] {
					n.typ = n.anc.typ.key
				} else if n.anc.typ != nil {
					n.typ = n.anc.typ.val
				}
				n.typ.untyped = true
			}
			// Propagate type to children, to handle implicit types
			for _, c := range n.child {
				c.typ = n.typ
			}

		case File:
			pkgName = n.child[0].ident
			if _, ok := interp.scope[pkgName]; !ok {
				interp.scope[pkgName] = scope.pushBloc()
			}
			scope = interp.scope[pkgName]
			n.findex = -1

		case For0, ForRangeStmt:
			loop, loopRestart = n, n.child[0]
			scope = scope.pushBloc()

		case For1, For2, For3, For3a, For4:
			loop, loopRestart = n, n.lastChild()
			scope = scope.pushBloc()

		case FuncLit:
			n.typ = nil // to force nodeType to recompute the type
			n.typ, err = nodeType(interp, scope, n)
			n.findex = scope.add(n.typ)
			fallthrough

		case FuncDecl:
			n.val = n
			// Add a frame indirection level as we enter in a func
			scope = scope.pushFunc()
			scope.def = n
			if len(n.child[2].child) == 2 {
				// Allocate frame space for return values, define output symbols
				for _, c := range n.child[2].child[1].child {
					var typ *Type
					typ, err = nodeType(interp, scope, c.lastChild())
					if len(c.child) > 1 {
						for _, cc := range c.child[:len(c.child)-1] {
							scope.sym[cc.ident] = &Symbol{index: scope.add(typ), kind: Var, typ: typ}
						}
					} else {
						scope.add(typ)
					}
				}
			}
			if len(n.child[0].child) > 0 {
				// define receiver symbol
				var typ *Type
				recvName := n.child[0].child[0].child[0].ident
				typ, err = nodeType(interp, scope, n.child[0].child[0].lastChild())
				scope.sym[recvName] = &Symbol{index: scope.add(typ), kind: Var, typ: typ}
			}
			for _, c := range n.child[2].child[0].child {
				// define input parameter symbols
				var typ *Type
				typ, err = nodeType(interp, scope, c.lastChild())
				if typ.variadic {
					typ = &Type{cat: ArrayT, val: typ}
				}
				for _, cc := range c.child[:len(c.child)-1] {
					scope.sym[cc.ident] = &Symbol{index: scope.add(typ), kind: Var, typ: typ}
				}
			}
			if n.child[1].ident == "init" {
				initNodes = append(initNodes, n)
			}

		case If0, If1, If2, If3:
			scope = scope.pushBloc()

		case Switch, SwitchIf, TypeSwitch:
			// Make sure default clause is in last position
			c := n.lastChild().child
			if i, l := getDefault(n), len(c)-1; i >= 0 && i != l {
				c[i], c[l] = c[l], c[i]
			}
			scope = scope.pushBloc()
			loop = n

		case ImportSpec, TypeSpec:
			// processing already done in GTA pass
			return false

		case ArrayType, BasicLit, ChanType, FuncType, MapType, StructType:
			n.typ, err = nodeType(interp, scope, n)
			return false
		}
		return true
	}, func(n *Node) {
		// Post-order processing
		if err != nil {
			return
		}
		switch n.kind {
		case Address:
			wireChild(n)
			n.typ = &Type{cat: PtrT, val: n.child[0].typ}
			n.findex = scope.add(n.typ)

		case AssignStmt, Define:
			if n.anc.kind == TypeSwitch && n.anc.child[1] == n {
				// type switch guard assignment: assign dest to concrete value of src
				n.gen = nop
				break
			}
			if n.anc.kind == CommClause {
				n.gen = nop
				break
			}
			dest, src := n.child[0], n.lastChild()
			var sym *Symbol
			var level int
			if n.kind == Define {
				if src.typ.cat == NilT {
					err = src.cfgError("use of untyped nil")
					break
				}
				switch {
				case len(n.child) == 3:
					// type is provided in var declaration
					dest.typ, err = nodeType(interp, scope, n.child[1])
				case isRegularCall(src) || isBinCall(src):
					dest.typ = getReturnedType(src.child[0])
				default:
					dest.typ = src.typ
				}
				if scope.global {
					// Do not overload existings symbols (defined in GTA) in global scope
					sym, _, _ = scope.lookup(dest.ident)
				} else {
					sym = &Symbol{index: scope.add(dest.typ), kind: Var, global: scope.global}
					scope.sym[dest.ident] = sym
				}
				dest.val = src.val
				dest.recv = src.recv
				dest.findex = sym.index
				if src.kind == BasicLit {
					sym.val = src.val
				}
			} else {
				sym, level, _ = scope.lookup(dest.ident)
			}
			wireChild(n)
			// Detect invalid float truncate
			if isInt(dest.typ) && isFloat(src.typ) {
				err = src.cfgError("invalid float truncate")
				break
			}
			n.findex = dest.findex
			n.val = dest.val
			n.rval = dest.rval
			// Propagate type
			// TODO: Check that existing destination type matches source type
			switch {
			case src.action == Recv:
				// Assign by reading from a receiving channel
				n.gen = nop
				src.findex = dest.findex // Set recv address to LHS
				dest.typ = src.typ.val
			case src.action == CompositeLit:
				n.gen = nop
				src.findex = dest.findex
				src.level = level
			case src.kind == BasicLit:
				// TODO: perform constant folding and propagation here
				if dest.typ.cat == InterfaceT {
					src.val = reflect.ValueOf(src.val)
				} else {
					// Convert literal value to destination type
					src.val = reflect.ValueOf(src.val).Convert(dest.typ.TypeOf())
					src.typ = dest.typ
				}
			}
			n.typ = dest.typ
			if sym != nil {
				sym.typ = n.typ
				sym.recv = src.recv
			}
			n.level = level
			// If LHS is an indirection, get reference instead of value, to allow setting
			if dest.action == GetIndex {
				if dest.child[0].typ.cat == MapT {
					n.gen = assignMap
					dest.gen = nop // skip getIndexMap
				}
			}
			if n.anc.kind == ConstDecl {
				iotaValue++
			}

		case IncDecStmt:
			wireChild(n)
			n.findex = n.child[0].findex
			n.level = n.child[0].level
			n.typ = n.child[0].typ
			if sym, level, ok := scope.lookup(n.child[0].ident); ok {
				sym.typ = n.typ
				n.level = level
			}

		case AssignXStmt:
			wireChild(n)
			l := len(n.child) - 1
			switch n.child[l].kind {
			case IndexExpr:
				n.child[l].gen = getIndexMap2
				n.gen = nop
			case TypeAssertExpr:
				n.child[l].gen = typeAssert2
				n.gen = nop
			}

		case DefineX:
			wireChild(n)
			l := len(n.child) - 1
			var types []*Type
			switch n.child[l].kind {
			case CallExpr:
				if funtype := n.child[l].child[0].typ; funtype.cat == ValueT {
					// Handle functions imported from runtime
					for i := 0; i < funtype.rtype.NumOut(); i++ {
						types = append(types, &Type{cat: ValueT, rtype: funtype.rtype.Out(i)})
					}
				} else {
					types = funtype.ret
				}
				if l > len(types) {
					n.gen = assignX2
				}

			case IndexExpr:
				types = append(types, n.child[l].child[0].typ.val, scope.getType("bool"))
				n.child[l].gen = getIndexMap2
				n.gen = nop

			case TypeAssertExpr:
				types = append(types, n.child[l].child[1].typ, scope.getType("bool"))
				n.child[l].gen = typeAssert2
				n.gen = nop

			case UnaryExpr:
				if n.child[l].action == Recv {
					types = append(types, n.child[l].child[0].typ.val, scope.getType("bool"))
				}

			default:
				err = n.cfgError("unsupported assign expression")
				return
			}
			for i, t := range types {
				index := scope.add(t)
				scope.sym[n.child[i].ident] = &Symbol{index: index, kind: Var, typ: t}
				n.child[i].typ = t
				n.child[i].findex = index
			}

		case BinaryExpr:
			wireChild(n)
			nilSym := interp.universe.sym["nil"]
			if t0, t1 := n.child[0].typ, n.child[1].typ; !t0.untyped && !t1.untyped && t0.id() != t1.id() {
				err = n.cfgError("mismatched types %s and %s", t0.id(), t1.id())
				break
			}
			switch n.action {
			case NotEqual:
				n.typ = scope.getType("bool")
				if n.child[0].sym == nilSym || n.child[1].sym == nilSym {
					n.gen = isNotNil
				}
			case Equal:
				n.typ = scope.getType("bool")
				if n.child[0].sym == nilSym || n.child[1].sym == nilSym {
					n.gen = isNil
				}
			case Greater, GreaterEqual, Lower, LowerEqual:
				n.typ = scope.getType("bool")
			default:
				n.typ, err = nodeType(interp, scope, n)
			}
			// TODO: Possible optimisation: if type is bool and not in assignment or call, then skip result store
			n.findex = scope.add(n.typ)

		case IndexExpr:
			wireChild(n)
			n.typ = n.child[0].typ.val
			n.findex = scope.add(n.typ)
			n.recv = &Receiver{node: n}
			if n.child[0].typ.cat == MapT {
				n.gen = getIndexMap
			} else if n.child[0].typ.cat == ArrayT {
				n.gen = getIndexArray
			}

		case BlockStmt:
			wireChild(n)
			if len(n.child) > 0 {
				n.findex = n.lastChild().findex
				n.val = n.lastChild().val
				n.sym = n.lastChild().sym
				n.typ = n.lastChild().typ
			}
			scope = scope.pop()

		case ConstDecl:
			wireChild(n)
			iotaValue = 0

		case DeclStmt, ExprStmt, VarDecl, SendStmt:
			wireChild(n)
			n.findex = n.lastChild().findex
			n.val = n.lastChild().val
			n.sym = n.lastChild().sym
			n.typ = n.lastChild().typ

		case Break:
			n.tnext = loop

		case CallExpr:
			wireChild(n)
			switch {
			case isBuiltinCall(n):
				n.gen = n.child[0].sym.builtin
				n.child[0].typ = &Type{cat: BuiltinT}
				switch n.child[0].ident {
				case "append":
					if n.typ = scope.getType(n.child[1].ident); n.typ == nil {
						n.typ, err = nodeType(interp, scope, n.child[1])
					}
				case "cap", "len":
					n.typ = scope.getType("int")
				case "make":
					if n.typ = scope.getType(n.child[1].ident); n.typ == nil {
						n.typ, err = nodeType(interp, scope, n.child[1])
					}
					n.child[1].val = n.typ
					n.child[1].kind = BasicLit
				case "recover":
					n.typ = scope.getType("interface{}")
				}
				if n.typ != nil {
					n.findex = scope.add(n.typ)
				}
			case n.child[0].isType(scope):
				// Type conversion expression
				n.gen = convert
				n.typ = n.child[0].typ
				n.findex = scope.add(n.typ)
			case isBinCall(n):
				n.gen = callBin
				if typ := n.child[0].typ.rtype; typ.NumOut() > 0 {
					n.typ = &Type{cat: ValueT, rtype: typ.Out(0)}
					n.findex = scope.add(n.typ)
					for i := 1; i < typ.NumOut(); i++ {
						scope.add(&Type{cat: ValueT, rtype: typ.Out(i)})
					}
				}
			default:
				if n.child[0].action == GetFunc {
					// allocate frame entry for anonymous function
					scope.add(n.child[0].typ)
				}
				if typ := n.child[0].typ; len(typ.ret) > 0 {
					n.typ = typ.ret[0]
					n.findex = scope.add(n.typ)
					for _, t := range typ.ret[1:] {
						scope.add(t)
					}
				} else {
					n.findex = -1
				}
			}

		case CaseBody:
			wireChild(n)
			if typeSwichAssign(n) && len(n.child) > 1 {
				n.start = n.child[1].start
			} else {
				n.start = n.child[0].start
			}

		case CaseClause:
			scope = scope.pop()

		case CommClause:
			wireChild(n)
			if len(n.child) > 1 {
				n.start = n.child[1].start // Skip chan operation, performed by select
			} else {
				n.start = n.child[0].start // default clause
			}
			n.lastChild().tnext = n.anc.anc // exit node is SelectStmt
			scope = scope.pop()

		case CompositeLitExpr:
			wireChild(n)
			if n.anc.action != Assign {
				n.findex = scope.add(n.typ)
			}
			// TODO: Check that composite literal expr matches corresponding type
			switch n.typ.cat {
			case ArrayT:
				n.gen = arrayLit
			case MapT:
				n.gen = mapLit
			case StructT:
				if n.lastChild().kind == KeyValueExpr {
					n.gen = compositeSparse
				} else {
					n.gen = compositeLit
				}
			case ValueT:
				n.gen = compositeBin
			}

		case Continue:
			n.tnext = loopRestart

		case Fallthrough:
			if n.anc.kind != CaseBody {
				err = n.cfgError("fallthrough statement out of place")
			}

		case File:
			wireChild(n)
			scope = scope.pop()

		case For0: // for {}
			body := n.child[0]
			n.start = body.start
			body.tnext = n.start
			loop, loopRestart = nil, nil
			scope = scope.pop()

		case For1: // for cond {}
			cond, body := n.child[0], n.child[1]
			n.start = cond.start
			cond.tnext = body.start
			cond.fnext = n
			body.tnext = cond.start
			loop, loopRestart = nil, nil
			scope = scope.pop()

		case For2: // for init; cond; {}
			init, cond, body := n.child[0], n.child[1], n.child[2]
			n.start = init.start
			init.tnext = cond.start
			cond.tnext = body.start
			cond.fnext = n
			body.tnext = cond.start
			loop, loopRestart = nil, nil
			scope = scope.pop()

		case For3: // for ; cond; post {}
			cond, post, body := n.child[0], n.child[1], n.child[2]
			n.start = cond.start
			cond.tnext = body.start
			cond.fnext = n
			body.tnext = post.start
			post.tnext = cond.start
			loop, loopRestart = nil, nil
			scope = scope.pop()

		case For3a: // for int; ; post {}
			init, post, body := n.child[0], n.child[1], n.child[2]
			n.start = init.start
			init.tnext = body.start
			body.tnext = post.start
			post.tnext = body.start
			loop, loopRestart = nil, nil
			scope = scope.pop()

		case For4: // for init; cond; post {}
			init, cond, post, body := n.child[0], n.child[1], n.child[2], n.child[3]
			n.start = init.start
			init.tnext = cond.start
			cond.tnext = body.start
			cond.fnext = n
			body.tnext = post.start
			post.tnext = cond.start
			loop, loopRestart = nil, nil
			scope = scope.pop()

		case ForRangeStmt:
			loop, loopRestart = nil, nil
			n.start = n.child[0].start
			n.child[0].fnext = n
			scope = scope.pop()

		case FuncDecl:
			n.types = scope.types
			scope = scope.pop()
			funcName := n.child[1].ident
			n.start = n.child[3].start
			interp.scope[pkgName].sym[funcName].index = -1 // to force value to n.val
			interp.scope[pkgName].sym[funcName].typ = n.typ
			interp.scope[pkgName].sym[funcName].kind = Func
			interp.scope[pkgName].sym[funcName].node = n

		case FuncLit:
			n.types = scope.types
			scope = scope.pop()

		case GoStmt:
			wireChild(n)

		case Ident:
			if isKey(n) || isNewDefine(n) {
				break
			} else if sym, level, ok := scope.lookup(n.ident); ok {
				// Found symbol, populate node info
				n.typ, n.findex, n.level = sym.typ, sym.index, level
				if n.findex < 0 {
					n.val = sym.node
				} else {
					n.sym = sym
					switch {
					case sym.kind == Const && sym.val != nil:
						n.val = sym.val
						n.kind = BasicLit
					case n.ident == "iota":
						n.val = iotaValue
						n.kind = BasicLit
					case n.ident == "nil":
						n.kind = BasicLit
						n.val = nil
					case sym.kind == Bin:
						if sym.val == nil {
							n.kind = Rtype
						} else {
							n.kind = Rvalue
						}
						n.typ = sym.typ
						n.rval = sym.val.(reflect.Value)
					case sym.kind == Bltn:
						if n.anc.kind != CallExpr {
							err = n.cfgError("use of builtin %s not in function call", n.ident)
						}
					}
				}
				if n.sym != nil {
					n.recv = n.sym.recv
				}
			} else {
				err = n.cfgError("undefined: %s", n.ident)
			}

		case If0: // if cond {}
			cond, tbody := n.child[0], n.child[1]
			n.start = cond.start
			cond.tnext = tbody.start
			cond.fnext = n
			tbody.tnext = n
			scope = scope.pop()

		case If1: // if cond {} else {}
			cond, tbody, fbody := n.child[0], n.child[1], n.child[2]
			n.start = cond.start
			cond.tnext = tbody.start
			cond.fnext = fbody.start
			tbody.tnext = n
			fbody.tnext = n
			scope = scope.pop()

		case If2: // if init; cond {}
			init, cond, tbody := n.child[0], n.child[1], n.child[2]
			n.start = init.start
			tbody.tnext = n
			init.tnext = cond.start
			cond.tnext = tbody.start
			cond.fnext = n
			scope = scope.pop()

		case If3: // if init; cond {} else {}
			init, cond, tbody, fbody := n.child[0], n.child[1], n.child[2], n.child[3]
			n.start = init.start
			init.tnext = cond.start
			cond.tnext = tbody.start
			cond.fnext = fbody.start
			tbody.tnext = n
			fbody.tnext = n
			scope = scope.pop()

		case KeyValueExpr:
			wireChild(n)

		case LandExpr:
			n.start = n.child[0].start
			n.child[0].tnext = n.child[1].start
			n.child[0].fnext = n
			n.child[1].tnext = n
			n.typ = n.child[0].typ
			n.findex = scope.add(n.typ)

		case LorExpr:
			n.start = n.child[0].start
			n.child[0].tnext = n
			n.child[0].fnext = n.child[1].start
			n.child[1].tnext = n
			n.typ = n.child[0].typ
			n.findex = scope.add(n.typ)

		case ParenExpr:
			wireChild(n)
			n.findex = n.lastChild().findex
			n.typ = n.lastChild().typ

		case RangeStmt:
			n.start = n.child[2]                // Get array or map object
			n.child[2].tnext = n.child[0].start // then go to iterator init
			n.child[0].tnext = n                // then go to range function
			n.tnext = n.child[3].start          // then go to range body
			n.child[3].tnext = n                // then body go to range function (loop)
			n.child[0].gen = empty              // init filled later by generator

		case ReturnStmt:
			wireChild(n)
			n.tnext = nil
			for i, c := range n.child {
				if c.typ.cat == NilT {
					// nil: Set node value to zero of return type
					f := scope.def
					var typ *Type
					typ, err = nodeType(interp, scope, f.child[2].child[1].child[i].lastChild())
					if err != nil {
						break
					}
					if c.val, err = typ.zero(); err != nil {
						break
					}
				}
			}

		case SelectorExpr:
			wireChild(n)
			n.typ = n.child[0].typ
			n.recv = n.child[0].recv
			if n.typ == nil {
				err = n.cfgError("undefined type")
				break
			}
			if n.typ.cat == ValueT {
				// Handle object defined in runtime, try to find field or method
				// Search for method first, as it applies both to types T and *T
				// Search for field must then be performed on type T only (not *T)
				switch method, ok := n.typ.rtype.MethodByName(n.child[1].ident); {
				case ok:
					n.val = method.Index
					n.gen = getIndexBinMethod
					n.typ = &Type{cat: ValueT, rtype: method.Type}
					n.recv = &Receiver{node: n.child[0]}
				case n.typ.rtype.Kind() == reflect.Ptr:
					if field, ok := n.typ.rtype.Elem().FieldByName(n.child[1].ident); ok {
						n.typ = &Type{cat: ValueT, rtype: field.Type}
						n.val = field.Index
						n.gen = getPtrIndexSeq
					} else {
						err = n.cfgError("undefined field or method: %s", n.child[1].ident)
					}
				case n.typ.rtype.Kind() == reflect.Struct:
					if field, ok := n.typ.rtype.FieldByName(n.child[1].ident); ok {
						n.typ = &Type{cat: ValueT, rtype: field.Type}
						n.val = field.Index
						n.gen = getIndexSeq
					} else {
						err = n.cfgError("undefined field or method: %s", n.child[1].ident)
					}
				default:
					err = n.cfgError("undefined field or method: %s", n.child[1].ident)
				}
			} else if n.typ.cat == PtrT && n.typ.val.cat == ValueT {
				// Handle pointer on object defined in runtime
				if field, ok := n.typ.val.rtype.FieldByName(n.child[1].ident); ok {
					n.typ = &Type{cat: ValueT, rtype: field.Type}
					n.val = field.Index
					n.gen = getPtrIndexSeq
				} else if method, ok := n.typ.val.rtype.MethodByName(n.child[1].ident); ok {
					n.val = method.Index
					n.typ = &Type{cat: ValueT, rtype: method.Type}
					n.recv = &Receiver{node: n.child[0]}
					n.gen = getIndexBinMethod
				} else if method, ok := reflect.PtrTo(n.typ.val.rtype).MethodByName(n.child[1].ident); ok {
					n.val = method.Index
					n.gen = getIndexBinMethod
					n.typ = &Type{cat: ValueT, rtype: method.Type}
					n.recv = &Receiver{node: n.child[0]}
				} else {
					err = n.cfgError("undefined selector: %s", n.child[1].ident)
				}
			} else if n.typ.cat == BinPkgT {
				// Resolve binary package symbol: a type or a value
				name := n.child[1].ident
				pkg := n.child[0].sym.path
				if s, ok := interp.binValue[pkg][name]; ok {
<<<<<<< HEAD
					if isBinType(s) {
						n.kind = Rtype
						n.typ = &Type{cat: ValueT, rtype: s.Type().Elem()}
					} else {
						n.kind = Rvalue
						n.typ = &Type{cat: ValueT, rtype: s.Type()}
						n.rval = s
						if s.Kind() == reflect.Func {
							n.fsize = n.typ.rtype.NumOut()
						}
					}
					n.gen = nop
=======
					n.kind = Rvalue
					n.rval = s
					n.typ = &Type{cat: ValueT, rtype: s.Type()}
					n.gen = nop
				} else if s, ok := interp.binType[pkg][name]; ok {
					n.kind = Rtype
					n.typ = &Type{cat: ValueT, rtype: s}
					n.gen = nop
>>>>>>> 6657e9a1
				} else {
					err = n.cfgError("package %s \"%s\" has no symbol %s", n.child[0].ident, pkg, name)
				}
			} else if n.typ.cat == SrcPkgT {
				pkg, name := n.child[0].ident, n.child[1].ident
				// Resolve source package symbol
				if sym, ok := interp.scope[pkg].sym[name]; ok {
					n.findex = sym.index
					n.val = sym.node
					n.gen = nop
					n.typ = sym.typ
					n.sym = sym
				} else {
					err = n.cfgError("undefined selector: %s", n.child[1].ident)
				}
			} else if m, lind := n.typ.lookupMethod(n.child[1].ident); m != nil {
				// Handle method
				n.gen = getMethod
				n.val = m
				n.typ = m.typ
				n.recv = &Receiver{node: n.child[0], index: lind}
			} else if ti := n.typ.lookupField(n.child[1].ident); len(ti) > 0 {
				// Handle struct field
				n.val = ti
				switch n.typ.cat {
				case InterfaceT:
					n.typ = n.typ.fieldSeq(ti)
					n.gen = getMethodByName
					n.action = Method
				case PtrT:
					n.typ = n.typ.fieldSeq(ti)
					n.gen = getPtrIndexSeq
				default:
					n.gen = getIndexSeq
					n.typ = n.typ.fieldSeq(ti)
					if n.typ.cat == FuncT {
						// function in a struct field is always wrapped in reflect.Value
						rtype := n.typ.TypeOf()
						n.typ = &Type{cat: ValueT, rtype: rtype}
					}
				}
			} else {
				err = n.cfgError("undefined selector: %s", n.child[1].ident)
			}
			if n.findex != -1 {
				n.findex = scope.add(n.typ)
			}

		case SelectStmt:
			wireChild(n)
			// Move action to block statement, so select node can be an exit point
			n.child[0].gen = _select
			n.start = n.child[0]

		case StarExpr:
			switch {
			case n.anc.kind == Define && len(n.anc.child) == 3 && n.anc.child[1] == n:
				// pointer type expression in a var definition
				n.gen = nop
			case n.anc.kind == ValueSpec && n.anc.lastChild() == n:
				// pointer type expression in a value spec
				n.gen = nop
			case n.anc.kind == Field:
				// pointer type expression in a field expression (arg or struct field)
				n.gen = nop
			default:
				// dereference expression
				wireChild(n)
				n.typ = n.child[0].typ.val
				n.findex = scope.add(n.typ)
			}

		case TypeSwitch:
			// Check that cases expressions are all different
			usedCase := map[string]bool{}
			for _, c := range n.lastChild().child {
				for _, t := range c.child[:len(c.child)-1] {
					tid := t.typ.id()
					if usedCase[tid] {
						err = c.cfgError("duplicate case %s in type switch", t.ident)
						return
					}
					usedCase[tid] = true
				}
			}
			fallthrough

		case Switch:
			sbn := n.lastChild() // switch block node
			clauses := sbn.child
			l := len(clauses)
			// Chain case clauses
			for i, c := range clauses[:l-1] {
				c.fnext = clauses[i+1] // chain to next clause
				body := c.lastChild()
				c.tnext = body.start
				if len(body.child) > 0 && body.lastChild().kind == Fallthrough {
					if n.kind == TypeSwitch {
						err = body.lastChild().cfgError("cannot fallthrough in type switch")
					}
					body.tnext = clauses[i+1].lastChild().start
				} else {
					body.tnext = n
				}
			}
			c := clauses[l-1]
			c.tnext = c.lastChild().start
			if n.child[0].action == Assign &&
				(n.child[0].child[0].kind != TypeAssertExpr || len(n.child[0].child[0].child) > 1) {
				// switch init statement is defined
				n.start = n.child[0].start
				n.child[0].tnext = sbn.start
			} else {
				n.start = sbn.start
			}
			scope = scope.pop()
			loop = nil

		case SwitchIf: // like an if-else chain
			sbn := n.lastChild() // switch block node
			clauses := sbn.child
			l := len(clauses)
			// Wire case clauses in reverse order so the next start node is already resolved when used.
			for i := l - 1; i >= 0; i-- {
				c := clauses[i]
				c.gen = nop
				body := c.lastChild()
				if len(c.child) > 1 {
					cond := c.child[0]
					cond.tnext = body.start
					if i == l-1 {
						cond.fnext = n
					} else {
						cond.fnext = clauses[i+1].start
					}
					c.start = cond.start
				} else {
					c.start = body.start
				}
				// If last case body statement is a fallthrough, then jump to next case body
				if i < l-1 && len(body.child) > 0 && body.lastChild().kind == Fallthrough {
					body.tnext = clauses[i+1].lastChild().start
				}
			}
			sbn.start = clauses[0].start
			if n.child[0].action == Assign {
				// switch init statement is defined
				n.start = n.child[0].start
				n.child[0].tnext = sbn.start
			} else {
				n.start = sbn.start
			}
			scope = scope.pop()
			loop = nil

		case TypeAssertExpr:
			if len(n.child) > 1 {
				if n.child[1].typ == nil {
					n.child[1].typ = scope.getType(n.child[1].ident)
				}
				if n.anc.action != AssignX {
					n.typ = n.child[1].typ
					n.findex = scope.add(n.typ)
				}
			} else {
				n.gen = nop
			}

		case SliceExpr, UnaryExpr:
			wireChild(n)
			n.typ = n.child[0].typ
			// TODO: Optimisation: avoid allocation if boolean branch op (i.e. '!' in an 'if' expr)
			n.findex = scope.add(n.typ)

		case ValueSpec:
			l := len(n.child) - 1
			if n.typ = n.child[l].typ; n.typ == nil {
				n.typ, err = nodeType(interp, scope, n.child[l])
				if err != nil {
					return
				}
			}
			for _, c := range n.child[:l] {
				index := scope.add(n.typ)
				scope.sym[c.ident] = &Symbol{index: index, kind: Var, typ: n.typ}
				c.typ = n.typ
				c.findex = index
			}
		}
	})

	if scope != interp.universe {
		scope.pop()
	}
	return initNodes, err
}

func (n *Node) cfgError(format string, a ...interface{}) CfgError {
	a = append([]interface{}{n.fset.Position(n.pos)}, a...)
	return CfgError(fmt.Errorf("%s: "+format, a...))
}

func genRun(node *Node) error {
	var err CfgError

	node.Walk(func(n *Node) bool {
		if err != nil {
			return false
		}
		switch n.kind {
		case FuncType:
			if len(n.anc.child) == 4 {
				// function body entry point
				setExec(n.anc.child[3].start)
			}
		case ConstDecl, VarDecl:
			setExec(n.start)
			return false
		}
		return true
	}, nil)

	return err
}

// Find default case clause index of a switch statement, if any
func getDefault(n *Node) int {
	for i, c := range n.lastChild().child {
		if len(c.child) == 1 {
			return i
		}
	}
	return -1
}

func isBinType(v reflect.Value) bool { return v.IsValid() && v.Kind() == reflect.Ptr && v.IsNil() }

// isType returns true if node refers to a type definition, false otherwise
func (n *Node) isType(scope *Scope) bool {
	switch n.kind {
	case ArrayType, ChanType, FuncType, MapType, StructType, Rtype:
		return true
	case SelectorExpr:
		pkg, name := n.child[0].ident, n.child[1].ident
		if sym, _, ok := scope.lookup(pkg); ok {
			if p, ok := n.interp.binValue[sym.path]; ok && isBinType(p[name]) {
				return true // Imported binary type
			}
			if p, ok := n.interp.scope[pkg]; ok && p.sym[name] != nil && p.sym[name].kind == Typ {
				return true // Imported source type
			}
		}
	case Ident:
		return scope.getType(n.ident) != nil
	}
	return false
}

// wireChild wires AST nodes for CFG in subtree
func wireChild(n *Node) {
	// Set start node, in subtree (propagated to ancestors by post-order processing)
	for _, child := range n.child {
		switch child.kind {
		case ArrayType, ChanType, FuncDecl, ImportDecl, MapType, BasicLit, Ident, TypeDecl:
			continue
		default:
			n.start = child.start
		}
		break
	}

	// Chain sequential operations inside a block (next is right sibling)
	for i := 1; i < len(n.child); i++ {
		switch n.child[i].kind {
		case FuncDecl:
			n.child[i-1].tnext = n.child[i]
		default:
			n.child[i-1].tnext = n.child[i].start
		}
	}

	// Chain subtree next to self
	for i := len(n.child) - 1; i >= 0; i-- {
		switch n.child[i].kind {
		case ArrayType, ChanType, ImportDecl, MapType, FuncDecl, BasicLit, Ident, TypeDecl:
			continue
		case Break, Continue, ReturnStmt:
			// tnext is already computed, no change
		default:
			n.child[i].tnext = n
		}
		break
	}
}

// last returns the last child of a node
func (n *Node) lastChild() *Node { return n.child[len(n.child)-1] }

func isKey(n *Node) bool {
	return n.anc.kind == File ||
		(n.anc.kind == SelectorExpr && n.anc.child[0] != n) ||
		(n.anc.kind == KeyValueExpr && n.anc.child[0] == n)
}

func isNewDefine(n *Node) bool {
	if n.ident == "_" {
		return true
	}
	if n.anc.kind == Define && n.anc.child[0] == n {
		return true
	}
	if n.anc.kind == DefineX && n.anc.lastChild() != n {
		return true
	}
	if n.anc.kind == RangeStmt && (n.anc.child[0] == n || n.anc.child[1] == n) {
		return true
	}
	if n.anc.kind == ValueSpec && n.anc.lastChild() != n {
		return true
	}
	return false
}

func isBuiltinCall(n *Node) bool {
	return n.kind == CallExpr && n.child[0].sym != nil && n.child[0].sym.kind == Bltn
}

func isBinCall(n *Node) bool {
	return n.kind == CallExpr && n.child[0].typ.cat == ValueT && n.child[0].typ.rtype.Kind() == reflect.Func
}

func isRegularCall(n *Node) bool {
	return n.kind == CallExpr && n.child[0].typ.cat == FuncT
}

func variadicPos(n *Node) int {
	if len(n.child[0].typ.arg) == 0 {
		return -1
	}
	last := len(n.child[0].typ.arg) - 1
	if n.child[0].typ.arg[last].variadic {
		return last
	}
	return -1
}

func canExport(name string) bool {
	if r := []rune(name); len(r) > 0 && unicode.IsUpper(r[0]) {
		return true
	}
	return false
}

func getExec(n *Node) Builtin {
	if n == nil {
		return nil
	}
	if n.exec == nil {
		setExec(n)
	}
	return n.exec
}

// setExec recursively sets the node exec builtin function by walking the CFG
// from the entry point (first node to exec).
func setExec(n *Node) {
	if n.exec != nil {
		return
	}
	seen := map[*Node]bool{}
	var set func(n *Node)

	set = func(n *Node) {
		if n == nil || n.exec != nil {
			return
		}
		seen[n] = true
		if n.tnext != nil && n.tnext.exec == nil {
			if seen[n.tnext] {
				m := n.tnext
				n.tnext.exec = func(f *Frame) Builtin { return m.exec(f) }
			} else {
				set(n.tnext)
			}
		}
		if n.fnext != nil && n.fnext.exec == nil {
			if seen[n.fnext] {
				m := n.fnext
				n.fnext.exec = func(f *Frame) Builtin { return m.exec(f) }
			} else {
				set(n.fnext)
			}
		}
		n.gen(n)
	}

	set(n)
}

func getReturnedType(n *Node) *Type {
	switch n.typ.cat {
	case BuiltinT:
		return n.anc.typ
	case ValueT:
		if n.typ.rtype.NumOut() > 0 {
			return &Type{cat: ValueT, rtype: n.typ.rtype.Out(0)}
		}
		return &Type{cat: ValueT, rtype: n.typ.rtype}
	}
	return n.typ.ret[0]
}

func typeSwichAssign(n *Node) bool {
	ts := n.anc.anc.anc
	return ts.kind == TypeSwitch && ts.child[1].action == Assign
}<|MERGE_RESOLUTION|>--- conflicted
+++ resolved
@@ -832,7 +832,6 @@
 				name := n.child[1].ident
 				pkg := n.child[0].sym.path
 				if s, ok := interp.binValue[pkg][name]; ok {
-<<<<<<< HEAD
 					if isBinType(s) {
 						n.kind = Rtype
 						n.typ = &Type{cat: ValueT, rtype: s.Type().Elem()}
@@ -840,21 +839,8 @@
 						n.kind = Rvalue
 						n.typ = &Type{cat: ValueT, rtype: s.Type()}
 						n.rval = s
-						if s.Kind() == reflect.Func {
-							n.fsize = n.typ.rtype.NumOut()
-						}
 					}
 					n.gen = nop
-=======
-					n.kind = Rvalue
-					n.rval = s
-					n.typ = &Type{cat: ValueT, rtype: s.Type()}
-					n.gen = nop
-				} else if s, ok := interp.binType[pkg][name]; ok {
-					n.kind = Rtype
-					n.typ = &Type{cat: ValueT, rtype: s}
-					n.gen = nop
->>>>>>> 6657e9a1
 				} else {
 					err = n.cfgError("package %s \"%s\" has no symbol %s", n.child[0].ident, pkg, name)
 				}
