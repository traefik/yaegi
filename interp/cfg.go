--- conflicted
+++ resolved
@@ -1428,17 +1428,12 @@
 		n.gen = nop
 
 	case typeAssertExpr:
-<<<<<<< HEAD
-		types = append(types, src.child[1].typ, sc.getType("bool"))
-		n.child[l].gen = typeAssert2
-=======
 		if n.child[0].ident == "_" {
 			n.child[l].gen = typeAssertStatus
 		} else {
 			n.child[l].gen = typeAssert2
 		}
 		types = append(types, n.child[l].child[1].typ, sc.getType("bool"))
->>>>>>> 9f1f3121
 		n.gen = nop
 
 	case unaryExpr:
