package interp

import (
	"fmt"
	"reflect"
	"unicode"
)

// A CfgError represents an error during CFG build stage
type CfgError error

// Cfg generates a control flow graph (CFG) from AST (wiring successors in AST)
// and pre-compute frame sizes and indexes for all un-named (temporary) and named
// variables. A list of nodes of init functions is returned.
// Following this pass, the CFG is ready to run
func (interp *Interpreter) Cfg(root *Node) ([]*Node, error) {
	scope := interp.universe
	var loop, loopRestart *Node
	var initNodes []*Node
	var iotaValue int
	var pkgName string
	var err error

	if root.kind != File {
		// Set default package namespace for incremental parse
		pkgName = "_"
		if _, ok := interp.scope[pkgName]; !ok {
			interp.scope[pkgName] = scope.pushBloc()
		}
		scope = interp.scope[pkgName]
	}

	root.Walk(func(n *Node) bool {
		// Pre-order processing
		if err != nil {
			return false
		}
		switch n.kind {
		case AssignStmt, Define:
			if l := len(n.child); n.anc.kind == ConstDecl && l == 1 {
				// Implicit iota assignment. TODO: replicate previous explicit assignment
				n.child = append(n.child, &Node{anc: n, interp: interp, kind: Ident, ident: "iota"})
			}

		case BlockStmt:
			if n.anc != nil && n.anc.kind == RangeStmt {
				// For range block: ensure that array or map type is propagated to iterators
				// prior to process block. We cannot perform this at RangeStmt pre-order because
				// type of array like value is not yet known. This could be fixed in ast structure
				// by setting array/map node as 1st child of ForRangeStmt instead of 3rd child of
				// RangeStmt. The following workaround is less elegant but ok.
				if t := scope.rangeChanType(n.anc); t != nil {
					// range over channel
					e := n.anc.child[0]
					index := scope.add(t.val)
					scope.sym[e.ident] = &Symbol{index: index, kind: Var, typ: t.val}
					e.typ = t.val
					e.findex = index
					n.anc.gen = rangeChan
				} else {
					// range over array or map
					k, v := n.anc.child[0], n.anc.child[1]
					var ktyp, vtyp *Type

					switch n.anc.child[2].typ.cat {
					case ValueT:
						typ := n.anc.child[2].typ.rtype
						switch typ.Kind() {
						case reflect.Map:
							n.anc.gen = rangeMap
							ktyp = &Type{cat: ValueT, rtype: typ.Key()}
							vtyp = &Type{cat: ValueT, rtype: typ.Elem()}
						case reflect.Array, reflect.Slice:
							ktyp = scope.getType("int")
							vtyp = &Type{cat: ValueT, rtype: typ.Elem()}
						}
					case MapT:
						n.anc.gen = rangeMap
						ktyp = n.anc.child[2].typ.key
						vtyp = n.anc.child[2].typ.val
					case ArrayT:
						ktyp = scope.getType("int")
						vtyp = n.anc.child[2].typ.val
					}

					kindex := scope.add(ktyp)
					scope.sym[k.ident] = &Symbol{index: kindex, kind: Var, typ: ktyp}
					k.typ = ktyp
					k.findex = kindex

					vindex := scope.add(vtyp)
					scope.sym[v.ident] = &Symbol{index: vindex, kind: Var, typ: vtyp}
					v.typ = vtyp
					v.findex = vindex
				}
			}
			n.findex = -1
			n.val = nil
			scope = scope.pushBloc()

		case Break, Continue, Goto:
			if len(n.child) > 0 {
				// Handle labeled statements
				label := n.child[0].ident
				if sym, _, ok := scope.lookup(label); ok {
					if sym.kind != Label {
						err = n.child[0].cfgError("label %s not defined", label)
						break
					}
					sym.from = append(sym.from, n)
					n.sym = sym
				} else {
					n.sym = &Symbol{kind: Label, from: []*Node{n}, index: -1}
					scope.sym[label] = n.sym
				}
			}

		case LabeledStmt:
			label := n.child[0].ident
			if sym, _, ok := scope.lookup(label); ok {
				if sym.kind != Label {
					err = n.child[0].cfgError("label %s not defined", label)
					break
				}
				sym.node = n
				n.sym = sym
			} else {
				n.sym = &Symbol{kind: Label, node: n, index: -1}
				scope.sym[label] = n.sym
			}

		case CaseClause:
			scope = scope.pushBloc()
			if sn := n.anc.anc; sn.kind == TypeSwitch && sn.child[1].action == Assign {
				// Type switch clause with a var defined in switch guard
				var typ *Type
				if len(n.child) == 2 {
					// 1 type in clause: define the var with this type in the case clause scope
					switch sym, _, ok := scope.lookup(n.child[0].ident); {
					case ok && sym.kind == Typ:
						typ = sym.typ
					case n.child[0].ident == "nil":
						typ = scope.getType("interface{}")
					default:
						err = n.cfgError("%s is not a type", n.child[0].ident)
						return false
					}
				} else {
					// define the var with the type in the switch guard expression
					typ = sn.child[1].child[1].child[0].typ
				}
				node := n.lastChild().child[0]
				index := scope.add(typ)
				scope.sym[node.ident] = &Symbol{index: index, kind: Var, typ: typ}
				node.findex = index
				node.typ = typ
			}

		case CommClause:
			scope = scope.pushBloc()
			if n.child[0].action == Assign {
				ch := n.child[0].child[1].child[0]
				if sym, _, ok := scope.lookup(ch.ident); ok {
					assigned := n.child[0].child[0]
					index := scope.add(sym.typ.val)
					scope.sym[assigned.ident] = &Symbol{index: index, kind: Var, typ: sym.typ.val}
					assigned.findex = index
					assigned.typ = sym.typ.val
				}
			}

		case CompositeLitExpr:
			if n.child[0].isType(scope) {
				// Get type from 1st child
				n.typ, err = nodeType(interp, scope, n.child[0])
			} else {
				// Get type from ancestor (implicit type)
				if n.anc.kind == KeyValueExpr && n == n.anc.child[0] {
					n.typ = n.anc.typ.key
				} else if n.anc.typ != nil {
					n.typ = n.anc.typ.val
				}
				n.typ.untyped = true
			}
			// Propagate type to children, to handle implicit types
			for _, c := range n.child {
				c.typ = n.typ
			}

		case File:
			pkgName = n.child[0].ident
			if _, ok := interp.scope[pkgName]; !ok {
				interp.scope[pkgName] = scope.pushBloc()
			}
			scope = interp.scope[pkgName]
			n.findex = -1

		case For0, ForRangeStmt:
			loop, loopRestart = n, n.child[0]
			scope = scope.pushBloc()

		case For1, For2, For3, For3a, For4:
			loop, loopRestart = n, n.lastChild()
			scope = scope.pushBloc()

		case FuncLit:
			n.typ = nil // to force nodeType to recompute the type
			n.typ, err = nodeType(interp, scope, n)
			n.findex = scope.add(n.typ)
			fallthrough

		case FuncDecl:
			n.val = n
			// Add a frame indirection level as we enter in a func
			scope = scope.pushFunc()
			scope.def = n
			if len(n.child[2].child) == 2 {
				// Allocate frame space for return values, define output symbols
				for _, c := range n.child[2].child[1].child {
					var typ *Type
					typ, err = nodeType(interp, scope, c.lastChild())
					if len(c.child) > 1 {
						for _, cc := range c.child[:len(c.child)-1] {
							scope.sym[cc.ident] = &Symbol{index: scope.add(typ), kind: Var, typ: typ}
						}
					} else {
						scope.add(typ)
					}
				}
			}
			if len(n.child[0].child) > 0 {
				// define receiver symbol
				var typ *Type
				recvName := n.child[0].child[0].child[0].ident
				typ, err = nodeType(interp, scope, n.child[0].child[0].lastChild())
				scope.sym[recvName] = &Symbol{index: scope.add(typ), kind: Var, typ: typ}
			}
			for _, c := range n.child[2].child[0].child {
				// define input parameter symbols
				var typ *Type
				typ, err = nodeType(interp, scope, c.lastChild())
				if typ.variadic {
					typ = &Type{cat: ArrayT, val: typ}
				}
				for _, cc := range c.child[:len(c.child)-1] {
					scope.sym[cc.ident] = &Symbol{index: scope.add(typ), kind: Var, typ: typ}
				}
			}
			if n.child[1].ident == "init" {
				initNodes = append(initNodes, n)
			}

		case If0, If1, If2, If3:
			scope = scope.pushBloc()

		case Switch, SwitchIf, TypeSwitch:
			// Make sure default clause is in last position
			c := n.lastChild().child
			if i, l := getDefault(n), len(c)-1; i >= 0 && i != l {
				c[i], c[l] = c[l], c[i]
			}
			scope = scope.pushBloc()
			loop = n

		case ImportSpec, TypeSpec:
			// processing already done in GTA pass
			return false

		case ArrayType, BasicLit, ChanType, FuncType, MapType, StructType:
			n.typ, err = nodeType(interp, scope, n)
			return false
		}
		return true
	}, func(n *Node) {
		// Post-order processing
		if err != nil {
			return
		}
		switch n.kind {
		case Address:
			wireChild(n)
			n.typ = &Type{cat: PtrT, val: n.child[0].typ}
			n.findex = scope.add(n.typ)

		case AssignStmt, Define:
			if n.anc.kind == TypeSwitch && n.anc.child[1] == n {
				// type switch guard assignment: assign dest to concrete value of src
				n.gen = nop
				break
			}
			if n.anc.kind == CommClause {
				n.gen = nop
				break
			}
			dest, src := n.child[0], n.lastChild()
			var sym *Symbol
			var level int
			if n.kind == Define {
				if src.typ.cat == NilT {
					err = src.cfgError("use of untyped nil")
					break
				}
				switch {
				case len(n.child) == 3:
					// type is provided in var declaration
					dest.typ, err = nodeType(interp, scope, n.child[1])
				case isRegularCall(src) || isBinCall(src):
					dest.typ = getReturnedType(src.child[0])
				default:
					dest.typ = src.typ
				}
				if scope.global {
					// Do not overload existings symbols (defined in GTA) in global scope
					sym, _, _ = scope.lookup(dest.ident)
				} else {
					sym = &Symbol{index: scope.add(dest.typ), kind: Var, global: scope.global}
					scope.sym[dest.ident] = sym
				}
				dest.val = src.val
				dest.recv = src.recv
				dest.findex = sym.index
				if src.kind == BasicLit {
					sym.val = src.val
				}
			} else {
				sym, level, _ = scope.lookup(dest.ident)
			}
			wireChild(n)
			switch t0, t1 := dest.typ, src.typ; n.action {
			case AddAssign:
				if !(isNumber(t0) && isNumber(t1) || isString(t0) && isString(t1)) || isInt(t0) && isFloat(t1) {
					err = n.cfgError("illegal operand types for '%v' operator", n.action)
				}
			case SubAssign, MulAssign, QuoAssign:
				if !(isNumber(t0) && isNumber(t1)) || isInt(t0) && isFloat(t1) {
					err = n.cfgError("illegal operand types for '%v' operator", n.action)
				}
			case RemAssign, AndAssign, OrAssign, XorAssign, AndNotAssign:
				if !(isInt(t0) && isInt(t1)) {
					err = n.cfgError("illegal operand types for '%v' operator", n.action)
				}
			case ShlAssign, ShrAssign:
				if !(isInt(t0) && isUint(t1)) {
					err = n.cfgError("illegal operand types for '%v' operator", n.action)
				}
			default:
				// Detect invalid float truncate
				if isInt(t0) && isFloat(t1) {
					err = src.cfgError("invalid float truncate")
					return
				}
			}
			n.findex = dest.findex
			n.val = dest.val
			n.rval = dest.rval
			// Propagate type
			// TODO: Check that existing destination type matches source type
			switch {
			case src.action == Recv:
				// Assign by reading from a receiving channel
				n.gen = nop
				src.findex = dest.findex // Set recv address to LHS
				dest.typ = src.typ.val
			case src.action == CompositeLit:
				n.gen = nop
				src.findex = dest.findex
				src.level = level
			case src.kind == BasicLit:
				// TODO: perform constant folding and propagation here
				if dest.typ.cat == InterfaceT {
					src.val = reflect.ValueOf(src.val)
				} else {
					// Convert literal value to destination type
					src.val = reflect.ValueOf(src.val).Convert(dest.typ.TypeOf())
					src.typ = dest.typ
				}
			}
			n.typ = dest.typ
			if sym != nil {
				sym.typ = n.typ
				sym.recv = src.recv
			}
			n.level = level
			// If LHS is an indirection, get reference instead of value, to allow setting
			if dest.action == GetIndex {
				if dest.child[0].typ.cat == MapT {
					n.gen = assignMap
					dest.gen = nop // skip getIndexMap
				}
			}
			if n.anc.kind == ConstDecl {
				iotaValue++
			}

		case IncDecStmt:
			wireChild(n)
			n.findex = n.child[0].findex
			n.level = n.child[0].level
			n.typ = n.child[0].typ
			if sym, level, ok := scope.lookup(n.child[0].ident); ok {
				sym.typ = n.typ
				n.level = level
			}

		case AssignXStmt:
			wireChild(n)
			l := len(n.child) - 1
			switch n.child[l].kind {
			case IndexExpr:
				n.child[l].gen = getIndexMap2
				n.gen = nop
			case TypeAssertExpr:
				n.child[l].gen = typeAssert2
				n.gen = nop
			case UnaryExpr:
				if n.child[l].action == Recv {
					n.child[l].gen = recv2
					n.gen = nop
				}
			}

		case DefineX:
			wireChild(n)
			l := len(n.child) - 1
			var types []*Type
			switch n.child[l].kind {
			case CallExpr:
				if funtype := n.child[l].child[0].typ; funtype.cat == ValueT {
					// Handle functions imported from runtime
					for i := 0; i < funtype.rtype.NumOut(); i++ {
						types = append(types, &Type{cat: ValueT, rtype: funtype.rtype.Out(i)})
					}
				} else {
					types = funtype.ret
				}
				if l > len(types) {
					n.gen = assignX2
				}

			case IndexExpr:
				types = append(types, n.child[l].child[0].typ.val, scope.getType("bool"))
				n.child[l].gen = getIndexMap2
				n.gen = nop

			case TypeAssertExpr:
				types = append(types, n.child[l].child[1].typ, scope.getType("bool"))
				n.child[l].gen = typeAssert2
				n.gen = nop

			case UnaryExpr:
				if n.child[l].action == Recv {
					types = append(types, n.child[l].child[0].typ.val, scope.getType("bool"))
					n.child[l].gen = recv2
					n.gen = nop
				}

			default:
				err = n.cfgError("unsupported assign expression")
				return
			}
			for i, t := range types {
				index := scope.add(t)
				scope.sym[n.child[i].ident] = &Symbol{index: index, kind: Var, typ: t}
				n.child[i].typ = t
				n.child[i].findex = index
			}

		case BinaryExpr:
			wireChild(n)
			nilSym := interp.universe.sym["nil"]
			t0, t1 := n.child[0].typ, n.child[1].typ
			if !t0.untyped && !t1.untyped && t0.id() != t1.id() {
				err = n.cfgError("mismatched types %s and %s", t0.id(), t1.id())
				break
			}
			switch n.action {
			case Add:
				if !(isNumber(t0) && isNumber(t1) || isString(t0) && isString(t1)) {
					err = n.cfgError("illegal operand types for '%v' operator", n.action)
				}
			case Sub, Mul, Quo:
				if !(isNumber(t0) && isNumber(t1)) {
					err = n.cfgError("illegal operand types for '%v' operator", n.action)
				}
			case Rem, And, Or, Xor, AndNot:
				if !(isInt(t0) && isInt(t1)) {
					err = n.cfgError("illegal operand types for '%v' operator", n.action)
				}
			case Shl, Shr:
				if !(isInt(t0) && isUint(t1)) {
					err = n.cfgError("illegal operand types for '%v' operator", n.action)
				}
			case Equal, NotEqual:
				if isNumber(t0) && !isNumber(t1) || isString(t0) && !isString(t1) {
					err = n.cfgError("illegal operand types for '%v' operator", n.action)
				}
				n.typ = scope.getType("bool")
				if n.child[0].sym == nilSym || n.child[1].sym == nilSym {
					if n.action == Equal {
						n.gen = isNil
					} else {
						n.gen = isNotNil
					}
				}
			case Greater, GreaterEqual, Lower, LowerEqual:
				if isNumber(t0) && !isNumber(t1) || isString(t0) && !isString(t1) {
					err = n.cfgError("illegal operand types for '%v' operator", n.action)
				}
				n.typ = scope.getType("bool")
			}
			// TODO: Possible optimisation: if type is bool and not in assignment or call, then skip result store
			if err == nil {
				if n.typ == nil {
					n.typ, err = nodeType(interp, scope, n)
				}
				n.findex = scope.add(n.typ)
			}

		case IndexExpr:
			wireChild(n)
			n.typ = n.child[0].typ.val
			n.findex = scope.add(n.typ)
			n.recv = &Receiver{node: n}
			if n.child[0].typ.cat == MapT {
				n.gen = getIndexMap
			} else if n.child[0].typ.cat == ArrayT {
				n.gen = getIndexArray
			}

		case BlockStmt:
			wireChild(n)
			if len(n.child) > 0 {
				n.findex = n.lastChild().findex
				n.val = n.lastChild().val
				n.sym = n.lastChild().sym
				n.typ = n.lastChild().typ
			}
			scope = scope.pop()

		case ConstDecl:
			iotaValue = 0
			wireChild(n)

		case VarDecl:
			wireChild(n)

		case DeclStmt, ExprStmt, SendStmt:
			wireChild(n)
			n.findex = n.lastChild().findex
			n.val = n.lastChild().val
			n.sym = n.lastChild().sym
			n.typ = n.lastChild().typ

		case Break:
			if len(n.child) > 0 {
				gotoLabel(n.sym)
			} else {
				n.tnext = loop
			}

		case Continue:
			if len(n.child) > 0 {
				gotoLabel(n.sym)
			} else {
				n.tnext = loopRestart
			}

		case Goto:
			gotoLabel(n.sym)

		case LabeledStmt:
			wireChild(n)
			n.start = n.child[1].start
			gotoLabel(n.sym)

		case CallExpr:
			wireChild(n)
			switch {
			case isBuiltinCall(n):
				n.gen = n.child[0].sym.builtin
				n.child[0].typ = &Type{cat: BuiltinT}
				switch n.child[0].ident {
				case "append":
					if n.typ = scope.getType(n.child[1].ident); n.typ == nil {
						n.typ, err = nodeType(interp, scope, n.child[1])
					}
					if c2 := n.child[2]; len(n.child) == 3 && c2.typ.cat == ArrayT && c2.typ.val.id() == n.typ.val.id() {
						n.gen = appendSlice
					}
				case "cap", "copy", "len":
					n.typ = scope.getType("int")
				case "complex":
					switch t0, t1 := n.child[1].typ, n.child[2].typ; {
					case isFloat32(t0) && isFloat32(t1):
						n.typ = scope.getType("complex64")
					case isFloat64(t0) && isFloat64(t1):
						n.typ = scope.getType("complex128")
					case isUntypedNumber(t0) && isUntypedNumber(t1):
						n.typ = &Type{cat: ValueT, rtype: complexType}
					case isUntypedNumber(t0) && isFloat32(t1) || isUntypedNumber(t1) && isFloat32(t0):
						n.typ = scope.getType("complex64")
					case isUntypedNumber(t0) && isFloat64(t1) || isUntypedNumber(t1) && isFloat64(t0):
						n.typ = scope.getType("complex128")
					default:
						err = n.cfgError("invalid types %s and %s", t0.TypeOf().Kind(), t1.TypeOf().Kind())
					}
				case "real", "imag":
					switch k := n.child[1].typ.TypeOf().Kind(); {
					case k == reflect.Complex64:
						n.typ = scope.getType("float32")
					case k == reflect.Complex128:
						n.typ = scope.getType("float64")
					case isUntypedNumber(n.child[1].typ):
						n.typ = &Type{cat: ValueT, rtype: floatType}
					default:
						err = n.cfgError("invalid complex type %s", k)
					}
				case "make":
					if n.typ = scope.getType(n.child[1].ident); n.typ == nil {
						n.typ, err = nodeType(interp, scope, n.child[1])
					}
					n.child[1].val = n.typ
					n.child[1].kind = BasicLit
				case "new":
					n.typ, err = nodeType(interp, scope, n.child[1])
					n.typ = &Type{cat: PtrT, val: n.typ}
				case "recover":
					n.typ = scope.getType("interface{}")
				}
				if n.typ != nil {
					n.findex = scope.add(n.typ)
				} else {
					n.findex = -1
					n.val = nil
				}
			case n.child[0].isType(scope):
				// Type conversion expression
				if isInt(n.child[0].typ) && n.child[1].kind == BasicLit && isFloat(n.child[1].typ) {
					err = n.cfgError("truncated to integer")
				}
				n.gen = convert
				n.typ = n.child[0].typ
				n.findex = scope.add(n.typ)
			case isBinCall(n):
				n.gen = callBin
				if typ := n.child[0].typ.rtype; typ.NumOut() > 0 {
					n.typ = &Type{cat: ValueT, rtype: typ.Out(0)}
					n.findex = scope.add(n.typ)
					for i := 1; i < typ.NumOut(); i++ {
						scope.add(&Type{cat: ValueT, rtype: typ.Out(i)})
					}
				}
			default:
				if n.child[0].action == GetFunc {
					// allocate frame entry for anonymous function
					scope.add(n.child[0].typ)
				}
				if typ := n.child[0].typ; len(typ.ret) > 0 {
					n.typ = typ.ret[0]
					n.findex = scope.add(n.typ)
					for _, t := range typ.ret[1:] {
						scope.add(t)
					}
				} else {
					n.findex = -1
				}
			}

		case CaseBody:
			wireChild(n)
			if typeSwichAssign(n) && len(n.child) > 1 {
				n.start = n.child[1].start
			} else {
				n.start = n.child[0].start
			}

		case CaseClause:
			scope = scope.pop()

		case CommClause:
			wireChild(n)
			if len(n.child) > 1 {
				n.start = n.child[1].start // Skip chan operation, performed by select
			} else {
				n.start = n.child[0].start // default clause
			}
			n.lastChild().tnext = n.anc.anc // exit node is SelectStmt
			scope = scope.pop()

		case CompositeLitExpr:
			wireChild(n)
			if n.anc.action != Assign {
				n.findex = scope.add(n.typ)
			}
			// TODO: Check that composite literal expr matches corresponding type
			n.gen = compositeGenerator(n)

		case Fallthrough:
			if n.anc.kind != CaseBody {
				err = n.cfgError("fallthrough statement out of place")
			}

		case File:
			wireChild(n)
			scope = scope.pop()

		case For0: // for {}
			body := n.child[0]
			n.start = body.start
			body.tnext = n.start
			loop, loopRestart = nil, nil
			scope = scope.pop()

		case For1: // for cond {}
			cond, body := n.child[0], n.child[1]
			n.start = cond.start
			cond.tnext = body.start
			cond.fnext = n
			body.tnext = cond.start
			loop, loopRestart = nil, nil
			scope = scope.pop()

		case For2: // for init; cond; {}
			init, cond, body := n.child[0], n.child[1], n.child[2]
			n.start = init.start
			init.tnext = cond.start
			cond.tnext = body.start
			cond.fnext = n
			body.tnext = cond.start
			loop, loopRestart = nil, nil
			scope = scope.pop()

		case For3: // for ; cond; post {}
			cond, post, body := n.child[0], n.child[1], n.child[2]
			n.start = cond.start
			cond.tnext = body.start
			cond.fnext = n
			body.tnext = post.start
			post.tnext = cond.start
			loop, loopRestart = nil, nil
			scope = scope.pop()

		case For3a: // for int; ; post {}
			init, post, body := n.child[0], n.child[1], n.child[2]
			n.start = init.start
			init.tnext = body.start
			body.tnext = post.start
			post.tnext = body.start
			loop, loopRestart = nil, nil
			scope = scope.pop()

		case For4: // for init; cond; post {}
			init, cond, post, body := n.child[0], n.child[1], n.child[2], n.child[3]
			n.start = init.start
			init.tnext = cond.start
			cond.tnext = body.start
			cond.fnext = n
			body.tnext = post.start
			post.tnext = cond.start
			loop, loopRestart = nil, nil
			scope = scope.pop()

		case ForRangeStmt:
			loop, loopRestart = nil, nil
			n.start = n.child[0].start
			n.child[0].fnext = n
			scope = scope.pop()

		case FuncDecl:
			n.types = scope.types
			scope = scope.pop()
			funcName := n.child[1].ident
			n.start = n.child[3].start
			interp.scope[pkgName].sym[funcName].index = -1 // to force value to n.val
			interp.scope[pkgName].sym[funcName].typ = n.typ
			interp.scope[pkgName].sym[funcName].kind = Func
			interp.scope[pkgName].sym[funcName].node = n

		case FuncLit:
			n.types = scope.types
			scope = scope.pop()

		case GoStmt:
			wireChild(n)

		case Ident:
			if isKey(n) || isNewDefine(n) {
				break
			} else if sym, level, ok := scope.lookup(n.ident); ok {
				// Found symbol, populate node info
				n.typ, n.findex, n.level = sym.typ, sym.index, level
				if n.findex < 0 {
					n.val = sym.node
				} else {
					n.sym = sym
					switch {
					case sym.kind == Const && sym.val != nil:
						n.val = sym.val
						n.kind = BasicLit
					case n.ident == "iota":
						n.val = iotaValue
						n.kind = BasicLit
					case n.ident == "nil":
						n.kind = BasicLit
						n.val = nil
					case sym.kind == Bin:
						if sym.val == nil {
							n.kind = Rtype
						} else {
							n.kind = Rvalue
						}
						n.typ = sym.typ
						n.rval = sym.val.(reflect.Value)
					case sym.kind == Bltn:
						if n.anc.kind != CallExpr {
							err = n.cfgError("use of builtin %s not in function call", n.ident)
						}
					}
				}
				if n.sym != nil {
					n.recv = n.sym.recv
				}
			} else {
				err = n.cfgError("undefined: %s", n.ident)
			}

		case If0: // if cond {}
			cond, tbody := n.child[0], n.child[1]
			n.start = cond.start
			cond.tnext = tbody.start
			cond.fnext = n
			tbody.tnext = n
			scope = scope.pop()

		case If1: // if cond {} else {}
			cond, tbody, fbody := n.child[0], n.child[1], n.child[2]
			n.start = cond.start
			cond.tnext = tbody.start
			cond.fnext = fbody.start
			tbody.tnext = n
			fbody.tnext = n
			scope = scope.pop()

		case If2: // if init; cond {}
			init, cond, tbody := n.child[0], n.child[1], n.child[2]
			n.start = init.start
			tbody.tnext = n
			init.tnext = cond.start
			cond.tnext = tbody.start
			cond.fnext = n
			scope = scope.pop()

		case If3: // if init; cond {} else {}
			init, cond, tbody, fbody := n.child[0], n.child[1], n.child[2], n.child[3]
			n.start = init.start
			init.tnext = cond.start
			cond.tnext = tbody.start
			cond.fnext = fbody.start
			tbody.tnext = n
			fbody.tnext = n
			scope = scope.pop()

		case KeyValueExpr:
			wireChild(n)

		case LandExpr:
			n.start = n.child[0].start
			n.child[0].tnext = n.child[1].start
			n.child[0].fnext = n
			n.child[1].tnext = n
			n.typ = n.child[0].typ
			n.findex = scope.add(n.typ)

		case LorExpr:
			n.start = n.child[0].start
			n.child[0].tnext = n
			n.child[0].fnext = n.child[1].start
			n.child[1].tnext = n
			n.typ = n.child[0].typ
			n.findex = scope.add(n.typ)

		case ParenExpr:
			wireChild(n)
			n.findex = n.lastChild().findex
			n.typ = n.lastChild().typ

		case RangeStmt:
			if scope.rangeChanType(n) != nil {
				n.start = n.child[1]       // Get chan
				n.child[1].tnext = n       // then go to range function
				n.tnext = n.child[2].start // then go to range body
				n.child[2].tnext = n       // then body go to range function (loop)
				n.child[0].gen = empty
			} else {
				n.start = n.child[2]                // Get array or map object
				n.child[2].tnext = n.child[0].start // then go to iterator init
				n.child[0].tnext = n                // then go to range function
				n.tnext = n.child[3].start          // then go to range body
				n.child[3].tnext = n                // then body go to range function (loop)
				n.child[0].gen = empty              // init filled later by generator
			}

		case ReturnStmt:
			wireChild(n)
			n.tnext = nil
			for i, c := range n.child {
				if c.typ.cat == NilT {
					// nil: Set node value to zero of return type
					f := scope.def
					var typ *Type
					typ, err = nodeType(interp, scope, f.child[2].child[1].child[i].lastChild())
					if err != nil {
						break
					}
					if c.val, err = typ.zero(); err != nil {
						break
					}
				}
			}

		case SelectorExpr:
			wireChild(n)
			n.typ = n.child[0].typ
			n.recv = n.child[0].recv
			if n.typ == nil {
				err = n.cfgError("undefined type")
				break
			}
			if n.typ.cat == ValueT {
				// Handle object defined in runtime, try to find field or method
				// Search for method first, as it applies both to types T and *T
				// Search for field must then be performed on type T only (not *T)
				switch method, ok := n.typ.rtype.MethodByName(n.child[1].ident); {
				case ok:
					n.val = method.Index
					n.gen = getIndexBinMethod
					n.typ = &Type{cat: ValueT, rtype: method.Type}
					n.recv = &Receiver{node: n.child[0]}
				case n.typ.rtype.Kind() == reflect.Ptr:
					if field, ok := n.typ.rtype.Elem().FieldByName(n.child[1].ident); ok {
						n.typ = &Type{cat: ValueT, rtype: field.Type}
						n.val = field.Index
						n.gen = getPtrIndexSeq
					} else {
						err = n.cfgError("undefined field or method: %s", n.child[1].ident)
					}
				case n.typ.rtype.Kind() == reflect.Struct:
					if field, ok := n.typ.rtype.FieldByName(n.child[1].ident); ok {
						n.typ = &Type{cat: ValueT, rtype: field.Type}
						n.val = field.Index
						n.gen = getIndexSeq
					} else {
						err = n.cfgError("undefined field or method: %s", n.child[1].ident)
					}
				default:
					err = n.cfgError("undefined field or method: %s", n.child[1].ident)
				}
			} else if n.typ.cat == PtrT && n.typ.val.cat == ValueT {
				// Handle pointer on object defined in runtime
				if field, ok := n.typ.val.rtype.FieldByName(n.child[1].ident); ok {
					n.typ = &Type{cat: ValueT, rtype: field.Type}
					n.val = field.Index
					n.gen = getPtrIndexSeq
				} else if method, ok := n.typ.val.rtype.MethodByName(n.child[1].ident); ok {
					n.val = method.Index
					n.typ = &Type{cat: ValueT, rtype: method.Type}
					n.recv = &Receiver{node: n.child[0]}
					n.gen = getIndexBinMethod
				} else if method, ok := reflect.PtrTo(n.typ.val.rtype).MethodByName(n.child[1].ident); ok {
					n.val = method.Index
					n.gen = getIndexBinMethod
					n.typ = &Type{cat: ValueT, rtype: method.Type}
					n.recv = &Receiver{node: n.child[0]}
				} else {
					err = n.cfgError("undefined selector: %s", n.child[1].ident)
				}
			} else if n.typ.cat == BinPkgT {
				// Resolve binary package symbol: a type or a value
				name := n.child[1].ident
				pkg := n.child[0].sym.path
				if s, ok := interp.binValue[pkg][name]; ok {
					if isBinType(s) {
						n.kind = Rtype
						n.typ = &Type{cat: ValueT, rtype: s.Type().Elem()}
					} else {
						n.kind = Rvalue
						n.typ = &Type{cat: ValueT, rtype: s.Type()}
						n.rval = s
					}
					n.gen = nop
				} else {
					err = n.cfgError("package %s \"%s\" has no symbol %s", n.child[0].ident, pkg, name)
				}
			} else if n.typ.cat == SrcPkgT {
				pkg, name := n.child[0].ident, n.child[1].ident
				// Resolve source package symbol
				if sym, ok := interp.scope[pkg].sym[name]; ok {
					n.findex = sym.index
					n.val = sym.node
					n.gen = nop
					n.typ = sym.typ
					n.sym = sym
				} else {
					err = n.cfgError("undefined selector: %s", n.child[1].ident)
				}
			} else if m, lind := n.typ.lookupMethod(n.child[1].ident); m != nil {
				// Handle method
				n.gen = getMethod
				n.val = m
				n.typ = m.typ
				n.recv = &Receiver{node: n.child[0], index: lind}
			} else if ti := n.typ.lookupField(n.child[1].ident); len(ti) > 0 {
				// Handle struct field
				n.val = ti
				switch n.typ.cat {
				case InterfaceT:
					n.typ = n.typ.fieldSeq(ti)
					n.gen = getMethodByName
					n.action = Method
				case PtrT:
					n.typ = n.typ.fieldSeq(ti)
					n.gen = getPtrIndexSeq
				default:
					n.gen = getIndexSeq
					n.typ = n.typ.fieldSeq(ti)
					if n.typ.cat == FuncT {
						// function in a struct field is always wrapped in reflect.Value
						rtype := n.typ.TypeOf()
						n.typ = &Type{cat: ValueT, rtype: rtype}
					}
				}
			} else {
				err = n.cfgError("undefined selector: %s", n.child[1].ident)
			}
			if n.findex != -1 {
				n.findex = scope.add(n.typ)
			}

		case SelectStmt:
			wireChild(n)
			// Move action to block statement, so select node can be an exit point
			n.child[0].gen = _select
			n.start = n.child[0]

		case StarExpr:
			switch {
			case n.anc.kind == Define && len(n.anc.child) == 3 && n.anc.child[1] == n:
				// pointer type expression in a var definition
				n.gen = nop
			case n.anc.kind == ValueSpec && n.anc.lastChild() == n:
				// pointer type expression in a value spec
				n.gen = nop
			case n.anc.kind == Field:
				// pointer type expression in a field expression (arg or struct field)
				n.gen = nop
			default:
				// dereference expression
				wireChild(n)
				n.typ = n.child[0].typ.val
				n.findex = scope.add(n.typ)
			}

		case TypeSwitch:
			// Check that cases expressions are all different
			usedCase := map[string]bool{}
			for _, c := range n.lastChild().child {
				for _, t := range c.child[:len(c.child)-1] {
					tid := t.typ.id()
					if usedCase[tid] {
						err = c.cfgError("duplicate case %s in type switch", t.ident)
						return
					}
					usedCase[tid] = true
				}
			}
			fallthrough

		case Switch:
			sbn := n.lastChild() // switch block node
			clauses := sbn.child
			l := len(clauses)
			// Chain case clauses
			for i, c := range clauses[:l-1] {
				c.fnext = clauses[i+1] // chain to next clause
				body := c.lastChild()
				c.tnext = body.start
				if len(body.child) > 0 && body.lastChild().kind == Fallthrough {
					if n.kind == TypeSwitch {
						err = body.lastChild().cfgError("cannot fallthrough in type switch")
					}
					body.tnext = clauses[i+1].lastChild().start
				} else {
					body.tnext = n
				}
			}
			c := clauses[l-1]
			c.tnext = c.lastChild().start
			if n.child[0].action == Assign &&
				(n.child[0].child[0].kind != TypeAssertExpr || len(n.child[0].child[0].child) > 1) {
				// switch init statement is defined
				n.start = n.child[0].start
				n.child[0].tnext = sbn.start
			} else {
				n.start = sbn.start
			}
			scope = scope.pop()
			loop = nil

		case SwitchIf: // like an if-else chain
			sbn := n.lastChild() // switch block node
			clauses := sbn.child
			l := len(clauses)
			// Wire case clauses in reverse order so the next start node is already resolved when used.
			for i := l - 1; i >= 0; i-- {
				c := clauses[i]
				c.gen = nop
				body := c.lastChild()
				if len(c.child) > 1 {
					cond := c.child[0]
					cond.tnext = body.start
					if i == l-1 {
						cond.fnext = n
					} else {
						cond.fnext = clauses[i+1].start
					}
					c.start = cond.start
				} else {
					c.start = body.start
				}
				// If last case body statement is a fallthrough, then jump to next case body
				if i < l-1 && len(body.child) > 0 && body.lastChild().kind == Fallthrough {
					body.tnext = clauses[i+1].lastChild().start
				}
			}
			sbn.start = clauses[0].start
			if n.child[0].action == Assign {
				// switch init statement is defined
				n.start = n.child[0].start
				n.child[0].tnext = sbn.start
			} else {
				n.start = sbn.start
			}
			scope = scope.pop()
			loop = nil

		case TypeAssertExpr:
			if len(n.child) > 1 {
				if n.child[1].typ == nil {
					n.child[1].typ = scope.getType(n.child[1].ident)
				}
				if n.anc.action != AssignX {
					n.typ = n.child[1].typ
					n.findex = scope.add(n.typ)
				}
			} else {
				n.gen = nop
			}

		case SliceExpr:
			wireChild(n)
			if ctyp := n.child[0].typ; ctyp.size != 0 {
				// Create a slice type from an array type
				n.typ = &Type{}
				*n.typ = *ctyp
				n.typ.size = 0
				n.typ.rtype = nil
			} else {
				n.typ = ctyp
			}
			n.findex = scope.add(n.typ)

		case UnaryExpr:
			wireChild(n)
			n.typ = n.child[0].typ
			// TODO: Optimisation: avoid allocation if boolean branch op (i.e. '!' in an 'if' expr)
			n.findex = scope.add(n.typ)

		case ValueSpec:
			l := len(n.child) - 1
			if n.typ = n.child[l].typ; n.typ == nil {
				n.typ, err = nodeType(interp, scope, n.child[l])
				if err != nil {
					return
				}
			}
			for _, c := range n.child[:l] {
				index := scope.add(n.typ)
				scope.sym[c.ident] = &Symbol{index: index, kind: Var, typ: n.typ}
				c.typ = n.typ
				c.findex = index
			}
		}
	})

	if scope != interp.universe {
		scope.pop()
	}
	return initNodes, err
}

func (n *Node) cfgError(format string, a ...interface{}) CfgError {
	a = append([]interface{}{n.fset.Position(n.pos)}, a...)
	return CfgError(fmt.Errorf("%s: "+format, a...))
}

func genRun(node *Node) error {
	var err CfgError

	node.Walk(func(n *Node) bool {
		if err != nil {
			return false
		}
		switch n.kind {
		case FuncType:
			if len(n.anc.child) == 4 {
				// function body entry point
				setExec(n.anc.child[3].start)
			}
			// continue in function body as there may be inner function definitions
		case ConstDecl, VarDecl:
			setExec(n.start)
			return false
		}
		return true
	}, nil)

	return err
}

// Find default case clause index of a switch statement, if any
func getDefault(n *Node) int {
	for i, c := range n.lastChild().child {
		if len(c.child) == 1 {
			return i
		}
	}
	return -1
}

func isBinType(v reflect.Value) bool { return v.IsValid() && v.Kind() == reflect.Ptr && v.IsNil() }

// isType returns true if node refers to a type definition, false otherwise
func (n *Node) isType(scope *Scope) bool {
	switch n.kind {
	case ArrayType, ChanType, FuncType, MapType, StructType, Rtype:
		return true
	case SelectorExpr:
		pkg, name := n.child[0].ident, n.child[1].ident
		if sym, _, ok := scope.lookup(pkg); ok {
			if p, ok := n.interp.binValue[sym.path]; ok && isBinType(p[name]) {
				return true // Imported binary type
			}
			if p, ok := n.interp.scope[pkg]; ok && p.sym[name] != nil && p.sym[name].kind == Typ {
				return true // Imported source type
			}
		}
	case Ident:
		return scope.getType(n.ident) != nil
	}
	return false
}

// wireChild wires AST nodes for CFG in subtree
func wireChild(n *Node) {
	// Set start node, in subtree (propagated to ancestors by post-order processing)
	for _, child := range n.child {
		switch child.kind {
		case ArrayType, ChanType, FuncDecl, ImportDecl, MapType, BasicLit, Ident, TypeDecl:
			continue
		default:
			n.start = child.start
		}
		break
	}

	// Chain sequential operations inside a block (next is right sibling)
	for i := 1; i < len(n.child); i++ {
		switch n.child[i].kind {
		case FuncDecl:
			n.child[i-1].tnext = n.child[i]
		default:
			switch n.child[i-1].kind {
			case Break, Continue, Goto, ReturnStmt:
				// tnext is already computed, no change
			default:
				n.child[i-1].tnext = n.child[i].start
			}
		}
	}

	// Chain subtree next to self
	for i := len(n.child) - 1; i >= 0; i-- {
		switch n.child[i].kind {
		case ArrayType, ChanType, ImportDecl, MapType, FuncDecl, BasicLit, Ident, TypeDecl:
			continue
		case Break, Continue, Goto, ReturnStmt:
			// tnext is already computed, no change
		default:
			n.child[i].tnext = n
		}
		break
	}
}

// last returns the last child of a node
func (n *Node) lastChild() *Node { return n.child[len(n.child)-1] }

func isKey(n *Node) bool {
	return n.anc.kind == File ||
		(n.anc.kind == SelectorExpr && n.anc.child[0] != n) ||
		(n.anc.kind == KeyValueExpr && n.anc.child[0] == n)
}

func isNewDefine(n *Node) bool {
	if n.ident == "_" {
		return true
	}
	if n.anc.kind == Define && n.anc.child[0] == n {
		return true
	}
	if n.anc.kind == DefineX && n.anc.lastChild() != n {
		return true
	}
	if n.anc.kind == RangeStmt && (n.anc.child[0] == n || n.anc.child[1] == n) {
		return true
	}
	if n.anc.kind == ValueSpec && n.anc.lastChild() != n {
		return true
	}
	return false
}

func isBuiltinCall(n *Node) bool {
	return n.kind == CallExpr && n.child[0].sym != nil && n.child[0].sym.kind == Bltn
}

func isBinCall(n *Node) bool {
	return n.kind == CallExpr && n.child[0].typ.cat == ValueT && n.child[0].typ.rtype.Kind() == reflect.Func
}

func isRegularCall(n *Node) bool {
	return n.kind == CallExpr && n.child[0].typ.cat == FuncT
}

func variadicPos(n *Node) int {
	if len(n.child[0].typ.arg) == 0 {
		return -1
	}
	last := len(n.child[0].typ.arg) - 1
	if n.child[0].typ.arg[last].variadic {
		return last
	}
	return -1
}

func canExport(name string) bool {
	if r := []rune(name); len(r) > 0 && unicode.IsUpper(r[0]) {
		return true
	}
	return false
}

func getExec(n *Node) Builtin {
	if n == nil {
		return nil
	}
	if n.exec == nil {
		setExec(n)
	}
	return n.exec
}

// setExec recursively sets the node exec builtin function by walking the CFG
// from the entry point (first node to exec).
func setExec(n *Node) {
	if n.exec != nil {
		return
	}
	seen := map[*Node]bool{}
	var set func(n *Node)

	set = func(n *Node) {
		if n == nil || n.exec != nil {
			return
		}
		seen[n] = true
		if n.tnext != nil && n.tnext.exec == nil {
			if seen[n.tnext] {
				m := n.tnext
				n.tnext.exec = func(f *Frame) Builtin { return m.exec(f) }
			} else {
				set(n.tnext)
			}
		}
		if n.fnext != nil && n.fnext.exec == nil {
			if seen[n.fnext] {
				m := n.fnext
				n.fnext.exec = func(f *Frame) Builtin { return m.exec(f) }
			} else {
				set(n.fnext)
			}
		}
		n.gen(n)
	}

	set(n)
}

func getReturnedType(n *Node) *Type {
	switch n.typ.cat {
	case BuiltinT:
		return n.anc.typ
	case ValueT:
		if n.typ.rtype.NumOut() > 0 {
			return &Type{cat: ValueT, rtype: n.typ.rtype.Out(0)}
		}
		return &Type{cat: ValueT, rtype: n.typ.rtype}
	}
	return n.typ.ret[0]
}

func typeSwichAssign(n *Node) bool {
	ts := n.anc.anc.anc
	return ts.kind == TypeSwitch && ts.child[1].action == Assign
}

<<<<<<< HEAD
func gotoLabel(s *Symbol) {
	if s.node == nil {
		return
	}
	for _, c := range s.from {
		c.tnext = s.node.start
	}
=======
func compositeGenerator(n *Node) (gen BuiltinGenerator) {
	switch n.typ.cat {
	case AliasT:
		n.typ = n.typ.val
		gen = compositeGenerator(n)
	case ArrayT:
		gen = arrayLit
	case MapT:
		gen = mapLit
	case StructT:
		if n.lastChild().kind == KeyValueExpr {
			gen = compositeSparse
		} else {
			gen = compositeLit
		}
	case ValueT:
		gen = compositeBin
	}
	return
>>>>>>> 7e07a183
}<|MERGE_RESOLUTION|>--- conflicted
+++ resolved
@@ -1424,7 +1424,6 @@
 	return ts.kind == TypeSwitch && ts.child[1].action == Assign
 }
 
-<<<<<<< HEAD
 func gotoLabel(s *Symbol) {
 	if s.node == nil {
 		return
@@ -1432,7 +1431,8 @@
 	for _, c := range s.from {
 		c.tnext = s.node.start
 	}
-=======
+}
+
 func compositeGenerator(n *Node) (gen BuiltinGenerator) {
 	switch n.typ.cat {
 	case AliasT:
@@ -1452,5 +1452,4 @@
 		gen = compositeBin
 	}
 	return
->>>>>>> 7e07a183
 }