package interp

import (
	"fmt"
	"go/constant"
	"log"
	"math"
	"path/filepath"
	"reflect"
	"strings"
	"unicode"
)

// A cfgError represents an error during CFG build stage.
type cfgError struct {
	*node
	error
}

func (c *cfgError) Error() string { return c.error.Error() }

var constOp = map[action]func(*node){
	aAdd:    addConst,
	aSub:    subConst,
	aMul:    mulConst,
	aQuo:    quoConst,
	aRem:    remConst,
	aAnd:    andConst,
	aOr:     orConst,
	aShl:    shlConst,
	aShr:    shrConst,
	aAndNot: andNotConst,
	aXor:    xorConst,
	aNot:    notConst,
	aBitNot: bitNotConst,
	aNeg:    negConst,
	aPos:    posConst,
}

var constBltn = map[string]func(*node){
	bltnComplex: complexConst,
	bltnImag:    imagConst,
	bltnReal:    realConst,
}

const nilIdent = "nil"

// cfg generates a control flow graph (CFG) from AST (wiring successors in AST)
// and pre-compute frame sizes and indexes for all un-named (temporary) and named
// variables. A list of nodes of init functions is returned.
// Following this pass, the CFG is ready to run.
func (interp *Interpreter) cfg(root *node, importPath, pkgName string) ([]*node, error) {
	sc := interp.initScopePkg(importPath, pkgName)
	check := typecheck{scope: sc}
	var initNodes []*node
	var err error

	baseName := filepath.Base(interp.fset.Position(root.pos).Filename)

	root.Walk(func(n *node) bool {
		// Pre-order processing
		if err != nil {
			return false
		}
		switch n.kind {
		case binaryExpr, unaryExpr, parenExpr:
			if isBoolAction(n) {
				break
			}
			// Gather assigned type if set, to give context for type propagation at post-order.
			switch n.anc.kind {
			case assignStmt, defineStmt:
				a := n.anc
				i := childPos(n) - a.nright
				if i < 0 {
					break
				}
				if len(a.child) > a.nright+a.nleft {
					i--
				}
				dest := a.child[i]
				if dest.typ == nil {
					break
				}
				if dest.typ.incomplete {
					err = n.cfgErrorf("invalid type declaration")
					return false
				}
				if !isInterface(dest.typ) {
					// Interface type are not propagated, and will be resolved at post-order.
					n.typ = dest.typ
				}
			case binaryExpr, unaryExpr, parenExpr:
				n.typ = n.anc.typ
			}

		case defineStmt:
			// Determine type of variables initialized at declaration, so it can be propagated.
			if n.nleft+n.nright == len(n.child) {
				// No type was specified on the left hand side, it will resolved at post-order.
				break
			}
			n.typ, err = nodeType(interp, sc, n.child[n.nleft])
			if err != nil {
				break
			}
			for i := 0; i < n.nleft; i++ {
				n.child[i].typ = n.typ
			}

		case blockStmt:
			if n.anc != nil && n.anc.kind == rangeStmt {
				// For range block: ensure that array or map type is propagated to iterators
				// prior to process block. We cannot perform this at RangeStmt pre-order because
				// type of array like value is not yet known. This could be fixed in ast structure
				// by setting array/map node as 1st child of ForRangeStmt instead of 3rd child of
				// RangeStmt. The following workaround is less elegant but ok.
				c := n.anc.child[1]
				if c != nil && c.typ != nil && isSendChan(c.typ) {
					err = c.cfgErrorf("invalid operation: range %s receive from send-only channel", c.ident)
					return false
				}

				if t := sc.rangeChanType(n.anc); t != nil {
					// range over channel
					e := n.anc.child[0]
					index := sc.add(t.val)
					sc.sym[e.ident] = &symbol{index: index, kind: varSym, typ: t.val}
					e.typ = t.val
					e.findex = index
					n.anc.gen = rangeChan
				} else {
					// range over array or map
					var ktyp, vtyp *itype
					var k, v, o *node
					if len(n.anc.child) == 4 {
						k, v, o = n.anc.child[0], n.anc.child[1], n.anc.child[2]
					} else {
						k, o = n.anc.child[0], n.anc.child[1]
					}

					switch o.typ.cat {
					case valueT:
						typ := o.typ.rtype
						switch typ.Kind() {
						case reflect.Map:
							n.anc.gen = rangeMap
							ityp := valueTOf(reflect.TypeOf((*reflect.MapIter)(nil)))
							sc.add(ityp)
							ktyp = valueTOf(typ.Key())
							vtyp = valueTOf(typ.Elem())
						case reflect.String:
							sc.add(sc.getType("int")) // Add a dummy type to store array shallow copy for range
							sc.add(sc.getType("int")) // Add a dummy type to store index for range
							ktyp = sc.getType("int")
							vtyp = sc.getType("rune")
						case reflect.Array, reflect.Slice:
							sc.add(sc.getType("int")) // Add a dummy type to store array shallow copy for range
							ktyp = sc.getType("int")
							vtyp = valueTOf(typ.Elem())
						}
					case mapT:
						n.anc.gen = rangeMap
						ityp := valueTOf(reflect.TypeOf((*reflect.MapIter)(nil)))
						sc.add(ityp)
						ktyp = o.typ.key
						vtyp = o.typ.val
					case ptrT:
						ktyp = sc.getType("int")
						vtyp = o.typ.val
						if vtyp.cat == valueT {
							vtyp = valueTOf(vtyp.rtype.Elem())
						} else {
							vtyp = vtyp.val
						}
					case stringT:
						sc.add(sc.getType("int")) // Add a dummy type to store array shallow copy for range
						sc.add(sc.getType("int")) // Add a dummy type to store index for range
						ktyp = sc.getType("int")
						vtyp = sc.getType("rune")
					case arrayT, sliceT, variadicT:
						sc.add(sc.getType("int")) // Add a dummy type to store array shallow copy for range
						ktyp = sc.getType("int")
						vtyp = o.typ.val
					}

					kindex := sc.add(ktyp)
					sc.sym[k.ident] = &symbol{index: kindex, kind: varSym, typ: ktyp}
					k.typ = ktyp
					k.findex = kindex

					if v != nil {
						vindex := sc.add(vtyp)
						sc.sym[v.ident] = &symbol{index: vindex, kind: varSym, typ: vtyp}
						v.typ = vtyp
						v.findex = vindex
					}
				}
			}
			n.findex = -1
			n.val = nil
			sc = sc.pushBloc()

		case breakStmt, continueStmt, gotoStmt:
			if len(n.child) > 0 {
				// Handle labeled statements.
				label := n.child[0].ident
				if sym, _, ok := sc.lookup(label); ok {
					if sym.kind != labelSym {
						err = n.child[0].cfgErrorf("label %s not defined", label)
						break
					}
					sym.from = append(sym.from, n)
					n.sym = sym
				} else {
					n.sym = &symbol{kind: labelSym, from: []*node{n}, index: -1}
					sc.sym[label] = n.sym
				}
			}

		case labeledStmt:
			label := n.child[0].ident
			// TODO(marc): labels must be stored outside of symbols to avoid collisions
			// Used labels are searched in current and sub scopes, not upper ones.
			if sym, ok := sc.lookdown(label); ok {
				sym.node = n
				n.sym = sym
			} else {
				n.sym = &symbol{kind: labelSym, node: n, index: -1}
			}
			sc.sym[label] = n.sym

		case caseClause:
			sc = sc.pushBloc()
			if sn := n.anc.anc; sn.kind == typeSwitch && sn.child[1].action == aAssign {
				// Type switch clause with a var defined in switch guard.
				var typ *itype
				if len(n.child) == 2 {
					// 1 type in clause: define the var with this type in the case clause scope.
					switch {
					case n.child[0].ident == nilIdent:
						typ = sc.getType("interface{}")
					case !n.child[0].isType(sc):
						err = n.cfgErrorf("%s is not a type", n.child[0].ident)
					default:
						typ, err = nodeType(interp, sc, n.child[0])
					}
				} else {
					// Define the var with the type in the switch guard expression.
					typ = sn.child[1].child[1].child[0].typ
				}
				if err != nil {
					return false
				}
				nod := n.lastChild().child[0]
				index := sc.add(typ)
				sc.sym[nod.ident] = &symbol{index: index, kind: varSym, typ: typ}
				nod.findex = index
				nod.typ = typ
			}

		case commClauseDefault:
			sc = sc.pushBloc()

		case commClause:
			sc = sc.pushBloc()
			if len(n.child) > 0 && n.child[0].action == aAssign {
				ch := n.child[0].child[1].child[0]
				var typ *itype
				if typ, err = nodeType(interp, sc, ch); err != nil {
					return false
				}
				if !isChan(typ) {
					err = n.cfgErrorf("invalid operation: receive from non-chan type")
					return false
				}
				elem := chanElement(typ)
				assigned := n.child[0].child[0]
				index := sc.add(elem)
				sc.sym[assigned.ident] = &symbol{index: index, kind: varSym, typ: elem}
				assigned.findex = index
				assigned.typ = elem
			}

		case compositeLitExpr:
			if len(n.child) > 0 && n.child[0].isType(sc) {
				// Get type from 1st child
				if n.typ, err = nodeType(interp, sc, n.child[0]); err != nil {
					return false
				}
				// Indicate that the first child is the type
				n.nleft = 1
			} else {
				// Get type from ancestor (implicit type)
				if n.anc.kind == keyValueExpr && n == n.anc.child[0] {
					n.typ = n.anc.typ.key
				} else if atyp := n.anc.typ; atyp != nil {
<<<<<<< HEAD
					if atyp.cat == valueT && hasElem(atyp.rtype) {
						n.typ = &itype{cat: valueT, rtype: atyp.rtype.Elem()}
=======
					if atyp.cat == valueT {
						n.typ = valueTOf(atyp.rtype.Elem())
>>>>>>> 05f08d77
					} else {
						n.typ = atyp.val
					}
				}
				if n.typ == nil {
					err = n.cfgErrorf("undefined type")
					return false
				}
			}

			child := n.child
			if n.nleft > 0 {
				n.child[0].typ = n.typ
				child = n.child[1:]
			}
			// Propagate type to children, to handle implicit types
			for _, c := range child {
				switch c.kind {
				case binaryExpr, unaryExpr, compositeLitExpr:
					// Do not attempt to propagate composite type to operator expressions,
					// it breaks constant folding.
				case keyValueExpr, typeAssertExpr, indexExpr:
					c.typ = n.typ
				default:
					if c.ident == nilIdent {
						c.typ = sc.getType(nilIdent)
						continue
					}
					if c.typ, err = nodeType(interp, sc, c); err != nil {
						return false
					}
				}
			}

		case forStmt0, forStmt1, forStmt2, forStmt3, forStmt4, forStmt5, forStmt6, forStmt7, forRangeStmt:
			sc = sc.pushBloc()
			sc.loop, sc.loopRestart = n, n.lastChild()

		case funcLit:
			n.typ = nil // to force nodeType to recompute the type
			if n.typ, err = nodeType(interp, sc, n); err != nil {
				return false
			}
			n.findex = sc.add(n.typ)
			fallthrough

		case funcDecl:
			n.val = n
			// Compute function type before entering local scope to avoid
			// possible collisions with function argument names.
			n.child[2].typ, err = nodeType(interp, sc, n.child[2])
			// Add a frame indirection level as we enter in a func
			sc = sc.pushFunc()
			sc.def = n
			if len(n.child[2].child) == 2 {
				// Allocate frame space for return values, define output symbols
				for _, c := range n.child[2].child[1].child {
					var typ *itype
					if typ, err = nodeType(interp, sc, c.lastChild()); err != nil {
						return false
					}
					if len(c.child) > 1 {
						for _, cc := range c.child[:len(c.child)-1] {
							sc.sym[cc.ident] = &symbol{index: sc.add(typ), kind: varSym, typ: typ}
						}
					} else {
						sc.add(typ)
					}
				}
			}
			if len(n.child[0].child) > 0 {
				// define receiver symbol
				var typ *itype
				fr := n.child[0].child[0]
				recvTypeNode := fr.lastChild()
				if typ, err = nodeType(interp, sc, recvTypeNode); err != nil {
					return false
				}
				recvTypeNode.typ = typ
				n.child[2].typ.recv = typ
				n.typ.recv = typ
				index := sc.add(typ)
				if len(fr.child) > 1 {
					sc.sym[fr.child[0].ident] = &symbol{index: index, kind: varSym, typ: typ}
				}
			}
			for _, c := range n.child[2].child[0].child {
				// define input parameter symbols
				var typ *itype
				if typ, err = nodeType(interp, sc, c.lastChild()); err != nil {
					return false
				}
				for _, cc := range c.child[:len(c.child)-1] {
					sc.sym[cc.ident] = &symbol{index: sc.add(typ), kind: varSym, typ: typ}
				}
			}
			if n.child[1].ident == "init" && len(n.child[0].child) == 0 {
				initNodes = append(initNodes, n)
			}

		case ifStmt0, ifStmt1, ifStmt2, ifStmt3:
			sc = sc.pushBloc()

		case switchStmt, switchIfStmt, typeSwitch:
			// Make sure default clause is in last position.
			c := n.lastChild().child
			if i, l := getDefault(n), len(c)-1; i >= 0 && i != l {
				c[i], c[l] = c[l], c[i]
			}
			sc = sc.pushBloc()
			sc.loop = n

		case importSpec:
			// already all done in gta
			return false

		case typeSpec:
			// processing already done in GTA pass for global types, only parses inlined types
			if sc.def == nil {
				return false
			}
			typeName := n.child[0].ident
			var typ *itype
			if typ, err = nodeType(interp, sc, n.child[1]); err != nil {
				return false
			}
			if typ.incomplete {
				err = n.cfgErrorf("invalid type declaration")
				return false
			}

			switch n.child[1].kind {
			case identExpr, selectorExpr:
				n.typ = namedOf(typ, pkgName, typeName)
			default:
				n.typ = typ
				n.typ.name = typeName
			}
			sc.sym[typeName] = &symbol{kind: typeSym, typ: n.typ}
			return false

		case constDecl:
			// Early parse of constDecl subtrees, to compute all constant
			// values which may be used in further declarations.
			if !sc.global {
				for _, c := range n.child {
					if _, err = interp.cfg(c, importPath, pkgName); err != nil {
						// No error processing here, to allow recovery in subtree nodes.
						err = nil
					}
				}
			}

		case arrayType, basicLit, chanType, chanTypeRecv, chanTypeSend, funcType, interfaceType, mapType, structType:
			n.typ, err = nodeType(interp, sc, n)
			return false
		}
		return true
	}, func(n *node) {
		// Post-order processing
		if err != nil {
			return
		}

		defer func() {
			if r := recover(); r != nil {
				// Display the exact location in input source which triggered the panic
				panic(n.cfgErrorf("CFG post-order panic: %v", r))
			}
		}()

		switch n.kind {
		case addressExpr:
			wireChild(n)

			err = check.addressExpr(n)
			if err != nil {
				break
			}

			n.typ = ptrOf(n.child[0].typ)
			n.findex = sc.add(n.typ)

		case assignStmt, defineStmt:
			if n.anc.kind == typeSwitch && n.anc.child[1] == n {
				// type switch guard assignment: assign dest to concrete value of src
				n.gen = nop
				break
			}

			var atyp *itype
			if n.nleft+n.nright < len(n.child) {
				if atyp, err = nodeType(interp, sc, n.child[n.nleft]); err != nil {
					break
				}
			}

			var sbase int
			if n.nright > 0 {
				sbase = len(n.child) - n.nright
			}

			wireChild(n)
			for i := 0; i < n.nleft; i++ {
				dest, src := n.child[i], n.child[sbase+i]
				updateSym := false
				var sym *symbol
				var level int
				if n.kind == defineStmt || (n.kind == assignStmt && dest.ident == "_") {
					if atyp != nil {
						dest.typ = atyp
					} else {
						if src.typ, err = nodeType(interp, sc, src); err != nil {
							return
						}
						if src.typ.isBinMethod {
							dest.typ = valueTOf(src.typ.methodCallType())
						} else {
							// In a new definition, propagate the source type to the destination
							// type. If the source is an untyped constant, make sure that the
							// type matches a default type.
							dest.typ = sc.fixType(src.typ)
						}
					}
					if dest.typ.incomplete {
						return
					}
					if sc.global {
						// Do not overload existing symbols (defined in GTA) in global scope
						sym, _, _ = sc.lookup(dest.ident)
					}
					if sym == nil {
						sym = &symbol{index: sc.add(dest.typ), kind: varSym, typ: dest.typ}
						sc.sym[dest.ident] = sym
					}
					dest.val = src.val
					dest.recv = src.recv
					dest.findex = sym.index
					updateSym = true
				} else {
					sym, level, _ = sc.lookup(dest.ident)
				}

				err = check.assignExpr(n, dest, src)
				if err != nil {
					break
				}

				if updateSym {
					sym.typ = dest.typ
					sym.rval = src.rval
					// As we are updating the sym type, we need to update the sc.type
					// when the sym has an index.
					if sym.index >= 0 {
						sc.types[sym.index] = sym.typ.frameType()
					}
				}
				n.findex = dest.findex
				n.level = dest.level

				// In the following, we attempt to optimize by skipping the assign
				// operation and setting the source location directly to the destination
				// location in the frame.
				//
				switch {
				case n.action != aAssign:
					// Do not skip assign operation if it is combined with another operator.
				case src.rval.IsValid():
					// Do not skip assign operation if setting from a constant value.
				case isMapEntry(dest):
					// Setting a map entry requires an additional step, do not optimize.
					// As we only write, skip the default useless getIndexMap dest action.
					dest.gen = nop
				case isFuncField(dest):
					// Setting a struct field of function type requires an extra step. Do not optimize.
				case isCall(src) && !isInterfaceSrc(dest.typ) && !isRecursiveField(dest) && n.kind != defineStmt:
					// Call action may perform the assignment directly.
					if dest.typ.id() != src.typ.id() {
						// Skip optimitization if returned type doesn't match assigned one.
						break
					}
					n.gen = nop
					src.level = level
					src.findex = dest.findex
					if src.typ.untyped && !dest.typ.untyped {
						src.typ = dest.typ
					}
				case src.action == aRecv:
					// Assign by reading from a receiving channel.
					n.gen = nop
					src.findex = dest.findex // Set recv address to LHS.
					dest.typ = src.typ
				case src.action == aCompositeLit:
					if dest.typ.cat == valueT && dest.typ.rtype.Kind() == reflect.Interface {
						// Skip optimisation for assigned interface.
						break
					}
					if dest.action == aGetIndex {
						// Skip optimization, as it does not work when assigning to a struct field.
						break
					}
					n.gen = nop
					src.findex = dest.findex
					src.level = level
				case len(n.child) < 4 && isArithmeticAction(src):
					// Optimize single assignments from some arithmetic operations.
					src.typ = dest.typ
					src.findex = dest.findex
					src.level = level
					n.gen = nop
				case src.kind == basicLit:
					// Assign to nil.
					src.rval = reflect.New(dest.typ.TypeOf()).Elem()
				case n.nright == 0:
					n.gen = reset
				}

				n.typ = dest.typ
				if sym != nil {
					sym.typ = n.typ
					sym.recv = src.recv
				}

				n.level = level

				if n.anc.kind == constDecl {
					n.gen = nop
					n.findex = notInFrame
					if sym, _, ok := sc.lookup(dest.ident); ok {
						sym.kind = constSym
					}
					if childPos(n) == len(n.anc.child)-1 {
						sc.iota = 0
					} else {
						sc.iota++
					}
				}
			}

		case incDecStmt:
			wireChild(n)
			n.findex = n.child[0].findex
			n.level = n.child[0].level
			n.typ = n.child[0].typ
			if sym, level, ok := sc.lookup(n.child[0].ident); ok {
				sym.typ = n.typ
				n.level = level
			}

		case assignXStmt:
			wireChild(n)
			l := len(n.child) - 1
			switch lc := n.child[l]; lc.kind {
			case callExpr:
				if n.child[l-1].isType(sc) {
					l--
				}
				if r := lc.child[0].typ.numOut(); r != l {
					err = n.cfgErrorf("assignment mismatch: %d variables but %s returns %d values", l, lc.child[0].name(), r)
				}
				n.gen = nop
			case indexExpr:
				lc.gen = getIndexMap2
				n.gen = nop
			case typeAssertExpr:
				if n.child[0].ident == "_" {
					lc.gen = typeAssertStatus
				} else {
					lc.gen = typeAssertLong
				}
				n.gen = nop
			case unaryExpr:
				if lc.action == aRecv {
					lc.gen = recv2
					n.gen = nop
				}
			}

		case defineXStmt:
			wireChild(n)
			if sc.def == nil {
				// In global scope, type definition already handled by GTA.
				break
			}
			err = compDefineX(sc, n)

		case binaryExpr:
			wireChild(n)
			nilSym := interp.universe.sym[nilIdent]
			c0, c1 := n.child[0], n.child[1]

			err = check.binaryExpr(n)
			if err != nil {
				break
			}

			switch n.action {
			case aRem:
				n.typ = c0.typ
			case aShl, aShr:
				if c0.typ.untyped {
					break
				}
				n.typ = c0.typ
			case aEqual, aNotEqual:
				n.typ = sc.getType("bool")
				if c0.sym == nilSym || c1.sym == nilSym {
					if n.action == aEqual {
						n.gen = isNil
					} else {
						n.gen = isNotNil
					}
				}
			case aGreater, aGreaterEqual, aLower, aLowerEqual:
				n.typ = sc.getType("bool")
			}
			if err != nil {
				break
			}
			if n.typ == nil {
				if n.typ, err = nodeType(interp, sc, n); err != nil {
					break
				}
			}
			if c0.rval.IsValid() && c1.rval.IsValid() && (!isInterface(n.typ)) && constOp[n.action] != nil {
				n.typ.TypeOf()       // Force compute of reflection type.
				constOp[n.action](n) // Compute a constant result now rather than during exec.
			}
			switch {
			case n.rval.IsValid():
				// This operation involved constants, and the result is already computed
				// by constOp and available in n.rval. Nothing else to do at execution.
				n.gen = nop
				n.findex = notInFrame
			case n.anc.kind == assignStmt && n.anc.action == aAssign && n.anc.nleft == 1:
				// To avoid a copy in frame, if the result is to be assigned, store it directly
				// at the frame location of destination.
				dest := n.anc.child[childPos(n)-n.anc.nright]
				n.typ = dest.typ
				n.findex = dest.findex
				n.level = dest.level
			case n.anc.kind == returnStmt:
				// To avoid a copy in frame, if the result is to be returned, store it directly
				// at the frame location reserved for output arguments.
				pos := childPos(n)
				n.typ = sc.def.typ.ret[pos]
				n.findex = pos
			default:
				// Allocate a new location in frame, and store the result here.
				n.findex = sc.add(n.typ)
			}

		case indexExpr:
			wireChild(n)
			t := n.child[0].typ
			switch t.cat {
			case aliasT:
				if isString(t.val.TypeOf()) {
					n.typ = sc.getType("byte")
					break
				}
				fallthrough
			case ptrT:
				n.typ = t.val
				if t.val.cat == valueT {
					n.typ = valueTOf(t.val.rtype.Elem())
				} else {
					n.typ = t.val.val
				}
			case stringT:
				n.typ = sc.getType("byte")
			case valueT:
				if t.rtype.Kind() == reflect.String {
					n.typ = sc.getType("byte")
				} else {
					n.typ = valueTOf(t.rtype.Elem())
				}
			default:
				n.typ = t.val
			}
			n.findex = sc.add(n.typ)
			typ := t.TypeOf()
			if typ.Kind() == reflect.Map {
				err = check.assignment(n.child[1], t.key, "map index")
				n.gen = getIndexMap
				break
			}

			l := -1
			switch k := typ.Kind(); k {
			case reflect.Array:
				l = typ.Len()
				fallthrough
			case reflect.Slice, reflect.String:
				n.gen = getIndexArray
			case reflect.Ptr:
				if typ2 := typ.Elem(); typ2.Kind() == reflect.Array {
					l = typ2.Len()
					n.gen = getIndexArray
				} else {
					err = n.cfgErrorf("type %v does not support indexing", typ)
				}
			default:
				err = n.cfgErrorf("type is not an array, slice, string or map: %v", t.id())
			}

			err = check.index(n.child[1], l)

		case blockStmt:
			wireChild(n)
			if len(n.child) > 0 {
				l := n.lastChild()
				n.findex = l.findex
				n.level = l.level
				n.val = l.val
				n.sym = l.sym
				n.typ = l.typ
				n.rval = l.rval
			}
			sc = sc.pop()

		case constDecl:
			wireChild(n)

		case varDecl:
			// Global varDecl do not need to be wired as this
			// will be handled after cfg.
			if n.anc.kind == fileStmt {
				break
			}
			wireChild(n)

		case declStmt, exprStmt, sendStmt:
			wireChild(n)
			l := n.lastChild()
			n.findex = l.findex
			n.level = l.level
			n.val = l.val
			n.sym = l.sym
			n.typ = l.typ
			n.rval = l.rval

		case breakStmt:
			if len(n.child) > 0 {
				gotoLabel(n.sym)
			} else {
				n.tnext = sc.loop
			}

		case continueStmt:
			if len(n.child) > 0 {
				gotoLabel(n.sym)
			} else {
				n.tnext = sc.loopRestart
			}

		case gotoStmt:
			gotoLabel(n.sym)

		case labeledStmt:
			wireChild(n)
			n.start = n.child[1].start
			gotoLabel(n.sym)

		case callExpr:
			wireChild(n)
			switch {
			case isBuiltinCall(n, sc):
				c0 := n.child[0]
				bname := c0.ident
				err = check.builtin(bname, n, n.child[1:], n.action == aCallSlice)
				if err != nil {
					break
				}

				n.gen = c0.sym.builtin
				c0.typ = &itype{cat: builtinT}
				if n.typ, err = nodeType(interp, sc, n); err != nil {
					return
				}
				switch {
				case n.typ.cat == builtinT:
					n.findex = notInFrame
					n.val = nil
				case n.anc.kind == returnStmt:
					// Store result directly to frame output location, to avoid a frame copy.
					n.findex = 0
				case bname == "cap" && isInConstOrTypeDecl(n):
					switch n.child[1].typ.TypeOf().Kind() {
					case reflect.Array, reflect.Chan:
						capConst(n)
					default:
						err = n.cfgErrorf("cap argument is not an array or channel")
					}
					n.findex = notInFrame
					n.gen = nop
				case bname == "len" && isInConstOrTypeDecl(n):
					switch n.child[1].typ.TypeOf().Kind() {
					case reflect.Array, reflect.Chan, reflect.String:
						lenConst(n)
					default:
						err = n.cfgErrorf("len argument is not an array, channel or string")
					}
					n.findex = notInFrame
					n.gen = nop
				default:
					n.findex = sc.add(n.typ)
				}
				if op, ok := constBltn[bname]; ok && n.anc.action != aAssign {
					op(n) // pre-compute non-assigned constant :
				}
			case n.child[0].isType(sc):
				// Type conversion expression
				c0, c1 := n.child[0], n.child[1]
				switch len(n.child) {
				case 1:
					err = n.cfgErrorf("missing argument in conversion to %s", c0.typ.id())
				case 2:
					err = check.conversion(c1, c0.typ)
				default:
					err = n.cfgErrorf("too many arguments in conversion to %s", c0.typ.id())
				}
				if err != nil {
					break
				}

				n.action = aConvert
				switch {
				case isInterface(c0.typ) && !c1.isNil():
					// Convert to interface: just check that all required methods are defined by concrete type.
					if !c1.typ.implements(c0.typ) {
						err = n.cfgErrorf("type %v does not implement interface %v", c1.typ.id(), c0.typ.id())
					}
					// Convert type to interface while keeping a reference to the original concrete type.
					// besides type, the node value remains preserved.
					n.gen = nop
					t := *c0.typ
					n.typ = &t
					n.typ.val = c1.typ
					n.findex = c1.findex
					n.level = c1.level
					n.val = c1.val
					n.rval = c1.rval
				case c1.rval.IsValid() && isConstType(c0.typ):
					n.gen = nop
					n.findex = notInFrame
					n.typ = c0.typ
					if c, ok := c1.rval.Interface().(constant.Value); ok {
						i, _ := constant.Int64Val(constant.ToInt(c))
						n.rval = reflect.ValueOf(i).Convert(c0.typ.rtype)
					} else {
						n.rval = c1.rval.Convert(c0.typ.rtype)
					}
				default:
					n.gen = convert
					n.typ = c0.typ
					n.findex = sc.add(n.typ)
				}
			case isBinCall(n):
				err = check.arguments(n, n.child[1:], n.child[0], n.action == aCallSlice)
				if err != nil {
					break
				}

				n.gen = callBin
				typ := n.child[0].typ.rtype
				if typ.NumOut() > 0 {
					if funcType := n.child[0].typ.val; funcType != nil {
						// Use the original unwrapped function type, to allow future field and
						// methods resolutions, otherwise impossible on the opaque bin type.
						n.typ = funcType.ret[0]
						n.findex = sc.add(n.typ)
						for i := 1; i < len(funcType.ret); i++ {
							sc.add(funcType.ret[i])
						}
					} else {
						n.typ = valueTOf(typ.Out(0))
						if n.anc.kind == returnStmt {
							n.findex = childPos(n)
						} else {
							n.findex = sc.add(n.typ)
							for i := 1; i < typ.NumOut(); i++ {
								sc.add(valueTOf(typ.Out(i)))
							}
						}
					}
				}
			case isOffsetof(n):
				if len(n.child) != 2 || n.child[1].kind != selectorExpr || !isStruct(n.child[1].child[0].typ) {
					err = n.cfgErrorf("Offsetof argument: invalid expression")
					break
				}
				c1 := n.child[1]
				field, ok := c1.child[0].typ.rtype.FieldByName(c1.child[1].ident)
				if !ok {
					err = n.cfgErrorf("struct does not contain field: %s", c1.child[1].ident)
					break
				}
				n.typ = valueTOf(reflect.TypeOf(field.Offset))
				n.rval = reflect.ValueOf(field.Offset)
				n.gen = nop
			default:
				err = check.arguments(n, n.child[1:], n.child[0], n.action == aCallSlice)
				if err != nil {
					break
				}

				if n.child[0].action == aGetFunc {
					// Allocate a frame entry to store the anonymous function definition.
					sc.add(n.child[0].typ)
				}
				if typ := n.child[0].typ; len(typ.ret) > 0 {
					n.typ = typ.ret[0]
					if n.anc.kind == returnStmt && n.typ.id() == sc.def.typ.ret[0].id() {
						// Store the result directly to the return value area of frame.
						// It can be done only if no type conversion at return is involved.
						n.findex = childPos(n)
					} else {
						n.findex = sc.add(n.typ)
						for _, t := range typ.ret[1:] {
							sc.add(t)
						}
					}
				} else {
					n.findex = notInFrame
				}
			}

		case caseBody:
			wireChild(n)
			switch {
			case typeSwichAssign(n) && len(n.child) > 1:
				n.start = n.child[1].start
			case len(n.child) == 0:
				// Empty case body: jump to switch node (exit node).
				n.start = n.anc.anc.anc
			default:
				n.start = n.child[0].start
			}

		case caseClause:
			sc = sc.pop()

		case commClauseDefault:
			wireChild(n)
			sc = sc.pop()
			if len(n.child) == 0 {
				return
			}
			n.start = n.child[0].start
			n.lastChild().tnext = n.anc.anc // exit node is selectStmt

		case commClause:
			wireChild(n)
			sc = sc.pop()
			if len(n.child) == 0 {
				return
			}
			if len(n.child) > 1 {
				n.start = n.child[1].start // Skip chan operation, performed by select
			}
			n.lastChild().tnext = n.anc.anc // exit node is selectStmt

		case compositeLitExpr:
			wireChild(n)

			child := n.child
			if n.nleft > 0 {
				child = child[1:]
			}

			switch n.typ.cat {
			case arrayT, sliceT:
				err = check.arrayLitExpr(child, n.typ)
			case mapT:
				err = check.mapLitExpr(child, n.typ.key, n.typ.val)
			case structT:
				err = check.structLitExpr(child, n.typ)
			case valueT:
				rtype := n.typ.rtype
				switch rtype.Kind() {
				case reflect.Struct:
					err = check.structBinLitExpr(child, rtype)
				case reflect.Map:
					ktyp := valueTOf(rtype.Key())
					vtyp := valueTOf(rtype.Elem())
					err = check.mapLitExpr(child, ktyp, vtyp)
				}
			}
			if err != nil {
				break
			}

			n.findex = sc.add(n.typ)
			// TODO: Check that composite literal expr matches corresponding type
			n.gen = compositeGenerator(n, n.typ, nil)

		case fallthroughtStmt:
			if n.anc.kind != caseBody {
				err = n.cfgErrorf("fallthrough statement out of place")
			}

		case fileStmt:
			wireChild(n, varDecl)
			sc = sc.pop()
			n.findex = notInFrame

		case forStmt0: // for {}
			body := n.child[0]
			n.start = body.start
			body.tnext = n.start
			sc = sc.pop()

		case forStmt1: // for init; ; {}
			init, body := n.child[0], n.child[1]
			n.start = init.start
			init.tnext = body.start
			body.tnext = n.start
			sc = sc.pop()

		case forStmt2: // for cond {}
			cond, body := n.child[0], n.child[1]
			if !isBool(cond.typ) {
				err = cond.cfgErrorf("non-bool used as for condition")
			}
			if cond.rval.IsValid() {
				// Condition is known at compile time, bypass test.
				if cond.rval.Bool() {
					n.start = body.start
					body.tnext = body.start
				}
			} else {
				n.start = cond.start
				cond.tnext = body.start
				body.tnext = cond.start
			}
			setFNext(cond, n)
			sc = sc.pop()

		case forStmt3: // for init; cond; {}
			init, cond, body := n.child[0], n.child[1], n.child[2]
			if !isBool(cond.typ) {
				err = cond.cfgErrorf("non-bool used as for condition")
			}
			n.start = init.start
			if cond.rval.IsValid() {
				// Condition is known at compile time, bypass test.
				if cond.rval.Bool() {
					init.tnext = body.start
					body.tnext = body.start
				} else {
					init.tnext = n
				}
			} else {
				init.tnext = cond.start
				body.tnext = cond.start
			}
			cond.tnext = body.start
			setFNext(cond, n)
			sc = sc.pop()

		case forStmt4: // for ; ; post {}
			post, body := n.child[0], n.child[1]
			n.start = body.start
			post.tnext = body.start
			body.tnext = post.start
			sc = sc.pop()

		case forStmt5: // for ; cond; post {}
			cond, post, body := n.child[0], n.child[1], n.child[2]
			if !isBool(cond.typ) {
				err = cond.cfgErrorf("non-bool used as for condition")
			}
			if cond.rval.IsValid() {
				// Condition is known at compile time, bypass test.
				if cond.rval.Bool() {
					n.start = body.start
					post.tnext = body.start
				}
			} else {
				n.start = cond.start
				post.tnext = cond.start
			}
			cond.tnext = body.start
			setFNext(cond, n)
			body.tnext = post.start
			sc = sc.pop()

		case forStmt6: // for init; ; post {}
			init, post, body := n.child[0], n.child[1], n.child[2]
			n.start = init.start
			init.tnext = body.start
			body.tnext = post.start
			post.tnext = body.start
			sc = sc.pop()

		case forStmt7: // for init; cond; post {}
			init, cond, post, body := n.child[0], n.child[1], n.child[2], n.child[3]
			if !isBool(cond.typ) {
				err = cond.cfgErrorf("non-bool used as for condition")
			}
			n.start = init.start
			if cond.rval.IsValid() {
				// Condition is known at compile time, bypass test.
				if cond.rval.Bool() {
					init.tnext = body.start
					post.tnext = body.start
				} else {
					init.tnext = n
				}
			} else {
				init.tnext = cond.start
				post.tnext = cond.start
			}
			cond.tnext = body.start
			setFNext(cond, n)
			body.tnext = post.start
			sc = sc.pop()

		case forRangeStmt:
			n.start = n.child[0].start
			setFNext(n.child[0], n)
			sc = sc.pop()

		case funcDecl:
			n.start = n.child[3].start
			n.types, n.scope = sc.types, sc
			sc = sc.pop()
			funcName := n.child[1].ident
			if sym := sc.sym[funcName]; !isMethod(n) && sym != nil {
				sym.index = -1 // to force value to n.val
				sym.typ = n.typ
				sym.kind = funcSym
				sym.node = n
			}

		case funcLit:
			n.types, n.scope = sc.types, sc
			sc = sc.pop()
			err = genRun(n)

		case deferStmt, goStmt:
			wireChild(n)

		case identExpr:
			if isKey(n) || isNewDefine(n, sc) {
				break
			}
			if n.anc.kind == funcDecl && n.anc.child[1] == n {
				// Dont process a function name identExpr.
				break
			}

			sym, level, found := sc.lookup(n.ident)
			if !found {
				// retry with the filename, in case ident is a package name.
				sym, level, found = sc.lookup(filepath.Join(n.ident, baseName))
				if !found {
					err = n.cfgErrorf("undefined: %s", n.ident)
					break
				}
			}
			// Found symbol, populate node info
			n.sym, n.typ, n.findex, n.level = sym, sym.typ, sym.index, level
			if n.findex < 0 {
				n.val = sym.node
			} else {
				switch {
				case sym.kind == constSym && sym.rval.IsValid():
					n.rval = sym.rval
					n.kind = basicLit
				case n.ident == "iota":
					n.rval = reflect.ValueOf(constant.MakeInt64(int64(sc.iota)))
					n.kind = basicLit
				case n.ident == nilIdent:
					n.kind = basicLit
				case sym.kind == binSym:
					n.typ = sym.typ
					n.rval = sym.rval
				case sym.kind == bltnSym:
					if n.anc.kind != callExpr {
						err = n.cfgErrorf("use of builtin %s not in function call", n.ident)
					}
				}
			}
			if n.sym != nil {
				n.recv = n.sym.recv
			}

		case ifStmt0: // if cond {}
			cond, tbody := n.child[0], n.child[1]
			if !isBool(cond.typ) {
				err = cond.cfgErrorf("non-bool used as if condition")
			}
			if cond.rval.IsValid() {
				// Condition is known at compile time, bypass test.
				if cond.rval.Bool() {
					n.start = tbody.start
				}
			} else {
				n.start = cond.start
				cond.tnext = tbody.start
			}
			setFNext(cond, n)
			tbody.tnext = n
			sc = sc.pop()

		case ifStmt1: // if cond {} else {}
			cond, tbody, fbody := n.child[0], n.child[1], n.child[2]
			if !isBool(cond.typ) {
				err = cond.cfgErrorf("non-bool used as if condition")
			}
			if cond.rval.IsValid() {
				// Condition is known at compile time, bypass test and the useless branch.
				if cond.rval.Bool() {
					n.start = tbody.start
				} else {
					n.start = fbody.start
				}
			} else {
				n.start = cond.start
				cond.tnext = tbody.start
				setFNext(cond, fbody.start)
			}
			tbody.tnext = n
			fbody.tnext = n
			sc = sc.pop()

		case ifStmt2: // if init; cond {}
			init, cond, tbody := n.child[0], n.child[1], n.child[2]
			if !isBool(cond.typ) {
				err = cond.cfgErrorf("non-bool used as if condition")
			}
			n.start = init.start
			if cond.rval.IsValid() {
				// Condition is known at compile time, bypass test.
				if cond.rval.Bool() {
					init.tnext = tbody.start
				} else {
					init.tnext = n
				}
			} else {
				init.tnext = cond.start
				cond.tnext = tbody.start
			}
			tbody.tnext = n
			setFNext(cond, n)
			sc = sc.pop()

		case ifStmt3: // if init; cond {} else {}
			init, cond, tbody, fbody := n.child[0], n.child[1], n.child[2], n.child[3]
			if !isBool(cond.typ) {
				err = cond.cfgErrorf("non-bool used as if condition")
			}
			n.start = init.start
			if cond.rval.IsValid() {
				// Condition is known at compile time, bypass test.
				if cond.rval.Bool() {
					init.tnext = tbody.start
				} else {
					init.tnext = fbody.start
				}
			} else {
				init.tnext = cond.start
				cond.tnext = tbody.start
				setFNext(cond, fbody.start)
			}
			tbody.tnext = n
			fbody.tnext = n
			sc = sc.pop()

		case keyValueExpr:
			wireChild(n)

		case landExpr:
			n.start = n.child[0].start
			n.child[0].tnext = n.child[1].start
			setFNext(n.child[0], n)
			n.child[1].tnext = n
			n.typ = n.child[0].typ
			n.findex = sc.add(n.typ)
			if n.start.action == aNop {
				n.start.gen = branch
			}

		case lorExpr:
			n.start = n.child[0].start
			n.child[0].tnext = n
			setFNext(n.child[0], n.child[1].start)
			n.child[1].tnext = n
			n.typ = n.child[0].typ
			n.findex = sc.add(n.typ)
			if n.start.action == aNop {
				n.start.gen = branch
			}

		case parenExpr:
			wireChild(n)
			c := n.lastChild()
			n.findex = c.findex
			n.level = c.level
			n.typ = c.typ
			n.rval = c.rval

		case rangeStmt:
			if sc.rangeChanType(n) != nil {
				n.start = n.child[1].start // Get chan
				n.child[1].tnext = n       // then go to range function
				n.tnext = n.child[2].start // then go to range body
				n.child[2].tnext = n       // then body go to range function (loop)
				n.child[0].gen = empty
			} else {
				var k, o, body *node
				if len(n.child) == 4 {
					k, o, body = n.child[0], n.child[2], n.child[3]
				} else {
					k, o, body = n.child[0], n.child[1], n.child[2]
				}
				n.start = o.start    // Get array or map object
				o.tnext = k.start    // then go to iterator init
				k.tnext = n          // then go to range function
				n.tnext = body.start // then go to range body
				body.tnext = n       // then body go to range function (loop)
				k.gen = empty        // init filled later by generator
			}

		case returnStmt:
			if len(n.child) > sc.def.typ.numOut() {
				err = n.cfgErrorf("too many arguments to return")
				break
			}
			returnSig := sc.def.child[2]
			if mustReturnValue(returnSig) {
				nret := len(n.child)
				if nret == 1 && isCall(n.child[0]) {
					nret = n.child[0].child[0].typ.numOut()
				}
				if nret < sc.def.typ.numOut() {
					err = n.cfgErrorf("not enough arguments to return")
					break
				}
			}
			wireChild(n)
			n.tnext = nil
			n.val = sc.def
			for i, c := range n.child {
				var typ *itype
				typ, err = nodeType(interp, sc.upperLevel(), returnSig.child[1].fieldType(i))
				if err != nil {
					return
				}
				// TODO(mpl): move any of that code to typecheck?
				c.typ.node = c
				if !c.typ.assignableTo(typ) {
					err = c.cfgErrorf("cannot use %v (type %v) as type %v in return argument", c.ident, c.typ.cat, typ.cat)
					return
				}
				if c.typ.cat == nilT {
					// nil: Set node value to zero of return type
					if typ.cat == funcT {
						// Wrap the typed nil value in a node, as per other interpreter functions
						c.rval = reflect.ValueOf(&node{kind: basicLit, rval: reflect.New(typ.TypeOf()).Elem()})
					} else {
						c.rval = reflect.New(typ.TypeOf()).Elem()
					}
				}
			}

		case selectorExpr:
			wireChild(n)
			n.typ = n.child[0].typ
			n.recv = n.child[0].recv
			if n.typ == nil {
				err = n.cfgErrorf("undefined type")
				break
			}
			switch {
			case n.typ.cat == binPkgT:
				// Resolve binary package symbol: a type or a value
				name := n.child[1].ident
				pkg := n.child[0].sym.typ.path
				if s, ok := interp.binPkg[pkg][name]; ok {
					if isBinType(s) {
						n.typ = valueTOf(s.Type().Elem())
					} else {
						n.typ = valueTOf(fixPossibleConstType(s.Type()), withUntyped(isValueUntyped(s)))
						n.rval = s
					}
					n.action = aGetSym
					n.gen = nop
				} else {
					err = n.cfgErrorf("package %s \"%s\" has no symbol %s", n.child[0].ident, pkg, name)
				}
			case n.typ.cat == srcPkgT:
				pkg, name := n.child[0].sym.typ.path, n.child[1].ident
				// Resolve source package symbol
				if sym, ok := interp.srcPkg[pkg][name]; ok {
					n.findex = sym.index
					if sym.global {
						n.level = globalFrame
					}
					n.val = sym.node
					n.gen = nop
					n.action = aGetSym
					n.typ = sym.typ
					n.sym = sym
					n.recv = sym.recv
					n.rval = sym.rval
				} else {
					err = n.cfgErrorf("undefined selector: %s.%s", pkg, name)
				}
			case isStruct(n.typ) || isInterfaceSrc(n.typ):
				// Find a matching field.
				if ti := n.typ.lookupField(n.child[1].ident); len(ti) > 0 {
					if isStruct(n.typ) {
						// If a method of the same name exists, use it if it is shallower than the struct field.
						// if method's depth is the same as field's, this is an error.
						d := n.typ.methodDepth(n.child[1].ident)
						if d >= 0 && d < len(ti) {
							goto tryMethods
						}
						if d == len(ti) {
							err = n.cfgErrorf("ambiguous selector: %s", n.child[1].ident)
							break
						}
					}
					n.val = ti
					switch {
					case isInterfaceSrc(n.typ):
						n.typ = n.typ.fieldSeq(ti)
						n.gen = getMethodByName
						n.action = aMethod
					case n.typ.cat == ptrT:
						n.typ = n.typ.fieldSeq(ti)
						n.gen = getPtrIndexSeq
						if n.typ.cat == funcT {
							// Function in a struct field is always wrapped in reflect.Value.
							n.typ = wrapperValueTOf(n.typ.TypeOf(), n.typ)
						}
					default:
						n.gen = getIndexSeq
						n.typ = n.typ.fieldSeq(ti)
						if n.typ.cat == funcT {
							// Function in a struct field is always wrapped in reflect.Value.
							n.typ = wrapperValueTOf(n.typ.TypeOf(), n.typ)
						}
					}
					break
				}
				if s, lind, ok := n.typ.lookupBinField(n.child[1].ident); ok {
					// Handle an embedded binary field into a struct field.
					n.gen = getIndexSeqField
					lind = append(lind, s.Index...)
					if isStruct(n.typ) {
						// If a method of the same name exists, use it if it is shallower than the struct field.
						// if method's depth is the same as field's, this is an error.
						d := n.typ.methodDepth(n.child[1].ident)
						if d >= 0 && d < len(lind) {
							goto tryMethods
						}
						if d == len(lind) {
							err = n.cfgErrorf("ambiguous selector: %s", n.child[1].ident)
							break
						}
					}
					n.val = lind
					n.typ = valueTOf(s.Type)
					break
				}
				// No field (embedded or not) matched. Try to match a method.
			tryMethods:
				fallthrough
			default:
				// Find a matching method.
				// TODO (marc): simplify the following if/elseif blocks.
				if n.typ.cat == valueT || n.typ.cat == errorT {
					switch method, ok := n.typ.rtype.MethodByName(n.child[1].ident); {
					case ok:
						hasRecvType := n.typ.rtype.Kind() != reflect.Interface
						n.val = method.Index
						n.gen = getIndexBinMethod
						n.action = aGetMethod
						n.recv = &receiver{node: n.child[0]}
						n.typ = valueTOf(method.Type, isBinMethod())
						if hasRecvType {
							n.typ.recv = n.typ
						}
					case n.typ.rtype.Kind() == reflect.Ptr:
						if field, ok := n.typ.rtype.Elem().FieldByName(n.child[1].ident); ok {
							n.typ = valueTOf(field.Type)
							n.val = field.Index
							n.gen = getPtrIndexSeq
							break
						}
						err = n.cfgErrorf("undefined field or method: %s", n.child[1].ident)
					case n.typ.rtype.Kind() == reflect.Struct:
						if field, ok := n.typ.rtype.FieldByName(n.child[1].ident); ok {
							n.typ = valueTOf(field.Type)
							n.val = field.Index
							n.gen = getIndexSeq
							break
						}
						fallthrough
					default:
						// method lookup failed on type, now lookup on pointer to type
						pt := reflect.PtrTo(n.typ.rtype)
						if m2, ok2 := pt.MethodByName(n.child[1].ident); ok2 {
							n.val = m2.Index
							n.gen = getIndexBinPtrMethod
							n.typ = valueTOf(m2.Type, isBinMethod(), withRecv(valueTOf(pt)))
							n.recv = &receiver{node: n.child[0]}
							n.action = aGetMethod
							break
						}
						err = n.cfgErrorf("undefined field or method: %s", n.child[1].ident)
					}
				} else if n.typ.cat == ptrT && (n.typ.val.cat == valueT || n.typ.val.cat == errorT) {
					// Handle pointer on object defined in runtime
					if method, ok := n.typ.val.rtype.MethodByName(n.child[1].ident); ok {
						n.val = method.Index
						n.typ = valueTOf(method.Type, isBinMethod(), withRecv(n.typ))
						n.recv = &receiver{node: n.child[0]}
						n.gen = getIndexBinElemMethod
						n.action = aGetMethod
					} else if method, ok := reflect.PtrTo(n.typ.val.rtype).MethodByName(n.child[1].ident); ok {
						n.val = method.Index
						n.gen = getIndexBinMethod
						n.typ = valueTOf(method.Type, withRecv(valueTOf(reflect.PtrTo(n.typ.val.rtype), isBinMethod())))
						n.recv = &receiver{node: n.child[0]}
						n.action = aGetMethod
					} else if field, ok := n.typ.val.rtype.FieldByName(n.child[1].ident); ok {
						n.typ = valueTOf(field.Type)
						n.val = field.Index
						n.gen = getPtrIndexSeq
					} else {
						err = n.cfgErrorf("undefined selector: %s", n.child[1].ident)
					}
				} else if m, lind := n.typ.lookupMethod(n.child[1].ident); m != nil {
					n.action = aGetMethod
					if n.child[0].isType(sc) {
						// Handle method as a function with receiver in 1st argument
						n.val = m
						n.findex = notInFrame
						n.gen = nop
						n.typ = &itype{}
						*n.typ = *m.typ
						n.typ.arg = append([]*itype{n.child[0].typ}, m.typ.arg...)
					} else {
						// Handle method with receiver
						n.gen = getMethod
						n.val = m
						n.typ = m.typ
						n.recv = &receiver{node: n.child[0], index: lind}
					}
				} else if m, lind, isPtr, ok := n.typ.lookupBinMethod(n.child[1].ident); ok {
					n.action = aGetMethod
					switch {
					case isPtr && n.typ.fieldSeq(lind).cat != ptrT:
						n.gen = getIndexSeqPtrMethod
					case isInterfaceSrc(n.typ):
						n.gen = getMethodByName
					default:
						n.gen = getIndexSeqMethod
					}
					n.recv = &receiver{node: n.child[0], index: lind}
					n.val = append([]int{m.Index}, lind...)
					n.typ = valueTOf(m.Type, isBinMethod(), withRecv(n.child[0].typ))
				} else {
					err = n.cfgErrorf("undefined selector: %s", n.child[1].ident)
				}
			}
			if err == nil && n.findex != -1 {
				n.findex = sc.add(n.typ)
			}

		case selectStmt:
			wireChild(n)
			// Move action to block statement, so select node can be an exit point.
			n.child[0].gen = _select
			// Chain channel init actions in commClauses prior to invoke select.
			var cur *node
			for _, c := range n.child[0].child {
				var an, pn *node // channel init action nodes
				if len(c.child) > 0 {
					switch c0 := c.child[0]; {
					case c0.kind == exprStmt && len(c0.child) == 1 && c0.child[0].action == aRecv:
						an = c0.child[0].child[0]
						pn = an
					case c0.action == aAssign:
						an = c0.lastChild().child[0]
						pn = an
					case c0.kind == sendStmt:
						an = c0.child[0]
						pn = c0.child[1]
					}
				}
				if an == nil {
					continue
				}
				if cur == nil {
					// First channel init action, the entry point for the select block.
					n.start = an.start
				} else {
					// Chain channel init action to the previous one.
					cur.tnext = an.start
				}
				if pn != nil {
					// Chain channect init action to send data init action.
					// (already done by wireChild, but let's be explicit).
					an.tnext = pn
					cur = pn
				}
			}
			if cur == nil {
				// There is no channel init action, call select directly.
				n.start = n.child[0]
			} else {
				// Select is called after the last channel init action.
				cur.tnext = n.child[0]
			}

		case starExpr:
			switch {
			case n.anc.kind == defineStmt && len(n.anc.child) == 3 && n.anc.child[1] == n:
				// pointer type expression in a var definition
				n.gen = nop
			case n.anc.kind == valueSpec && n.anc.lastChild() == n:
				// pointer type expression in a value spec
				n.gen = nop
			case n.anc.kind == fieldExpr:
				// pointer type expression in a field expression (arg or struct field)
				n.gen = nop
			case n.child[0].isType(sc):
				// pointer type expression
				n.gen = nop
				n.typ = ptrOf(n.child[0].typ)
			default:
				// dereference expression
				wireChild(n)

				err = check.starExpr(n.child[0])
				if err != nil {
					break
				}

				if c0 := n.child[0]; c0.typ.cat == valueT {
					n.typ = valueTOf(c0.typ.rtype.Elem())
				} else {
					n.typ = c0.typ.val
				}
				n.findex = sc.add(n.typ)
			}

		case typeSwitch:
			// Check that cases expressions are all different
			usedCase := map[string]bool{}
			for _, c := range n.lastChild().child {
				for _, t := range c.child[:len(c.child)-1] {
					tid := t.typ.id()
					if usedCase[tid] {
						err = c.cfgErrorf("duplicate case %s in type switch", t.ident)
						return
					}
					usedCase[tid] = true
				}
			}
			fallthrough

		case switchStmt:
			sc = sc.pop()
			sbn := n.lastChild() // switch block node
			clauses := sbn.child
			l := len(clauses)
			if l == 0 {
				// Switch is empty
				break
			}
			// Chain case clauses.
			for i := l - 1; i >= 0; i-- {
				c := clauses[i]
				if len(c.child) == 0 {
					c.tnext = n // Clause body is empty, exit.
				} else {
					body := c.lastChild()
					c.tnext = body.start
					c.child[0].tnext = c
					c.start = c.child[0].start

					if i < l-1 && len(body.child) > 0 && body.lastChild().kind == fallthroughtStmt {
						if n.kind == typeSwitch {
							err = body.lastChild().cfgErrorf("cannot fallthrough in type switch")
						}
						if len(clauses[i+1].child) == 0 {
							body.tnext = n // Fallthrough to next with empty body, just exit.
						} else {
							body.tnext = clauses[i+1].lastChild().start
						}
					} else {
						body.tnext = n // Exit switch at end of clause body.
					}
				}

				if i == l-1 {
					setFNext(clauses[i], n)
					continue
				}
				if len(clauses[i+1].child) > 1 {
					setFNext(c, clauses[i+1].start)
				} else {
					setFNext(c, clauses[i+1])
				}
			}
			n.start = n.child[0].start
			n.child[0].tnext = sbn.start

		case switchIfStmt: // like an if-else chain
			sc = sc.pop()
			sbn := n.lastChild() // switch block node
			clauses := sbn.child
			l := len(clauses)
			if l == 0 {
				// Switch is empty
				break
			}
			// Wire case clauses in reverse order so the next start node is already resolved when used.
			for i := l - 1; i >= 0; i-- {
				c := clauses[i]
				c.gen = nop
				if len(c.child) == 0 {
					c.tnext = n
					c.fnext = n
				} else {
					body := c.lastChild()
					if len(c.child) > 1 {
						cond := c.child[0]
						cond.tnext = body.start
						if i == l-1 {
							setFNext(cond, n)
						} else {
							setFNext(cond, clauses[i+1].start)
						}
						c.start = cond.start
					} else {
						c.start = body.start
					}
					// If last case body statement is a fallthrough, then jump to next case body
					if i < l-1 && len(body.child) > 0 && body.lastChild().kind == fallthroughtStmt {
						body.tnext = clauses[i+1].lastChild().start
					} else {
						body.tnext = n
					}
				}
			}
			sbn.start = clauses[0].start
			n.start = n.child[0].start
			n.child[0].tnext = sbn.start

		case typeAssertExpr:
			if len(n.child) == 1 {
				// The "o.(type)" is handled by typeSwitch.
				n.gen = nop
				break
			}

			wireChild(n)
			c0, c1 := n.child[0], n.child[1]
			if c1.typ == nil {
				if c1.typ, err = nodeType(interp, sc, c1); err != nil {
					return
				}
			}

			err = check.typeAssertionExpr(c0, c1.typ)
			if err != nil {
				break
			}

			if n.anc.action != aAssignX {
				if c0.typ.cat == valueT && isFunc(c1.typ) {
					// Avoid special wrapping of interfaces and func types.
					n.typ = valueTOf(c1.typ.TypeOf())
				} else {
					n.typ = c1.typ
				}
				n.findex = sc.add(n.typ)
			}

		case sliceExpr:
			wireChild(n)

			err = check.sliceExpr(n)
			if err != nil {
				break
			}

			if n.typ, err = nodeType(interp, sc, n); err != nil {
				return
			}
			n.findex = sc.add(n.typ)

		case unaryExpr:
			wireChild(n)

			err = check.unaryExpr(n)
			if err != nil {
				break
			}

			n.typ = n.child[0].typ
			if n.action == aRecv {
				// Channel receive operation: set type to the channel data type
				if n.typ.cat == valueT {
					n.typ = valueTOf(n.typ.rtype.Elem())
				} else {
					n.typ = n.typ.val
				}
			}
			if n.typ == nil {
				if n.typ, err = nodeType(interp, sc, n); err != nil {
					return
				}
			}

			// TODO: Optimisation: avoid allocation if boolean branch op (i.e. '!' in an 'if' expr)
			if n.child[0].rval.IsValid() && !isInterface(n.typ) && constOp[n.action] != nil {
				n.typ.TypeOf() // init reflect type
				constOp[n.action](n)
			}
			switch {
			case n.rval.IsValid():
				n.gen = nop
				n.findex = notInFrame
			case n.anc.kind == assignStmt && n.anc.action == aAssign && n.anc.nright == 1:
				dest := n.anc.child[childPos(n)-n.anc.nright]
				n.typ = dest.typ
				n.findex = dest.findex
				n.level = dest.level
			case n.anc.kind == returnStmt:
				pos := childPos(n)
				n.typ = sc.def.typ.ret[pos]
				n.findex = pos
			default:
				n.findex = sc.add(n.typ)
			}

		case valueSpec:
			n.gen = reset
			l := len(n.child) - 1
			if n.typ = n.child[l].typ; n.typ == nil {
				if n.typ, err = nodeType(interp, sc, n.child[l]); err != nil {
					return
				}
			}

			for _, c := range n.child[:l] {
				var index int
				if sc.global {
					// Global object allocation is already performed in GTA.
					index = sc.sym[c.ident].index
					c.level = globalFrame
				} else {
					index = sc.add(n.typ)
					sc.sym[c.ident] = &symbol{index: index, kind: varSym, typ: n.typ}
				}
				c.typ = n.typ
				c.findex = index
			}
		}
	})

	if sc != interp.universe {
		sc.pop()
	}
	return initNodes, err
}

func compDefineX(sc *scope, n *node) error {
	l := len(n.child) - 1
	types := []*itype{}

	switch src := n.child[l]; src.kind {
	case callExpr:
		funtype, err := nodeType(n.interp, sc, src.child[0])
		if err != nil {
			return err
		}
		for funtype.cat == valueT && funtype.val != nil {
			// Retrieve original interpreter type from a wrapped function.
			// Struct fields of function types are always wrapped in valueT to ensure
			// their possible use in runtime. In that case, the val field retains the
			// original interpreter type, which is used now.
			funtype = funtype.val
		}
		if funtype.cat == valueT {
			// Handle functions imported from runtime.
			for i := 0; i < funtype.rtype.NumOut(); i++ {
				types = append(types, valueTOf(funtype.rtype.Out(i)))
			}
		} else {
			types = funtype.ret
		}
		if n.child[l-1].isType(sc) {
			l--
		}
		if len(types) != l {
			return n.cfgErrorf("assignment mismatch: %d variables but %s returns %d values", l, src.child[0].name(), len(types))
		}
		n.gen = nop

	case indexExpr:
		types = append(types, src.typ, sc.getType("bool"))
		n.child[l].gen = getIndexMap2
		n.gen = nop

	case typeAssertExpr:
		if n.child[0].ident == "_" {
			n.child[l].gen = typeAssertStatus
		} else {
			n.child[l].gen = typeAssertLong
		}
		types = append(types, n.child[l].child[1].typ, sc.getType("bool"))
		n.gen = nop

	case unaryExpr:
		if n.child[l].action == aRecv {
			types = append(types, src.typ, sc.getType("bool"))
			n.child[l].gen = recv2
			n.gen = nop
		}

	default:
		return n.cfgErrorf("unsupported assign expression")
	}

	for i, t := range types {
		index := sc.add(t)
		sc.sym[n.child[i].ident] = &symbol{index: index, kind: varSym, typ: t}
		n.child[i].typ = t
		n.child[i].findex = index
	}

	return nil
}

// TODO used for allocation optimization, temporarily disabled
// func isAncBranch(n *node) bool {
//	switch n.anc.kind {
//	case If0, If1, If2, If3:
//		return true
//	}
//	return false
// }

func childPos(n *node) int {
	for i, c := range n.anc.child {
		if n == c {
			return i
		}
	}
	return -1
}

func (n *node) cfgErrorf(format string, a ...interface{}) *cfgError {
	pos := n.interp.fset.Position(n.pos)
	posString := n.interp.fset.Position(n.pos).String()
	if pos.Filename == DefaultSourceName {
		posString = strings.TrimPrefix(posString, DefaultSourceName+":")
	}
	a = append([]interface{}{posString}, a...)
	return &cfgError{n, fmt.Errorf("%s: "+format, a...)}
}

func genRun(nod *node) error {
	var err error

	nod.Walk(func(n *node) bool {
		if err != nil {
			return false
		}
		switch n.kind {
		case funcType:
			if len(n.anc.child) == 4 {
				// function body entry point
				setExec(n.anc.child[3].start)
			}
			// continue in function body as there may be inner function definitions
		case constDecl, varDecl:
			setExec(n.start)
			return false
		}
		return true
	}, nil)

	return err
}

func genGlobalVars(roots []*node, sc *scope) (*node, error) {
	var vars []*node
	for _, n := range roots {
		vars = append(vars, getVars(n)...)
	}

	if len(vars) == 0 {
		return nil, nil
	}

	varNode, err := genGlobalVarDecl(vars, sc)
	if err != nil {
		return nil, err
	}
	setExec(varNode.start)
	return varNode, nil
}

func getVars(n *node) (vars []*node) {
	for _, child := range n.child {
		if child.kind == varDecl {
			vars = append(vars, child.child...)
		}
	}
	return vars
}

func genGlobalVarDecl(nodes []*node, sc *scope) (*node, error) {
	varNode := &node{kind: varDecl, action: aNop, gen: nop}

	deps := map[*node][]*node{}
	for _, n := range nodes {
		deps[n] = getVarDependencies(n, sc)
	}

	inited := map[*node]bool{}
	revisit := []*node{}
	for {
		for _, n := range nodes {
			canInit := true
			for _, d := range deps[n] {
				if !inited[d] {
					canInit = false
				}
			}
			if !canInit {
				revisit = append(revisit, n)
				continue
			}

			varNode.child = append(varNode.child, n)
			inited[n] = true
		}

		if len(revisit) == 0 || equalNodes(nodes, revisit) {
			break
		}

		nodes = revisit
		revisit = []*node{}
	}

	if len(revisit) > 0 {
		return nil, revisit[0].cfgErrorf("variable definition loop")
	}
	wireChild(varNode)
	return varNode, nil
}

func getVarDependencies(nod *node, sc *scope) (deps []*node) {
	nod.Walk(func(n *node) bool {
		if n.kind == identExpr {
			if sym, _, ok := sc.lookup(n.ident); ok {
				if sym.kind != varSym || !sym.global || sym.node == nod {
					return false
				}
				deps = append(deps, sym.node)
			}
		}
		return true
	}, nil)
	return deps
}

// setFnext sets the cond fnext field to next, propagates it for parenthesis blocks
// and sets the action to branch.
func setFNext(cond, next *node) {
	if cond.action == aNop {
		cond.action = aBranch
		cond.gen = branch
		cond.fnext = next
	}
	if cond.kind == parenExpr {
		setFNext(cond.lastChild(), next)
		return
	}
	cond.fnext = next
}

// GetDefault return the index of default case clause in a switch statement, or -1.
func getDefault(n *node) int {
	for i, c := range n.lastChild().child {
		switch len(c.child) {
		case 0:
			return i
		case 1:
			if c.child[0].kind == caseBody {
				return i
			}
		}
	}
	return -1
}

func isBinType(v reflect.Value) bool { return v.IsValid() && v.Kind() == reflect.Ptr && v.IsNil() }

// isType returns true if node refers to a type definition, false otherwise.
func (n *node) isType(sc *scope) bool {
	switch n.kind {
	case arrayType, chanType, chanTypeRecv, chanTypeSend, funcType, interfaceType, mapType, structType:
		return true
	case parenExpr, starExpr:
		if len(n.child) == 1 {
			return n.child[0].isType(sc)
		}
	case selectorExpr:
		pkg, name := n.child[0].ident, n.child[1].ident
		baseName := filepath.Base(n.interp.fset.Position(n.pos).Filename)
		suffixedPkg := filepath.Join(pkg, baseName)
		sym, _, ok := sc.lookup(suffixedPkg)
		if !ok {
			sym, _, ok = sc.lookup(pkg)
			if !ok {
				return false
			}
		}
		if sym.kind != pkgSym {
			return false
		}
		path := sym.typ.path
		if p, ok := n.interp.binPkg[path]; ok && isBinType(p[name]) {
			return true // Imported binary type
		}
		if p, ok := n.interp.srcPkg[path]; ok && p[name] != nil && p[name].kind == typeSym {
			return true // Imported source type
		}
	case identExpr:
		return sc.getType(n.ident) != nil
	}
	return false
}

// wireChild wires AST nodes for CFG in subtree.
func wireChild(n *node, exclude ...nkind) {
	child := excludeNodeKind(n.child, exclude)

	// Set start node, in subtree (propagated to ancestors by post-order processing)
	for _, c := range child {
		switch c.kind {
		case arrayType, chanType, chanTypeRecv, chanTypeSend, funcDecl, importDecl, mapType, basicLit, identExpr, typeDecl:
			continue
		default:
			n.start = c.start
		}
		break
	}

	// Chain sequential operations inside a block (next is right sibling)
	for i := 1; i < len(child); i++ {
		switch child[i].kind {
		case funcDecl:
			child[i-1].tnext = child[i]
		default:
			switch child[i-1].kind {
			case breakStmt, continueStmt, gotoStmt, returnStmt:
				// tnext is already computed, no change
			default:
				child[i-1].tnext = child[i].start
			}
		}
	}

	// Chain subtree next to self
	for i := len(child) - 1; i >= 0; i-- {
		switch child[i].kind {
		case arrayType, chanType, chanTypeRecv, chanTypeSend, importDecl, mapType, funcDecl, basicLit, identExpr, typeDecl:
			continue
		case breakStmt, continueStmt, gotoStmt, returnStmt:
			// tnext is already computed, no change
		default:
			child[i].tnext = n
		}
		break
	}
}

func excludeNodeKind(child []*node, kinds []nkind) []*node {
	if len(kinds) == 0 {
		return child
	}
	var res []*node
	for _, c := range child {
		exclude := false
		for _, k := range kinds {
			if c.kind == k {
				exclude = true
			}
		}
		if !exclude {
			res = append(res, c)
		}
	}
	return res
}

func (n *node) name() (s string) {
	switch {
	case n.ident != "":
		s = n.ident
	case n.action == aGetSym:
		s = n.child[0].ident + "." + n.child[1].ident
	}
	return s
}

// isNatural returns true if node type is natural, false otherwise.
func (n *node) isNatural() bool {
	if isUint(n.typ.TypeOf()) {
		return true
	}
	if n.rval.IsValid() {
		t := n.rval.Type()
		if isUint(t) {
			return true
		}
		if isInt(t) && n.rval.Int() >= 0 {
			// positive untyped integer constant is ok
			return true
		}
		if isFloat(t) {
			// positive untyped float constant with null decimal part is ok
			f := n.rval.Float()
			if f == math.Trunc(f) && f >= 0 {
				n.rval = reflect.ValueOf(uint(f))
				n.typ.rtype = n.rval.Type()
				return true
			}
		}
		if isConstantValue(t) {
			c := n.rval.Interface().(constant.Value)
			switch c.Kind() {
			case constant.Int:
				i, _ := constant.Int64Val(c)
				if i >= 0 {
					return true
				}
			case constant.Float:
				f, _ := constant.Float64Val(c)
				if f == math.Trunc(f) {
					n.rval = reflect.ValueOf(constant.ToInt(c))
					n.typ.rtype = n.rval.Type()
					return true
				}
			}
		}
	}
	return false
}

// isNil returns true if node is a literal nil value, false otherwise.
func (n *node) isNil() bool { return n.kind == basicLit && !n.rval.IsValid() }

// fieldType returns the nth parameter field node (type) of a fieldList node.
func (n *node) fieldType(m int) *node {
	k := 0
	l := len(n.child)
	for i := 0; i < l; i++ {
		cl := len(n.child[i].child)
		if cl < 2 {
			if k == m {
				return n.child[i].lastChild()
			}
			k++
			continue
		}
		for j := 0; j < cl-1; j++ {
			if k == m {
				return n.child[i].lastChild()
			}
			k++
		}
	}
	return nil
}

// lastChild returns the last child of a node.
func (n *node) lastChild() *node { return n.child[len(n.child)-1] }

func isKey(n *node) bool {
	return n.anc.kind == fileStmt ||
		(n.anc.kind == selectorExpr && n.anc.child[0] != n) ||
		(n.anc.kind == funcDecl && isMethod(n.anc)) ||
		(n.anc.kind == keyValueExpr && isStruct(n.anc.typ) && n.anc.child[0] == n) ||
		(n.anc.kind == fieldExpr && len(n.anc.child) > 1 && n.anc.child[0] == n)
}

func isField(n *node) bool {
	return n.kind == selectorExpr && len(n.child) > 0 && n.child[0].typ != nil && isStruct(n.child[0].typ)
}

func isRecursiveField(n *node) bool {
	if !isField(n) {
		return false
	}
	t := n.typ
	for t != nil {
		if t.recursive {
			return true
		}
		t = t.val
	}
	return false
}

func isInConstOrTypeDecl(n *node) bool {
	anc := n.anc
	for anc != nil {
		switch anc.kind {
		case constDecl, typeDecl:
			return true
		case varDecl, funcDecl:
			return false
		}
		anc = anc.anc
	}
	return false
}

// isNewDefine returns true if node refers to a new definition.
func isNewDefine(n *node, sc *scope) bool {
	if n.ident == "_" {
		return true
	}
	if (n.anc.kind == defineXStmt || n.anc.kind == defineStmt || n.anc.kind == valueSpec) && childPos(n) < n.anc.nleft {
		return true
	}
	if n.anc.kind == rangeStmt {
		if n.anc.child[0] == n {
			return true // array or map key, or chan element
		}
		if sc.rangeChanType(n.anc) == nil && n.anc.child[1] == n && len(n.anc.child) == 4 {
			return true // array or map value
		}
		return false // array, map or channel are always pre-defined in range expression
	}
	return false
}

func isMethod(n *node) bool {
	return len(n.child[0].child) > 0 // receiver defined
}

func isFuncField(n *node) bool {
	return isField(n) && isFunc(n.typ)
}

func isMapEntry(n *node) bool {
	return n.action == aGetIndex && isMap(n.child[0].typ)
}

func isCall(n *node) bool {
	return n.action == aCall || n.action == aCallSlice
}

func isBinCall(n *node) bool {
	return isCall(n) && n.child[0].typ.cat == valueT && n.child[0].typ.rtype.Kind() == reflect.Func
}

func isOffsetof(n *node) bool {
	return isCall(n) && n.child[0].typ.cat == valueT && n.child[0].rval.String() == "Offsetof"
}

func mustReturnValue(n *node) bool {
	if len(n.child) < 2 {
		return false
	}
	for _, f := range n.child[1].child {
		if len(f.child) > 1 {
			return false
		}
	}
	return true
}

func isRegularCall(n *node) bool {
	return isCall(n) && n.child[0].typ.cat == funcT
}

func variadicPos(n *node) int {
	if len(n.child[0].typ.arg) == 0 {
		return -1
	}
	last := len(n.child[0].typ.arg) - 1
	if n.child[0].typ.arg[last].cat == variadicT {
		return last
	}
	return -1
}

func canExport(name string) bool {
	if r := []rune(name); len(r) > 0 && unicode.IsUpper(r[0]) {
		return true
	}
	return false
}

func getExec(n *node) bltn {
	if n == nil {
		return nil
	}
	if n.exec == nil {
		setExec(n)
	}
	return n.exec
}

// setExec recursively sets the node exec builtin function by walking the CFG
// from the entry point (first node to exec).
func setExec(n *node) {
	if n.exec != nil {
		return
	}
	seen := map[*node]bool{}
	var set func(n *node)

	set = func(n *node) {
		if n == nil || n.exec != nil {
			return
		}
		seen[n] = true
		if n.tnext != nil && n.tnext.exec == nil {
			if seen[n.tnext] {
				m := n.tnext
				n.tnext.exec = func(f *frame) bltn { return m.exec(f) }
			} else {
				set(n.tnext)
			}
		}
		if n.fnext != nil && n.fnext.exec == nil {
			if seen[n.fnext] {
				m := n.fnext
				n.fnext.exec = func(f *frame) bltn { return m.exec(f) }
			} else {
				set(n.fnext)
			}
		}
		n.gen(n)
	}

	set(n)
}

func typeSwichAssign(n *node) bool {
	ts := n.anc.anc.anc
	return ts.kind == typeSwitch && ts.child[1].action == aAssign
}

func gotoLabel(s *symbol) {
	if s.node == nil {
		return
	}
	for _, c := range s.from {
		if c.tnext == nil {
			c.tnext = s.node.start
		}
	}
}

func compositeGenerator(n *node, typ *itype, rtyp reflect.Type) (gen bltnGenerator) {
	switch typ.cat {
	case aliasT, ptrT:
		gen = compositeGenerator(n, n.typ.val, rtyp)
	case arrayT, sliceT:
		gen = arrayLit
	case mapT:
		gen = mapLit
	case structT:
		switch {
		case len(n.child) == 0:
			gen = compositeLitNotype
		case n.lastChild().kind == keyValueExpr:
			if n.nleft == 1 {
				gen = compositeLitKeyed
			} else {
				gen = compositeLitKeyedNotype
			}
		default:
			if n.nleft == 1 {
				gen = compositeLit
			} else {
				gen = compositeLitNotype
			}
		}
	case valueT:
		if rtyp == nil {
			rtyp = n.typ.rtype
		}
		// TODO(mpl): I do not understand where this side-effect is coming from, and why it happens. quickfix for now.
		if rtyp == nil {
			rtyp = n.typ.val.rtype
		}
		switch k := rtyp.Kind(); k {
		case reflect.Struct:
			if n.nleft == 1 {
				gen = compositeBinStruct
			} else {
				gen = compositeBinStructNotype
			}
		case reflect.Map:
			// TODO(mpl): maybe needs a NoType version too
			gen = compositeBinMap
		case reflect.Ptr:
			gen = compositeGenerator(n, typ, n.typ.val.rtype)
		case reflect.Slice, reflect.Array:
			gen = compositeBinSlice
		default:
			log.Panic(n.cfgErrorf("compositeGenerator not implemented for type kind: %s", k))
		}
	}
	return gen
}

// arrayTypeLen returns the node's array length. If the expression is an
// array variable it is determined from the value's type, otherwise it is
// computed from the source definition.
func arrayTypeLen(n *node) int {
	if n.typ != nil && n.typ.cat == arrayT {
		return n.typ.length
	}
	max := -1
	for i, c := range n.child[1:] {
		r := i
		if c.kind == keyValueExpr {
			if v := c.child[0].rval; v.IsValid() {
				r = int(c.child[0].rval.Int())
			}
		}
		if r > max {
			max = r
		}
	}
	return max + 1
}

// isValueUntyped returns true if value is untyped.
func isValueUntyped(v reflect.Value) bool {
	// Consider only constant values.
	if v.CanSet() {
		return false
	}
	return v.Type().Implements(constVal)
}

// isArithmeticAction returns true if the node action is an arithmetic operator.
func isArithmeticAction(n *node) bool {
	switch n.action {
	case aAdd, aAnd, aAndNot, aBitNot, aMul, aNeg, aOr, aPos, aQuo, aRem, aShl, aShr, aSub, aXor:
		return true
	}
	return false
}

func isBoolAction(n *node) bool {
	switch n.action {
	case aEqual, aGreater, aGreaterEqual, aLand, aLor, aLower, aLowerEqual, aNot, aNotEqual:
		return true
	}
	return false
}<|MERGE_RESOLUTION|>--- conflicted
+++ resolved
@@ -295,13 +295,8 @@
 				if n.anc.kind == keyValueExpr && n == n.anc.child[0] {
 					n.typ = n.anc.typ.key
 				} else if atyp := n.anc.typ; atyp != nil {
-<<<<<<< HEAD
 					if atyp.cat == valueT && hasElem(atyp.rtype) {
-						n.typ = &itype{cat: valueT, rtype: atyp.rtype.Elem()}
-=======
-					if atyp.cat == valueT {
 						n.typ = valueTOf(atyp.rtype.Elem())
->>>>>>> 05f08d77
 					} else {
 						n.typ = atyp.val
 					}
