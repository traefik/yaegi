package interp

import (
	"fmt"
	"go/constant"
	"log"
	"math"
	"path/filepath"
	"reflect"
	"regexp"
	"strings"
	"unicode"
)

// A cfgError represents an error during CFG build stage.
type cfgError struct {
	*node
	error
}

func (c *cfgError) Error() string { return c.error.Error() }

var constOp = map[action]func(*node){
	aAdd:    addConst,
	aSub:    subConst,
	aMul:    mulConst,
	aQuo:    quoConst,
	aRem:    remConst,
	aAnd:    andConst,
	aOr:     orConst,
	aShl:    shlConst,
	aShr:    shrConst,
	aAndNot: andNotConst,
	aXor:    xorConst,
	aNot:    notConst,
	aBitNot: bitNotConst,
	aNeg:    negConst,
	aPos:    posConst,
}

var constBltn = map[string]func(*node){
	bltnComplex: complexConst,
	bltnImag:    imagConst,
	bltnReal:    realConst,
}

var identifier = regexp.MustCompile(`([\pL_][\pL_\d]*)$`)

const nilIdent = "nil"

// cfg generates a control flow graph (CFG) from AST (wiring successors in AST)
// and pre-compute frame sizes and indexes for all un-named (temporary) and named
// variables. A list of nodes of init functions is returned.
// Following this pass, the CFG is ready to run.
func (interp *Interpreter) cfg(root *node, importPath string) ([]*node, error) {
	sc := interp.initScopePkg(importPath)
	check := typecheck{}
	var initNodes []*node
	var err error

	baseName := filepath.Base(interp.fset.Position(root.pos).Filename)

	root.Walk(func(n *node) bool {
		// Pre-order processing
		if err != nil {
			return false
		}
		switch n.kind {
		case binaryExpr, unaryExpr, parenExpr:
			if isBoolAction(n) {
				break
			}
			// Gather assigned type if set, to give context for type propagation at post-order.
			switch n.anc.kind {
			case assignStmt, defineStmt:
				a := n.anc
				i := childPos(n) - a.nright
				if i < 0 {
					break
				}
				if len(a.child) > a.nright+a.nleft {
					i--
				}
				dest := a.child[i]
				if dest.typ != nil && !isInterface(dest.typ) {
					// Interface type are not propagated, and will be resolved at post-order.
					n.typ = dest.typ
				}
			case binaryExpr, unaryExpr, parenExpr:
				n.typ = n.anc.typ
			}

		case defineStmt:
			// Determine type of variables initialized at declaration, so it can be propagated.
			if n.nleft+n.nright == len(n.child) {
				// No type was specified on the left hand side, it will resolved at post-order.
				break
			}
			n.typ, err = nodeType(interp, sc, n.child[n.nleft])
			if err != nil {
				break
			}
			for i := 0; i < n.nleft; i++ {
				n.child[i].typ = n.typ
			}

		case blockStmt:
			if n.anc != nil && n.anc.kind == rangeStmt {
				// For range block: ensure that array or map type is propagated to iterators
				// prior to process block. We cannot perform this at RangeStmt pre-order because
				// type of array like value is not yet known. This could be fixed in ast structure
				// by setting array/map node as 1st child of ForRangeStmt instead of 3rd child of
				// RangeStmt. The following workaround is less elegant but ok.
				c := n.anc.child[1]
				if c != nil && c.typ != nil && isSendChan(c.typ) {
					err = c.cfgErrorf("invalid operation: range %s receive from send-only channel", c.ident)
					return false
				}

				if t := sc.rangeChanType(n.anc); t != nil {
					// range over channel
					e := n.anc.child[0]
					index := sc.add(t.val)
					sc.sym[e.ident] = &symbol{index: index, kind: varSym, typ: t.val}
					e.typ = t.val
					e.findex = index
					n.anc.gen = rangeChan
				} else {
					// range over array or map
					var ktyp, vtyp *itype
					var k, v, o *node
					if len(n.anc.child) == 4 {
						k, v, o = n.anc.child[0], n.anc.child[1], n.anc.child[2]
					} else {
						k, o = n.anc.child[0], n.anc.child[1]
					}

					switch o.typ.cat {
					case valueT:
						typ := o.typ.rtype
						switch typ.Kind() {
						case reflect.Map:
							n.anc.gen = rangeMap
							ityp := &itype{cat: valueT, rtype: reflect.TypeOf((*reflect.MapIter)(nil))}
							sc.add(ityp)
							ktyp = &itype{cat: valueT, rtype: typ.Key()}
							vtyp = &itype{cat: valueT, rtype: typ.Elem()}
						case reflect.String:
							sc.add(sc.getType("int")) // Add a dummy type to store array shallow copy for range
							ktyp = sc.getType("int")
							vtyp = sc.getType("rune")
						case reflect.Array, reflect.Slice:
							sc.add(sc.getType("int")) // Add a dummy type to store array shallow copy for range
							ktyp = sc.getType("int")
							vtyp = &itype{cat: valueT, rtype: typ.Elem()}
						}
					case mapT:
						n.anc.gen = rangeMap
						ityp := &itype{cat: valueT, rtype: reflect.TypeOf((*reflect.MapIter)(nil))}
						sc.add(ityp)
						ktyp = o.typ.key
						vtyp = o.typ.val
					case ptrT:
						ktyp = sc.getType("int")
						vtyp = o.typ.val
						if vtyp.cat == valueT {
							vtyp = &itype{cat: valueT, rtype: vtyp.rtype.Elem()}
						} else {
							vtyp = vtyp.val
						}
					case stringT:
						sc.add(sc.getType("int")) // Add a dummy type to store array shallow copy for range
						ktyp = sc.getType("int")
						vtyp = sc.getType("rune")
					case arrayT, variadicT:
						sc.add(sc.getType("int")) // Add a dummy type to store array shallow copy for range
						ktyp = sc.getType("int")
						vtyp = o.typ.val
					}

					kindex := sc.add(ktyp)
					sc.sym[k.ident] = &symbol{index: kindex, kind: varSym, typ: ktyp}
					k.typ = ktyp
					k.findex = kindex

					if v != nil {
						vindex := sc.add(vtyp)
						sc.sym[v.ident] = &symbol{index: vindex, kind: varSym, typ: vtyp}
						v.typ = vtyp
						v.findex = vindex
					}
				}
			}
			n.findex = -1
			n.val = nil
			sc = sc.pushBloc()

		case breakStmt, continueStmt, gotoStmt:
			if len(n.child) > 0 {
				// Handle labeled statements.
				label := n.child[0].ident
				if sym, _, ok := sc.lookup(label); ok {
					if sym.kind != labelSym {
						err = n.child[0].cfgErrorf("label %s not defined", label)
						break
					}
					sym.from = append(sym.from, n)
					n.sym = sym
				} else {
					n.sym = &symbol{kind: labelSym, from: []*node{n}, index: -1}
					sc.sym[label] = n.sym
				}
			}

		case labeledStmt:
			label := n.child[0].ident
			// TODO(marc): labels must be stored outside of symbols to avoid collisions
			// Used labels are searched in current and sub scopes, not upper ones.
			if sym, ok := sc.lookdown(label); ok {
				sym.node = n
				n.sym = sym
			} else {
				n.sym = &symbol{kind: labelSym, node: n, index: -1}
			}
			sc.sym[label] = n.sym

		case caseClause:
			sc = sc.pushBloc()
			if sn := n.anc.anc; sn.kind == typeSwitch && sn.child[1].action == aAssign {
				// Type switch clause with a var defined in switch guard.
				var typ *itype
				if len(n.child) == 2 {
					// 1 type in clause: define the var with this type in the case clause scope.
					switch {
					case n.child[0].ident == nilIdent:
						typ = sc.getType("interface{}")
					case !n.child[0].isType(sc):
						err = n.cfgErrorf("%s is not a type", n.child[0].ident)
					default:
						typ, err = nodeType(interp, sc, n.child[0])
					}
				} else {
					// Define the var with the type in the switch guard expression.
					typ = sn.child[1].child[1].child[0].typ
				}
				if err != nil {
					return false
				}
				nod := n.lastChild().child[0]
				index := sc.add(typ)
				sc.sym[nod.ident] = &symbol{index: index, kind: varSym, typ: typ}
				nod.findex = index
				nod.typ = typ
			}

		case commClauseDefault:
			sc = sc.pushBloc()

		case commClause:
			sc = sc.pushBloc()
			if len(n.child) > 0 && n.child[0].action == aAssign {
				ch := n.child[0].child[1].child[0]
				var typ *itype
				if typ, err = nodeType(interp, sc, ch); err != nil {
					return false
				}
				if !isChan(typ) {
					err = n.cfgErrorf("invalid operation: receive from non-chan type")
					return false
				}
				elem := chanElement(typ)
				assigned := n.child[0].child[0]
				index := sc.add(elem)
				sc.sym[assigned.ident] = &symbol{index: index, kind: varSym, typ: elem}
				assigned.findex = index
				assigned.typ = elem
			}

		case compositeLitExpr:
			if len(n.child) > 0 && n.child[0].isType(sc) {
				// Get type from 1st child
				if n.typ, err = nodeType(interp, sc, n.child[0]); err != nil {
					return false
				}
				// Indicate that the first child is the type
				n.nleft = 1
			} else {
				// Get type from ancestor (implicit type)
				if n.anc.kind == keyValueExpr && n == n.anc.child[0] {
					n.typ = n.anc.typ.key
				} else if atyp := n.anc.typ; atyp != nil {
					if atyp.cat == valueT {
						n.typ = &itype{cat: valueT, rtype: atyp.rtype.Elem()}
					} else {
						n.typ = atyp.val
					}
				}
				if n.typ == nil {
					err = n.cfgErrorf("undefined type")
					return false
				}
			}

			child := n.child
			if n.nleft > 0 {
				n.child[0].typ = n.typ
				child = n.child[1:]
			}
			// Propagate type to children, to handle implicit types
			for _, c := range child {
				switch c.kind {
				case binaryExpr, unaryExpr, compositeLitExpr:
					// Do not attempt to propagate composite type to operator expressions,
					// it breaks constant folding.
				case keyValueExpr, typeAssertExpr, indexExpr:
					c.typ = n.typ
				default:
					if c.ident == nilIdent {
						c.typ = sc.getType(nilIdent)
						continue
					}
					if c.typ, err = nodeType(interp, sc, c); err != nil {
						return false
					}
				}
			}

		case forStmt0, forStmt1, forStmt2, forStmt3, forStmt4, forStmt5, forStmt6, forStmt7, forRangeStmt:
			sc = sc.pushBloc()
			sc.loop, sc.loopRestart = n, n.lastChild()

		case funcLit:
			n.typ = nil // to force nodeType to recompute the type
			if n.typ, err = nodeType(interp, sc, n); err != nil {
				return false
			}
			n.findex = sc.add(n.typ)
			fallthrough

		case funcDecl:
			n.val = n
			// Compute function type before entering local scope to avoid
			// possible collisions with function argument names.
			n.child[2].typ, err = nodeType(interp, sc, n.child[2])
			// Add a frame indirection level as we enter in a func
			sc = sc.pushFunc()
			sc.def = n
			if len(n.child[2].child) == 2 {
				// Allocate frame space for return values, define output symbols
				for _, c := range n.child[2].child[1].child {
					var typ *itype
					if typ, err = nodeType(interp, sc, c.lastChild()); err != nil {
						return false
					}
					if len(c.child) > 1 {
						for _, cc := range c.child[:len(c.child)-1] {
							sc.sym[cc.ident] = &symbol{index: sc.add(typ), kind: varSym, typ: typ}
						}
					} else {
						sc.add(typ)
					}
				}
			}
			if len(n.child[0].child) > 0 {
				// define receiver symbol
				var typ *itype
				fr := n.child[0].child[0]
				recvTypeNode := fr.lastChild()
				if typ, err = nodeType(interp, sc, recvTypeNode); err != nil {
					return false
				}
				recvTypeNode.typ = typ
				n.child[2].typ.recv = typ
				n.typ.recv = typ
				index := sc.add(typ)
				if len(fr.child) > 1 {
					sc.sym[fr.child[0].ident] = &symbol{index: index, kind: varSym, typ: typ}
				}
			}
			for _, c := range n.child[2].child[0].child {
				// define input parameter symbols
				var typ *itype
				if typ, err = nodeType(interp, sc, c.lastChild()); err != nil {
					return false
				}
				for _, cc := range c.child[:len(c.child)-1] {
					sc.sym[cc.ident] = &symbol{index: sc.add(typ), kind: varSym, typ: typ}
				}
			}
			if n.child[1].ident == "init" && len(n.child[0].child) == 0 {
				initNodes = append(initNodes, n)
			}

		case ifStmt0, ifStmt1, ifStmt2, ifStmt3:
			sc = sc.pushBloc()

		case switchStmt, switchIfStmt, typeSwitch:
			// Make sure default clause is in last position.
			c := n.lastChild().child
			if i, l := getDefault(n), len(c)-1; i >= 0 && i != l {
				c[i], c[l] = c[l], c[i]
			}
			sc = sc.pushBloc()
			sc.loop = n

		case importSpec:
			// already all done in gta
			return false

		case typeSpec:
			// processing already done in GTA pass for global types, only parses inlined types
			if sc.def == nil {
				return false
			}
			typeName := n.child[0].ident
			var typ *itype
			if typ, err = nodeType(interp, sc, n.child[1]); err != nil {
				return false
			}
			if typ.incomplete {
				err = n.cfgErrorf("invalid type declaration")
				return false
			}

			switch n.child[1].kind {
			case identExpr, selectorExpr:
				n.typ = &itype{cat: aliasT, val: typ, name: typeName}
			default:
				n.typ = typ
				n.typ.name = typeName
			}
			sc.sym[typeName] = &symbol{kind: typeSym, typ: n.typ}
			return false

		case constDecl:
			// Early parse of constDecl subtrees, to compute all constant
			// values which may be used in further declarations.
			if !sc.global {
				for _, c := range n.child {
					if _, err = interp.cfg(c, importPath); err != nil {
						// No error processing here, to allow recovery in subtree nodes.
						err = nil
					}
				}
			}

		case arrayType, basicLit, chanType, chanTypeRecv, chanTypeSend, funcType, interfaceType, mapType, structType:
			n.typ, err = nodeType(interp, sc, n)
			return false
		}
		return true
	}, func(n *node) {
		// Post-order processing
		if err != nil {
			return
		}

		defer func() {
			if r := recover(); r != nil {
				// Display the exact location in input source which triggered the panic
				panic(n.cfgErrorf("CFG post-order panic: %v", r))
			}
		}()

		switch n.kind {
		case addressExpr:
			wireChild(n)

			err = check.addressExpr(n)
			if err != nil {
				break
			}

			n.typ = &itype{cat: ptrT, val: n.child[0].typ}
			n.findex = sc.add(n.typ)

		case assignStmt, defineStmt:
			if n.anc.kind == typeSwitch && n.anc.child[1] == n {
				// type switch guard assignment: assign dest to concrete value of src
				n.gen = nop
				break
			}

			var atyp *itype
			if n.nleft+n.nright < len(n.child) {
				if atyp, err = nodeType(interp, sc, n.child[n.nleft]); err != nil {
					break
				}
			}

			var sbase int
			if n.nright > 0 {
				sbase = len(n.child) - n.nright
			}

			wireChild(n)
			for i := 0; i < n.nleft; i++ {
				dest, src := n.child[i], n.child[sbase+i]
				updateSym := false
				var sym *symbol
				var level int
				if n.kind == defineStmt || (n.kind == assignStmt && dest.ident == "_") {
					if atyp != nil {
						dest.typ = atyp
					} else {
						if src.typ, err = nodeType(interp, sc, src); err != nil {
							return
						}
						if src.typ.isBinMethod {
							dest.typ = &itype{cat: valueT, rtype: src.typ.methodCallType()}
						} else {
							// In a new definition, propagate the source type to the destination
							// type. If the source is an untyped constant, make sure that the
							// type matches a default type.
							dest.typ = sc.fixType(src.typ)
						}
					}
					if dest.typ.incomplete {
						return
					}
					if dest.typ.sizedef {
						dest.typ.size = arrayTypeLen(src)
						dest.typ.rtype = nil
					}
					if sc.global {
						// Do not overload existing symbols (defined in GTA) in global scope
						sym, _, _ = sc.lookup(dest.ident)
					}
					if sym == nil {
						sym = &symbol{index: sc.add(dest.typ), kind: varSym, typ: dest.typ}
						sc.sym[dest.ident] = sym
					}
					dest.val = src.val
					dest.recv = src.recv
					dest.findex = sym.index
					updateSym = true
				} else {
					sym, level, _ = sc.lookup(dest.ident)
				}

				err = check.assignExpr(n, dest, src)
				if err != nil {
					break
				}

				if updateSym {
					sym.typ = dest.typ
					sym.rval = src.rval
					// As we are updating the sym type, we need to update the sc.type
					// when the sym has an index.
					if sym.index >= 0 {
						sc.types[sym.index] = sym.typ.frameType()
					}
				}
				n.findex = dest.findex
				n.level = dest.level

				// Propagate type.
				// TODO: Check that existing destination type matches source type.

				// In the following, we attempt to optimize by skipping the assign
				// operation and setting the source location directly to the destination
				// location in the frame.
				//
				switch {
				case n.action != aAssign:
<<<<<<< HEAD
					// Do not skip assign operation if it is combined with another operator.
				case src.rval.IsValid():
					// Do not skip assign operation if setting from a constant value.
=======
					// Do not optimize assign combined with another operator.
				case src.rval.IsValid():
					// Do not skip assign operation when setting from a constant value.
>>>>>>> bd60de59
				case isMapEntry(dest):
					// Setting a map entry requires an additional step, do not optimize.
					// As we only write, skip the default useless getIndexMap dest action.
					dest.gen = nop
				case isCall(src) && dest.typ.cat != interfaceT && !isRecursiveField(dest):
					// Call action may perform the assignment directly.
					n.gen = nop
					src.level = level
					src.findex = dest.findex
					if src.typ.untyped && !dest.typ.untyped {
						src.typ = dest.typ
					}
				case src.action == aRecv:
					// Assign by reading from a receiving channel.
					n.gen = nop
					src.findex = dest.findex // Set recv address to LHS.
					dest.typ = src.typ
				case src.action == aCompositeLit:
					if dest.typ.cat == valueT && dest.typ.rtype.Kind() == reflect.Interface {
						// Skip optimisation for assigned interface.
						break
					}
					if dest.action == aGetIndex {
						// Skip optimization, as it does not work when assigning to a struct field.
						break
					}
					n.gen = nop
					src.findex = dest.findex
					src.level = level
				case len(n.child) < 4 && isArithmeticAction(src):
					// Optimize single assignments from some arithmetic operations.
					src.typ = dest.typ
					src.findex = dest.findex
					src.level = level
					n.gen = nop
				case src.kind == basicLit:
					// Assign to nil.
					src.rval = reflect.New(dest.typ.TypeOf()).Elem()
				}

				n.typ = dest.typ
				if sym != nil {
					sym.typ = n.typ
					sym.recv = src.recv
				}
				n.level = level

				if n.anc.kind == constDecl {
					n.gen = nop
					n.findex = notInFrame
					if sym, _, ok := sc.lookup(dest.ident); ok {
						sym.kind = constSym
					}
					if childPos(n) == len(n.anc.child)-1 {
						sc.iota = 0
					} else {
						sc.iota++
					}
				}
			}

		case incDecStmt:
			wireChild(n)
			n.findex = n.child[0].findex
			n.level = n.child[0].level
			n.typ = n.child[0].typ
			if sym, level, ok := sc.lookup(n.child[0].ident); ok {
				sym.typ = n.typ
				n.level = level
			}

		case assignXStmt:
			wireChild(n)
			l := len(n.child) - 1
			switch lc := n.child[l]; lc.kind {
			case callExpr:
				if n.child[l-1].isType(sc) {
					l--
				}
				if r := lc.child[0].typ.numOut(); r != l {
					err = n.cfgErrorf("assignment mismatch: %d variables but %s returns %d values", l, lc.child[0].name(), r)
				}
				n.gen = nop
			case indexExpr:
				lc.gen = getIndexMap2
				n.gen = nop
			case typeAssertExpr:
				if n.child[0].ident == "_" {
					lc.gen = typeAssertStatus
				} else {
					lc.gen = typeAssertLong
				}
				n.gen = nop
			case unaryExpr:
				if lc.action == aRecv {
					lc.gen = recv2
					n.gen = nop
				}
			}

		case defineXStmt:
			wireChild(n)
			if sc.def == nil {
				// In global scope, type definition already handled by GTA.
				break
			}
			err = compDefineX(sc, n)

		case binaryExpr:
			wireChild(n)
			nilSym := interp.universe.sym[nilIdent]
			c0, c1 := n.child[0], n.child[1]

			err = check.binaryExpr(n)
			if err != nil {
				break
			}

			switch n.action {
			case aRem:
				n.typ = c0.typ
			case aShl, aShr:
				if c0.typ.untyped {
					break
				}
				n.typ = c0.typ
			case aEqual, aNotEqual:
				n.typ = sc.getType("bool")
				if c0.sym == nilSym || c1.sym == nilSym {
					if n.action == aEqual {
						n.gen = isNil
					} else {
						n.gen = isNotNil
					}
				}
			case aGreater, aGreaterEqual, aLower, aLowerEqual:
				n.typ = sc.getType("bool")
			}
			if err != nil {
				break
			}
			if n.typ == nil {
				if n.typ, err = nodeType(interp, sc, n); err != nil {
					break
				}
			}
			if c0.rval.IsValid() && c1.rval.IsValid() && !isInterface(n.typ) && constOp[n.action] != nil {
				n.typ.TypeOf()       // Force compute of reflection type.
				constOp[n.action](n) // Compute a constant result now rather than during exec.
			}
			switch {
			case n.rval.IsValid():
				// This operation involved constants, and the result is already computed
				// by constOp and available in n.rval. Nothing else to do at execution.
				n.gen = nop
				n.findex = notInFrame
			case n.anc.kind == assignStmt && n.anc.action == aAssign:
				// To avoid a copy in frame, if the result is to be assigned, store it directly
				// at the frame location of destination.
				dest := n.anc.child[childPos(n)-n.anc.nright]
				n.typ = dest.typ
				n.findex = dest.findex
				n.level = dest.level
			case n.anc.kind == returnStmt:
				// To avoid a copy in frame, if the result is to be returned, store it directly
				// at the frame location reserved for output arguments.
				pos := childPos(n)
				n.typ = sc.def.typ.ret[pos]
				n.findex = pos
			default:
				// Allocate a new location in frame, and store the result here.
				n.findex = sc.add(n.typ)
			}

		case indexExpr:
			wireChild(n)
			t := n.child[0].typ
			switch t.cat {
			case aliasT:
				if isString(t.val.TypeOf()) {
					n.typ = sc.getType("byte")
					break
				}
				fallthrough
			case ptrT:
				n.typ = t.val
				if t.val.cat == valueT {
					n.typ = &itype{cat: valueT, rtype: t.val.rtype.Elem()}
				} else {
					n.typ = t.val.val
				}
			case stringT:
				n.typ = sc.getType("byte")
			case valueT:
				if t.rtype.Kind() == reflect.String {
					n.typ = sc.getType("byte")
				} else {
					n.typ = &itype{cat: valueT, rtype: t.rtype.Elem()}
				}
			default:
				n.typ = t.val
			}
			n.findex = sc.add(n.typ)
			typ := t.TypeOf()
			if typ.Kind() == reflect.Map {
				err = check.assignment(n.child[1], t.key, "map index")
				n.gen = getIndexMap
				break
			}

			l := -1
			switch k := typ.Kind(); k {
			case reflect.Array:
				l = typ.Len()
				fallthrough
			case reflect.Slice, reflect.String:
				n.gen = getIndexArray
			case reflect.Ptr:
				if typ2 := typ.Elem(); typ2.Kind() == reflect.Array {
					l = typ2.Len()
					n.gen = getIndexArray
				} else {
					err = n.cfgErrorf("type %v does not support indexing", typ)
				}
			default:
				err = n.cfgErrorf("type is not an array, slice, string or map: %v", t.id())
			}

			err = check.index(n.child[1], l)

		case blockStmt:
			wireChild(n)
			if len(n.child) > 0 {
				l := n.lastChild()
				n.findex = l.findex
				n.level = l.level
				n.val = l.val
				n.sym = l.sym
				n.typ = l.typ
				n.rval = l.rval
			}
			sc = sc.pop()

		case constDecl:
			wireChild(n)

		case varDecl:
			// Global varDecl do not need to be wired as this
			// will be handled after cfg.
			if n.anc.kind == fileStmt {
				break
			}
			wireChild(n)

		case declStmt, exprStmt, sendStmt:
			wireChild(n)
			l := n.lastChild()
			n.findex = l.findex
			n.level = l.level
			n.val = l.val
			n.sym = l.sym
			n.typ = l.typ
			n.rval = l.rval

		case breakStmt:
			if len(n.child) > 0 {
				gotoLabel(n.sym)
			} else {
				n.tnext = sc.loop
			}

		case continueStmt:
			if len(n.child) > 0 {
				gotoLabel(n.sym)
			} else {
				n.tnext = sc.loopRestart
			}

		case gotoStmt:
			gotoLabel(n.sym)

		case labeledStmt:
			wireChild(n)
			n.start = n.child[1].start
			gotoLabel(n.sym)

		case callExpr:
			wireChild(n)
			switch {
			case interp.isBuiltinCall(n):
				c0 := n.child[0]
				bname := c0.ident
				err = check.builtin(bname, n, n.child[1:], n.action == aCallSlice)
				if err != nil {
					break
				}

				n.gen = c0.sym.builtin
				c0.typ = &itype{cat: builtinT}
				if n.typ, err = nodeType(interp, sc, n); err != nil {
					return
				}
				switch {
				case n.typ.cat == builtinT:
					n.findex = notInFrame
					n.val = nil
				case n.anc.kind == returnStmt:
					// Store result directly to frame output location, to avoid a frame copy.
					n.findex = 0
				case bname == "cap" && isInConstOrTypeDecl(n):
<<<<<<< HEAD
					switch n.child[1].typ.TypeOf().Kind() {
					case reflect.Array, reflect.Chan:
						capConst(n)
					default:
						err = n.cfgErrorf("cap argument is not an array or channel")
					}
					n.findex = notInFrame
					n.gen = nop
				case bname == "len" && isInConstOrTypeDecl(n):
					switch n.child[1].typ.TypeOf().Kind() {
					case reflect.Array, reflect.Chan, reflect.String:
						lenConst(n)
					default:
						err = n.cfgErrorf("len argument is not an array, channel or string")
					}
=======
					capConst(n)
					n.findex = notInFrame
					n.gen = nop
				case bname == "len" && isInConstOrTypeDecl(n):
					lenConst(n)
>>>>>>> bd60de59
					n.findex = notInFrame
					n.gen = nop
				default:
					n.findex = sc.add(n.typ)
				}
				if op, ok := constBltn[bname]; ok && n.anc.action != aAssign {
					op(n) // pre-compute non-assigned constant :
				}
			case n.child[0].isType(sc):
				// Type conversion expression
				c0, c1 := n.child[0], n.child[1]
				switch len(n.child) {
				case 1:
					err = n.cfgErrorf("missing argument in conversion to %s", c0.typ.id())
				case 2:
					err = check.conversion(c1, c0.typ)
				default:
					err = n.cfgErrorf("too many arguments in conversion to %s", c0.typ.id())
				}
				if err != nil {
					break
				}

				n.action = aConvert
				switch {
				case isInterface(c0.typ) && !c1.isNil():
					// Convert to interface: just check that all required methods are defined by concrete type.
					if !c1.typ.implements(c0.typ) {
						err = n.cfgErrorf("type %v does not implement interface %v", c1.typ.id(), c0.typ.id())
					}
					// Pass value as is
					n.gen = nop
					n.typ = c1.typ
					n.findex = c1.findex
					n.level = c1.level
					n.val = c1.val
					n.rval = c1.rval
				case c1.rval.IsValid() && isConstType(c0.typ):
					n.gen = nop
					n.findex = notInFrame
					n.typ = c0.typ
					if c, ok := c1.rval.Interface().(constant.Value); ok {
						i, _ := constant.Int64Val(constant.ToInt(c))
						n.rval = reflect.ValueOf(i).Convert(c0.typ.rtype)
					} else {
						n.rval = c1.rval.Convert(c0.typ.rtype)
					}
				default:
					n.gen = convert
					n.typ = c0.typ
					n.findex = sc.add(n.typ)
				}
			case isBinCall(n):
				err = check.arguments(n, n.child[1:], n.child[0], n.action == aCallSlice)
				if err != nil {
					break
				}

				n.gen = callBin
				typ := n.child[0].typ.rtype
				if typ.NumOut() > 0 {
					if funcType := n.child[0].typ.val; funcType != nil {
						// Use the original unwrapped function type, to allow future field and
						// methods resolutions, otherwise impossible on the opaque bin type.
						n.typ = funcType.ret[0]
						n.findex = sc.add(n.typ)
						for i := 1; i < len(funcType.ret); i++ {
							sc.add(funcType.ret[i])
						}
					} else {
						n.typ = &itype{cat: valueT, rtype: typ.Out(0)}
						if n.anc.kind == returnStmt {
							n.findex = childPos(n)
						} else {
							n.findex = sc.add(n.typ)
							for i := 1; i < typ.NumOut(); i++ {
								sc.add(&itype{cat: valueT, rtype: typ.Out(i)})
							}
						}
					}
				}
			default:
				err = check.arguments(n, n.child[1:], n.child[0], n.action == aCallSlice)
				if err != nil {
					break
				}

				if n.child[0].action == aGetFunc {
					// Allocate a frame entry to store the anonymous function definition.
					sc.add(n.child[0].typ)
				}
				if typ := n.child[0].typ; len(typ.ret) > 0 {
					n.typ = typ.ret[0]
					if n.anc.kind == returnStmt {
						n.findex = childPos(n)
					} else {
						n.findex = sc.add(n.typ)
						for _, t := range typ.ret[1:] {
							sc.add(t)
						}
					}
				} else {
					n.findex = notInFrame
				}
			}

		case caseBody:
			wireChild(n)
			switch {
			case typeSwichAssign(n) && len(n.child) > 1:
				n.start = n.child[1].start
			case len(n.child) == 0:
				// Empty case body: jump to switch node (exit node).
				n.start = n.anc.anc.anc
			default:
				n.start = n.child[0].start
			}

		case caseClause:
			sc = sc.pop()

		case commClauseDefault:
			wireChild(n)
			sc = sc.pop()
			if len(n.child) == 0 {
				return
			}
			n.start = n.child[0].start
			n.lastChild().tnext = n.anc.anc // exit node is selectStmt

		case commClause:
			wireChild(n)
			sc = sc.pop()
			if len(n.child) == 0 {
				return
			}
			if len(n.child) > 1 {
				n.start = n.child[1].start // Skip chan operation, performed by select
			}
			n.lastChild().tnext = n.anc.anc // exit node is selectStmt

		case compositeLitExpr:
			wireChild(n)

			child := n.child
			if n.nleft > 0 {
				child = child[1:]
			}

			switch n.typ.cat {
			case arrayT:
				err = check.arrayLitExpr(child, n.typ.val, n.typ.size)
			case mapT:
				err = check.mapLitExpr(child, n.typ.key, n.typ.val)
			case structT:
				err = check.structLitExpr(child, n.typ)
			case valueT:
				rtype := n.typ.rtype
				switch rtype.Kind() {
				case reflect.Struct:
					err = check.structBinLitExpr(child, rtype)
				case reflect.Map:
					ktyp := &itype{cat: valueT, rtype: rtype.Key()}
					vtyp := &itype{cat: valueT, rtype: rtype.Elem()}
					err = check.mapLitExpr(child, ktyp, vtyp)
				}
			}
			if err != nil {
				break
			}

			n.findex = sc.add(n.typ)
			// TODO: Check that composite literal expr matches corresponding type
			n.gen = compositeGenerator(n, n.typ, nil)

		case fallthroughtStmt:
			if n.anc.kind != caseBody {
				err = n.cfgErrorf("fallthrough statement out of place")
			}

		case fileStmt:
			wireChild(n, varDecl)
			sc = sc.pop()
			n.findex = notInFrame

		case forStmt0: // for {}
			body := n.child[0]
			n.start = body.start
			body.tnext = n.start
			sc = sc.pop()

		case forStmt1: // for init; ; {}
			init, body := n.child[0], n.child[1]
			n.start = init.start
			init.tnext = body.start
			body.tnext = n.start
			sc = sc.pop()

		case forStmt2: // for cond {}
			cond, body := n.child[0], n.child[1]
			if !isBool(cond.typ) {
				err = cond.cfgErrorf("non-bool used as for condition")
			}
			if cond.rval.IsValid() {
				// Condition is known at compile time, bypass test.
				if cond.rval.Bool() {
					n.start = body.start
					body.tnext = body.start
				}
			} else {
				n.start = cond.start
				cond.tnext = body.start
				body.tnext = cond.start
			}
			setFNext(cond, n)
			sc = sc.pop()

		case forStmt3: // for init; cond; {}
			init, cond, body := n.child[0], n.child[1], n.child[2]
			if !isBool(cond.typ) {
				err = cond.cfgErrorf("non-bool used as for condition")
			}
			n.start = init.start
			if cond.rval.IsValid() {
				// Condition is known at compile time, bypass test.
				if cond.rval.Bool() {
					init.tnext = body.start
					body.tnext = body.start
				} else {
					init.tnext = n
				}
			} else {
				init.tnext = cond.start
				body.tnext = cond.start
			}
			cond.tnext = body.start
			setFNext(cond, n)
			sc = sc.pop()

		case forStmt4: // for ; ; post {}
			post, body := n.child[0], n.child[1]
			n.start = body.start
			post.tnext = body.start
			body.tnext = post.start
			sc = sc.pop()

		case forStmt5: // for ; cond; post {}
			cond, post, body := n.child[0], n.child[1], n.child[2]
			if !isBool(cond.typ) {
				err = cond.cfgErrorf("non-bool used as for condition")
			}
			if cond.rval.IsValid() {
				// Condition is known at compile time, bypass test.
				if cond.rval.Bool() {
					n.start = body.start
					post.tnext = body.start
				}
			} else {
				n.start = cond.start
				post.tnext = cond.start
			}
			cond.tnext = body.start
			setFNext(cond, n)
			body.tnext = post.start
			sc = sc.pop()

		case forStmt6: // for init; ; post {}
			init, post, body := n.child[0], n.child[1], n.child[2]
			n.start = init.start
			init.tnext = body.start
			body.tnext = post.start
			post.tnext = body.start
			sc = sc.pop()

		case forStmt7: // for init; cond; post {}
			init, cond, post, body := n.child[0], n.child[1], n.child[2], n.child[3]
			if !isBool(cond.typ) {
				err = cond.cfgErrorf("non-bool used as for condition")
			}
			n.start = init.start
			if cond.rval.IsValid() {
				// Condition is known at compile time, bypass test.
				if cond.rval.Bool() {
					init.tnext = body.start
					post.tnext = body.start
				} else {
					init.tnext = n
				}
			} else {
				init.tnext = cond.start
				post.tnext = cond.start
			}
			cond.tnext = body.start
			setFNext(cond, n)
			body.tnext = post.start
			sc = sc.pop()

		case forRangeStmt:
			n.start = n.child[0].start
			setFNext(n.child[0], n)
			sc = sc.pop()

		case funcDecl:
			n.start = n.child[3].start
			n.types = sc.types
			sc = sc.pop()
			funcName := n.child[1].ident
			if sym := sc.sym[funcName]; !isMethod(n) && sym != nil {
				sym.index = -1 // to force value to n.val
				sym.typ = n.typ
				sym.kind = funcSym
				sym.node = n
			}

		case funcLit:
			n.types = sc.types
			sc = sc.pop()
			err = genRun(n)

		case deferStmt, goStmt:
			wireChild(n)

		case identExpr:
			if isKey(n) || isNewDefine(n, sc) {
				break
			}
			if n.anc.kind == funcDecl && n.anc.child[1] == n {
				// Dont process a function name identExpr.
				break
			}

			sym, level, found := sc.lookup(n.ident)
			if !found {
				// retry with the filename, in case ident is a package name.
				sym, level, found = sc.lookup(filepath.Join(n.ident, baseName))
				if !found {
					err = n.cfgErrorf("undefined: %s", n.ident)
					break
				}
			}
			// Found symbol, populate node info
			n.typ, n.findex, n.level = sym.typ, sym.index, level
			if n.findex < 0 {
				n.val = sym.node
			} else {
				n.sym = sym
				switch {
				case sym.kind == constSym && sym.rval.IsValid():
					n.rval = sym.rval
					n.kind = basicLit
				case n.ident == "iota":
					n.rval = reflect.ValueOf(constant.MakeInt64(int64(sc.iota)))
					n.kind = basicLit
				case n.ident == nilIdent:
					n.kind = basicLit
				case sym.kind == binSym:
					n.typ = sym.typ
					n.rval = sym.rval
				case sym.kind == bltnSym:
					if n.anc.kind != callExpr {
						err = n.cfgErrorf("use of builtin %s not in function call", n.ident)
					}
				}
			}
			if n.sym != nil {
				n.recv = n.sym.recv
			}

		case ifStmt0: // if cond {}
			cond, tbody := n.child[0], n.child[1]
			if !isBool(cond.typ) {
				err = cond.cfgErrorf("non-bool used as if condition")
			}
			if cond.rval.IsValid() {
				// Condition is known at compile time, bypass test.
				if cond.rval.Bool() {
					n.start = tbody.start
				}
			} else {
				n.start = cond.start
				cond.tnext = tbody.start
			}
			setFNext(cond, n)
			tbody.tnext = n
			sc = sc.pop()

		case ifStmt1: // if cond {} else {}
			cond, tbody, fbody := n.child[0], n.child[1], n.child[2]
			if !isBool(cond.typ) {
				err = cond.cfgErrorf("non-bool used as if condition")
			}
			if cond.rval.IsValid() {
				// Condition is known at compile time, bypass test and the useless branch.
				if cond.rval.Bool() {
					n.start = tbody.start
				} else {
					n.start = fbody.start
				}
			} else {
				n.start = cond.start
				cond.tnext = tbody.start
				setFNext(cond, fbody.start)
			}
			tbody.tnext = n
			fbody.tnext = n
			sc = sc.pop()

		case ifStmt2: // if init; cond {}
			init, cond, tbody := n.child[0], n.child[1], n.child[2]
			if !isBool(cond.typ) {
				err = cond.cfgErrorf("non-bool used as if condition")
			}
			n.start = init.start
			if cond.rval.IsValid() {
				// Condition is known at compile time, bypass test.
				if cond.rval.Bool() {
					init.tnext = tbody.start
				} else {
					init.tnext = n
				}
			} else {
				init.tnext = cond.start
				cond.tnext = tbody.start
			}
			tbody.tnext = n
			setFNext(cond, n)
			sc = sc.pop()

		case ifStmt3: // if init; cond {} else {}
			init, cond, tbody, fbody := n.child[0], n.child[1], n.child[2], n.child[3]
			if !isBool(cond.typ) {
				err = cond.cfgErrorf("non-bool used as if condition")
			}
			n.start = init.start
			if cond.rval.IsValid() {
				// Condition is known at compile time, bypass test.
				if cond.rval.Bool() {
					init.tnext = tbody.start
				} else {
					init.tnext = fbody.start
				}
			} else {
				init.tnext = cond.start
				cond.tnext = tbody.start
				setFNext(cond, fbody.start)
			}
			tbody.tnext = n
			fbody.tnext = n
			sc = sc.pop()

		case keyValueExpr:
			wireChild(n)

		case landExpr:
			n.start = n.child[0].start
			n.child[0].tnext = n.child[1].start
			setFNext(n.child[0], n)
			n.child[1].tnext = n
			n.typ = n.child[0].typ
			n.findex = sc.add(n.typ)
			if n.start.action == aNop {
				n.start.gen = branch
			}

		case lorExpr:
			n.start = n.child[0].start
			n.child[0].tnext = n
			setFNext(n.child[0], n.child[1].start)
			n.child[1].tnext = n
			n.typ = n.child[0].typ
			n.findex = sc.add(n.typ)
			if n.start.action == aNop {
				n.start.gen = branch
			}

		case parenExpr:
			wireChild(n)
			c := n.lastChild()
			n.findex = c.findex
			n.level = c.level
			n.typ = c.typ
			n.rval = c.rval

		case rangeStmt:
			if sc.rangeChanType(n) != nil {
				n.start = n.child[1].start // Get chan
				n.child[1].tnext = n       // then go to range function
				n.tnext = n.child[2].start // then go to range body
				n.child[2].tnext = n       // then body go to range function (loop)
				n.child[0].gen = empty
			} else {
				var k, o, body *node
				if len(n.child) == 4 {
					k, o, body = n.child[0], n.child[2], n.child[3]
				} else {
					k, o, body = n.child[0], n.child[1], n.child[2]
				}
				n.start = o.start    // Get array or map object
				o.tnext = k.start    // then go to iterator init
				k.tnext = n          // then go to range function
				n.tnext = body.start // then go to range body
				body.tnext = n       // then body go to range function (loop)
				k.gen = empty        // init filled later by generator
			}

		case returnStmt:
			if len(n.child) > sc.def.typ.numOut() {
				err = n.cfgErrorf("too many arguments to return")
				break
			}
			returnSig := sc.def.child[2]
			if mustReturnValue(returnSig) {
				nret := len(n.child)
				if nret == 1 && isCall(n.child[0]) {
					nret = n.child[0].child[0].typ.numOut()
				}
				if nret < sc.def.typ.numOut() {
					err = n.cfgErrorf("not enough arguments to return")
					break
				}
			}
			wireChild(n)
			n.tnext = nil
			n.val = sc.def
			for i, c := range n.child {
				var typ *itype
				typ, err = nodeType(interp, sc.upperLevel(), returnSig.child[1].fieldType(i))
				if err != nil {
					return
				}
				// TODO(mpl): move any of that code to typecheck?
				c.typ.node = c
				if !c.typ.assignableTo(typ) {
					err = fmt.Errorf("cannot use %v (type %v) as type %v in return argument", c.ident, c.typ.cat, typ.cat)
					return
				}
				if c.typ.cat == nilT {
					// nil: Set node value to zero of return type
					if typ.cat == funcT {
						// Wrap the typed nil value in a node, as per other interpreter functions
						c.rval = reflect.ValueOf(&node{kind: basicLit, rval: reflect.New(typ.TypeOf()).Elem()})
					} else {
						c.rval = reflect.New(typ.TypeOf()).Elem()
					}
				}
			}

		case selectorExpr:
			wireChild(n)
			n.typ = n.child[0].typ
			n.recv = n.child[0].recv
			if n.typ == nil {
				err = n.cfgErrorf("undefined type")
				break
			}
			if n.typ.cat == valueT || n.typ.cat == errorT {
				// Handle object defined in runtime, try to find field or method
				// Search for method first, as it applies both to types T and *T
				// Search for field must then be performed on type T only (not *T)
				switch method, ok := n.typ.rtype.MethodByName(n.child[1].ident); {
				case ok:
					hasRecvType := n.typ.rtype.Kind() != reflect.Interface
					n.val = method.Index
					n.gen = getIndexBinMethod
					n.action = aGetMethod
					n.recv = &receiver{node: n.child[0]}
					n.typ = &itype{cat: valueT, rtype: method.Type, isBinMethod: true}
					if hasRecvType {
						n.typ.recv = n.typ
					}
				case n.typ.rtype.Kind() == reflect.Ptr:
					if field, ok := n.typ.rtype.Elem().FieldByName(n.child[1].ident); ok {
						n.typ = &itype{cat: valueT, rtype: field.Type}
						n.val = field.Index
						n.gen = getPtrIndexSeq
					} else {
						err = n.cfgErrorf("undefined field or method: %s", n.child[1].ident)
					}
				case n.typ.rtype.Kind() == reflect.Struct:
					if field, ok := n.typ.rtype.FieldByName(n.child[1].ident); ok {
						n.typ = &itype{cat: valueT, rtype: field.Type}
						n.val = field.Index
						n.gen = getIndexSeq
					} else {
						// method lookup failed on type, now lookup on pointer to type
						pt := reflect.PtrTo(n.typ.rtype)
						if m2, ok2 := pt.MethodByName(n.child[1].ident); ok2 {
							n.val = m2.Index
							n.gen = getIndexBinPtrMethod
							n.typ = &itype{cat: valueT, rtype: m2.Type, recv: &itype{cat: valueT, rtype: pt}}
							n.recv = &receiver{node: n.child[0]}
							n.action = aGetMethod
						} else {
							err = n.cfgErrorf("undefined field or method: %s", n.child[1].ident)
						}
					}
				default:
					err = n.cfgErrorf("undefined field or method: %s", n.child[1].ident)
				}
			} else if n.typ.cat == ptrT && (n.typ.val.cat == valueT || n.typ.val.cat == errorT) {
				// Handle pointer on object defined in runtime
				if method, ok := n.typ.val.rtype.MethodByName(n.child[1].ident); ok {
					n.val = method.Index
					n.typ = &itype{cat: valueT, rtype: method.Type, recv: n.typ}
					n.recv = &receiver{node: n.child[0]}
					n.gen = getIndexBinMethod
					n.action = aGetMethod
				} else if method, ok := reflect.PtrTo(n.typ.val.rtype).MethodByName(n.child[1].ident); ok {
					n.val = method.Index
					n.gen = getIndexBinMethod
					n.typ = &itype{cat: valueT, rtype: method.Type, recv: &itype{cat: valueT, rtype: reflect.PtrTo(n.typ.val.rtype)}}
					n.recv = &receiver{node: n.child[0]}
					n.action = aGetMethod
				} else if field, ok := n.typ.val.rtype.FieldByName(n.child[1].ident); ok {
					n.typ = &itype{cat: valueT, rtype: field.Type}
					n.val = field.Index
					n.gen = getPtrIndexSeq
				} else {
					err = n.cfgErrorf("undefined selector: %s", n.child[1].ident)
				}
			} else if n.typ.cat == binPkgT {
				// Resolve binary package symbol: a type or a value
				name := n.child[1].ident
				pkg := n.child[0].sym.typ.path
				if s, ok := interp.binPkg[pkg][name]; ok {
					if isBinType(s) {
						n.typ = &itype{cat: valueT, rtype: s.Type().Elem()}
					} else {
						n.typ = &itype{cat: valueT, rtype: s.Type(), untyped: isValueUntyped(s)}
						n.rval = s
					}
					n.action = aGetSym
					n.gen = nop
				} else {
					err = n.cfgErrorf("package %s \"%s\" has no symbol %s", n.child[0].ident, pkg, name)
				}
			} else if n.typ.cat == srcPkgT {
				pkg, name := n.child[0].sym.typ.path, n.child[1].ident
				// Resolve source package symbol
				if sym, ok := interp.srcPkg[pkg][name]; ok {
					n.findex = sym.index
					if sym.global {
						n.level = globalFrame
					}
					n.val = sym.node
					n.gen = nop
					n.action = aGetSym
					n.typ = sym.typ
					n.sym = sym
					n.rval = sym.rval
				} else {
					err = n.cfgErrorf("undefined selector: %s.%s", pkg, name)
				}
			} else if m, lind := n.typ.lookupMethod(n.child[1].ident); m != nil {
				n.action = aGetMethod
				if n.child[0].isType(sc) {
					// Handle method as a function with receiver in 1st argument
					n.val = m
					n.findex = notInFrame
					n.gen = nop
					n.typ = &itype{}
					*n.typ = *m.typ
					n.typ.arg = append([]*itype{n.child[0].typ}, m.typ.arg...)
				} else {
					// Handle method with receiver
					n.gen = getMethod
					n.val = m
					n.typ = m.typ
					n.recv = &receiver{node: n.child[0], index: lind}
				}
			} else if m, lind, isPtr, ok := n.typ.lookupBinMethod(n.child[1].ident); ok {
				n.action = aGetMethod
				if isPtr && n.typ.fieldSeq(lind).cat != ptrT {
					n.gen = getIndexSeqPtrMethod
				} else {
					n.gen = getIndexSeqMethod
				}
				n.recv = &receiver{node: n.child[0], index: lind}
				n.val = append([]int{m.Index}, lind...)
				n.typ = &itype{cat: valueT, rtype: m.Type, recv: n.child[0].typ}
			} else if ti := n.typ.lookupField(n.child[1].ident); len(ti) > 0 {
				// Handle struct field
				n.val = ti
				switch {
				case isInterfaceSrc(n.typ):
					n.typ = n.typ.fieldSeq(ti)
					n.gen = getMethodByName
					n.action = aMethod
				case n.typ.cat == ptrT:
					n.typ = n.typ.fieldSeq(ti)
					n.gen = getPtrIndexSeq
					if n.typ.cat == funcT {
						// function in a struct field is always wrapped in reflect.Value
						rtype := n.typ.TypeOf()
						n.typ = &itype{cat: valueT, rtype: rtype, val: n.typ}
					}
				default:
					n.gen = getIndexSeq
					n.typ = n.typ.fieldSeq(ti)
					if n.typ.cat == funcT {
						// function in a struct field is always wrapped in reflect.Value
						rtype := n.typ.TypeOf()
						n.typ = &itype{cat: valueT, rtype: rtype, val: n.typ}
					}
				}
			} else if s, lind, ok := n.typ.lookupBinField(n.child[1].ident); ok {
				// Handle an embedded binary field into a struct field
				n.gen = getIndexSeqField
				lind = append(lind, s.Index...)
				n.val = lind
				n.typ = &itype{cat: valueT, rtype: s.Type}
			} else {
				err = n.cfgErrorf("undefined selector: %s", n.child[1].ident)
			}
			if err == nil && n.findex != -1 {
				n.findex = sc.add(n.typ)
			}

		case selectStmt:
			wireChild(n)
			// Move action to block statement, so select node can be an exit point.
			n.child[0].gen = _select
			// Chain channel init actions in commClauses prior to invoke select.
			var cur *node
			for _, c := range n.child[0].child {
				var an, pn *node // channel init action nodes
				if len(c.child) > 0 {
					switch c0 := c.child[0]; {
					case c0.kind == exprStmt && len(c0.child) == 1 && c0.child[0].action == aRecv:
						an = c0.child[0].child[0]
						pn = an
					case c0.action == aAssign:
						an = c0.lastChild().child[0]
						pn = an
					case c0.kind == sendStmt:
						an = c0.child[0]
						pn = c0.child[1]
					}
				}
				if an == nil {
					continue
				}
				if cur == nil {
					// First channel init action, the entry point for the select block.
					n.start = an.start
				} else {
					// Chain channel init action to the previous one.
					cur.tnext = an.start
				}
				if pn != nil {
					// Chain channect init action to send data init action.
					// (already done by wireChild, but let's be explicit).
					an.tnext = pn
					cur = pn
				}
			}
			if cur == nil {
				// There is no channel init action, call select directly.
				n.start = n.child[0]
			} else {
				// Select is called after the last channel init action.
				cur.tnext = n.child[0]
			}

		case starExpr:
			switch {
			case n.anc.kind == defineStmt && len(n.anc.child) == 3 && n.anc.child[1] == n:
				// pointer type expression in a var definition
				n.gen = nop
			case n.anc.kind == valueSpec && n.anc.lastChild() == n:
				// pointer type expression in a value spec
				n.gen = nop
			case n.anc.kind == fieldExpr:
				// pointer type expression in a field expression (arg or struct field)
				n.gen = nop
			case n.child[0].isType(sc):
				// pointer type expression
				n.gen = nop
				n.typ = &itype{cat: ptrT, val: n.child[0].typ}
			default:
				// dereference expression
				wireChild(n)

				err = check.starExpr(n.child[0])
				if err != nil {
					break
				}

				if c0 := n.child[0]; c0.typ.cat == valueT {
					n.typ = &itype{cat: valueT, rtype: c0.typ.rtype.Elem()}
				} else {
					n.typ = c0.typ.val
				}
				n.findex = sc.add(n.typ)
			}

		case typeSwitch:
			// Check that cases expressions are all different
			usedCase := map[string]bool{}
			for _, c := range n.lastChild().child {
				for _, t := range c.child[:len(c.child)-1] {
					tid := t.typ.id()
					if usedCase[tid] {
						err = c.cfgErrorf("duplicate case %s in type switch", t.ident)
						return
					}
					usedCase[tid] = true
				}
			}
			fallthrough

		case switchStmt:
			sc = sc.pop()
			sbn := n.lastChild() // switch block node
			clauses := sbn.child
			l := len(clauses)
			if l == 0 {
				// Switch is empty
				break
			}
			// Chain case clauses.
			for i, c := range clauses[:l-1] {
				// Chain to next clause.
				setFNext(c, clauses[i+1])
				if len(c.child) == 0 {
					c.tnext = n // Clause body is empty, exit.
				} else {
					body := c.lastChild()
					c.tnext = body.start
					if len(body.child) > 0 && body.lastChild().kind == fallthroughtStmt {
						if n.kind == typeSwitch {
							err = body.lastChild().cfgErrorf("cannot fallthrough in type switch")
						}
						if len(clauses[i+1].child) == 0 {
							body.tnext = n // Fallthrough to next with empty body, just exit.
						} else {
							body.tnext = clauses[i+1].lastChild().start
						}
					} else {
						body.tnext = n // Exit switch at end of clause body.
					}
				}
			}
			c := clauses[l-1] // Last clause.
			c.fnext = n
			if len(c.child) == 0 {
				c.tnext = n // Clause body is empty, exit.
			} else {
				body := c.lastChild()
				c.tnext = body.start
				body.tnext = n
			}
			n.start = n.child[0].start
			n.child[0].tnext = sbn.start

		case switchIfStmt: // like an if-else chain
			sc = sc.pop()
			sbn := n.lastChild() // switch block node
			clauses := sbn.child
			l := len(clauses)
			if l == 0 {
				// Switch is empty
				break
			}
			// Wire case clauses in reverse order so the next start node is already resolved when used.
			for i := l - 1; i >= 0; i-- {
				c := clauses[i]
				c.gen = nop
				if len(c.child) == 0 {
					c.tnext = n
					c.fnext = n
				} else {
					body := c.lastChild()
					if len(c.child) > 1 {
						cond := c.child[0]
						cond.tnext = body.start
						if i == l-1 {
							setFNext(cond, n)
						} else {
							setFNext(cond, clauses[i+1].start)
						}
						c.start = cond.start
					} else {
						c.start = body.start
					}
					// If last case body statement is a fallthrough, then jump to next case body
					if i < l-1 && len(body.child) > 0 && body.lastChild().kind == fallthroughtStmt {
						body.tnext = clauses[i+1].lastChild().start
					} else {
						body.tnext = n
					}
				}
			}
			sbn.start = clauses[0].start
			n.start = n.child[0].start
			n.child[0].tnext = sbn.start

		case typeAssertExpr:
			if len(n.child) == 1 {
				// The "o.(type)" is handled by typeSwitch.
				n.gen = nop
				break
			}

			wireChild(n)
			c0, c1 := n.child[0], n.child[1]
			if c1.typ == nil {
				if c1.typ, err = nodeType(interp, sc, c1); err != nil {
					return
				}
			}

			err = check.typeAssertionExpr(c0, c1.typ)
			if err != nil {
				break
			}

			if n.anc.action != aAssignX {
				if c0.typ.cat == valueT && isFunc(c1.typ) {
					// Avoid special wrapping of interfaces and func types.
					n.typ = &itype{cat: valueT, rtype: c1.typ.TypeOf()}
				} else {
					n.typ = c1.typ
				}
				n.findex = sc.add(n.typ)
			}

		case sliceExpr:
			wireChild(n)

			err = check.sliceExpr(n)
			if err != nil {
				break
			}

			if n.typ, err = nodeType(interp, sc, n); err != nil {
				return
			}
			n.findex = sc.add(n.typ)

		case unaryExpr:
			wireChild(n)

			err = check.unaryExpr(n)
			if err != nil {
				break
			}

			n.typ = n.child[0].typ
			if n.action == aRecv {
				// Channel receive operation: set type to the channel data type
				if n.typ.cat == valueT {
					n.typ = &itype{cat: valueT, rtype: n.typ.rtype.Elem()}
				} else {
					n.typ = n.typ.val
				}
			}
			if n.typ == nil {
				if n.typ, err = nodeType(interp, sc, n); err != nil {
					return
				}
			}

			// TODO: Optimisation: avoid allocation if boolean branch op (i.e. '!' in an 'if' expr)
			if n.child[0].rval.IsValid() && !isInterface(n.typ) && constOp[n.action] != nil {
				n.typ.TypeOf() // init reflect type
				constOp[n.action](n)
			}
			switch {
			case n.rval.IsValid():
				n.gen = nop
				n.findex = notInFrame
			case n.anc.kind == assignStmt && n.anc.action == aAssign:
				dest := n.anc.child[childPos(n)-n.anc.nright]
				n.typ = dest.typ
				n.findex = dest.findex
				n.level = dest.level
			case n.anc.kind == returnStmt:
				pos := childPos(n)
				n.typ = sc.def.typ.ret[pos]
				n.findex = pos
			default:
				n.findex = sc.add(n.typ)
			}

		case valueSpec:
			n.gen = reset
			l := len(n.child) - 1
			if n.typ = n.child[l].typ; n.typ == nil {
				if n.typ, err = nodeType(interp, sc, n.child[l]); err != nil {
					return
				}
			}
			for _, c := range n.child[:l] {
				var index int
				if sc.global {
					// Global object allocation is already performed in GTA.
					index = sc.sym[c.ident].index
					c.level = globalFrame
				} else {
					index = sc.add(n.typ)
					sc.sym[c.ident] = &symbol{index: index, kind: varSym, typ: n.typ}
				}
				c.typ = n.typ
				c.findex = index
			}
		}
	})

	if sc != interp.universe {
		sc.pop()
	}
	return initNodes, err
}

func compDefineX(sc *scope, n *node) error {
	l := len(n.child) - 1
	types := []*itype{}

	switch src := n.child[l]; src.kind {
	case callExpr:
		funtype, err := nodeType(n.interp, sc, src.child[0])
		if err != nil {
			return err
		}
		for funtype.cat == valueT && funtype.val != nil {
			// Retrieve original interpreter type from a wrapped function.
			// Struct fields of function types are always wrapped in valueT to ensure
			// their possible use in runtime. In that case, the val field retains the
			// original interpreter type, which is used now.
			funtype = funtype.val
		}
		if funtype.cat == valueT {
			// Handle functions imported from runtime.
			for i := 0; i < funtype.rtype.NumOut(); i++ {
				types = append(types, &itype{cat: valueT, rtype: funtype.rtype.Out(i)})
			}
		} else {
			types = funtype.ret
		}
		if n.child[l-1].isType(sc) {
			l--
		}
		if len(types) != l {
			return n.cfgErrorf("assignment mismatch: %d variables but %s returns %d values", l, src.child[0].name(), len(types))
		}
		n.gen = nop

	case indexExpr:
		types = append(types, src.typ, sc.getType("bool"))
		n.child[l].gen = getIndexMap2
		n.gen = nop

	case typeAssertExpr:
		if n.child[0].ident == "_" {
			n.child[l].gen = typeAssertStatus
		} else {
			n.child[l].gen = typeAssertLong
		}
		types = append(types, n.child[l].child[1].typ, sc.getType("bool"))
		n.gen = nop

	case unaryExpr:
		if n.child[l].action == aRecv {
			types = append(types, src.typ, sc.getType("bool"))
			n.child[l].gen = recv2
			n.gen = nop
		}

	default:
		return n.cfgErrorf("unsupported assign expression")
	}

	for i, t := range types {
		index := sc.add(t)
		sc.sym[n.child[i].ident] = &symbol{index: index, kind: varSym, typ: t}
		n.child[i].typ = t
		n.child[i].findex = index
	}

	return nil
}

// TODO used for allocation optimization, temporarily disabled
// func isAncBranch(n *node) bool {
//	switch n.anc.kind {
//	case If0, If1, If2, If3:
//		return true
//	}
//	return false
// }

func childPos(n *node) int {
	for i, c := range n.anc.child {
		if n == c {
			return i
		}
	}
	return -1
}

func (n *node) cfgErrorf(format string, a ...interface{}) *cfgError {
	pos := n.interp.fset.Position(n.pos)
	posString := n.interp.fset.Position(n.pos).String()
	if pos.Filename == DefaultSourceName {
		posString = strings.TrimPrefix(posString, DefaultSourceName+":")
	}
	a = append([]interface{}{posString}, a...)
	return &cfgError{n, fmt.Errorf("%s: "+format, a...)}
}

func genRun(nod *node) error {
	var err error

	nod.Walk(func(n *node) bool {
		if err != nil {
			return false
		}
		switch n.kind {
		case funcType:
			if len(n.anc.child) == 4 {
				// function body entry point
				setExec(n.anc.child[3].start)
			}
			// continue in function body as there may be inner function definitions
		case constDecl, varDecl:
			setExec(n.start)
			return false
		}
		return true
	}, nil)

	return err
}

func genGlobalVars(roots []*node, sc *scope) (*node, error) {
	var vars []*node
	for _, n := range roots {
		vars = append(vars, getVars(n)...)
	}

	if len(vars) == 0 {
		return nil, nil
	}

	varNode, err := genGlobalVarDecl(vars, sc)
	if err != nil {
		return nil, err
	}
	setExec(varNode.start)
	return varNode, nil
}

func getVars(n *node) (vars []*node) {
	for _, child := range n.child {
		if child.kind == varDecl {
			vars = append(vars, child.child...)
		}
	}
	return vars
}

func genGlobalVarDecl(nodes []*node, sc *scope) (*node, error) {
	varNode := &node{kind: varDecl, action: aNop, gen: nop}

	deps := map[*node][]*node{}
	for _, n := range nodes {
		deps[n] = getVarDependencies(n, sc)
	}

	inited := map[*node]bool{}
	revisit := []*node{}
	for {
		for _, n := range nodes {
			canInit := true
			for _, d := range deps[n] {
				if !inited[d] {
					canInit = false
				}
			}
			if !canInit {
				revisit = append(revisit, n)
				continue
			}

			varNode.child = append(varNode.child, n)
			inited[n] = true
		}

		if len(revisit) == 0 || equalNodes(nodes, revisit) {
			break
		}

		nodes = revisit
		revisit = []*node{}
	}

	if len(revisit) > 0 {
		return nil, revisit[0].cfgErrorf("variable definition loop")
	}
	wireChild(varNode)
	return varNode, nil
}

func getVarDependencies(nod *node, sc *scope) (deps []*node) {
	nod.Walk(func(n *node) bool {
		if n.kind == identExpr {
			if sym, _, ok := sc.lookup(n.ident); ok {
				if sym.kind != varSym || !sym.global || sym.node == nod {
					return false
				}
				deps = append(deps, sym.node)
			}
		}
		return true
	}, nil)
	return deps
}

// setFnext sets the cond fnext field to next, propagates it for parenthesis blocks
// and sets the action to branch.
func setFNext(cond, next *node) {
	if cond.action == aNop {
		cond.action = aBranch
		cond.gen = branch
		cond.fnext = next
	}
	if cond.kind == parenExpr {
		setFNext(cond.lastChild(), next)
		return
	}
	cond.fnext = next
}

// GetDefault return the index of default case clause in a switch statement, or -1.
func getDefault(n *node) int {
	for i, c := range n.lastChild().child {
		switch len(c.child) {
		case 0:
			return i
		case 1:
			if c.child[0].kind == caseBody {
				return i
			}
		}
	}
	return -1
}

func isBinType(v reflect.Value) bool { return v.IsValid() && v.Kind() == reflect.Ptr && v.IsNil() }

// isType returns true if node refers to a type definition, false otherwise.
func (n *node) isType(sc *scope) bool {
	switch n.kind {
	case arrayType, chanType, chanTypeRecv, chanTypeSend, funcType, interfaceType, mapType, structType:
		return true
	case parenExpr, starExpr:
		if len(n.child) == 1 {
			return n.child[0].isType(sc)
		}
	case selectorExpr:
		pkg, name := n.child[0].ident, n.child[1].ident
		baseName := filepath.Base(n.interp.fset.Position(n.pos).Filename)
		suffixedPkg := filepath.Join(pkg, baseName)
		sym, _, ok := sc.lookup(suffixedPkg)
		if !ok {
			return false
		}
		if sym.kind != pkgSym {
			return false
		}
		path := sym.typ.path
		if p, ok := n.interp.binPkg[path]; ok && isBinType(p[name]) {
			return true // Imported binary type
		}
		if p, ok := n.interp.srcPkg[path]; ok && p[name] != nil && p[name].kind == typeSym {
			return true // Imported source type
		}
	case identExpr:
		return sc.getType(n.ident) != nil
	}
	return false
}

// wireChild wires AST nodes for CFG in subtree.
func wireChild(n *node, exclude ...nkind) {
	child := excludeNodeKind(n.child, exclude)

	// Set start node, in subtree (propagated to ancestors by post-order processing)
	for _, c := range child {
		switch c.kind {
		case arrayType, chanType, chanTypeRecv, chanTypeSend, funcDecl, importDecl, mapType, basicLit, identExpr, typeDecl:
			continue
		default:
			n.start = c.start
		}
		break
	}

	// Chain sequential operations inside a block (next is right sibling)
	for i := 1; i < len(child); i++ {
		switch child[i].kind {
		case funcDecl:
			child[i-1].tnext = child[i]
		default:
			switch child[i-1].kind {
			case breakStmt, continueStmt, gotoStmt, returnStmt:
				// tnext is already computed, no change
			default:
				child[i-1].tnext = child[i].start
			}
		}
	}

	// Chain subtree next to self
	for i := len(child) - 1; i >= 0; i-- {
		switch child[i].kind {
		case arrayType, chanType, chanTypeRecv, chanTypeSend, importDecl, mapType, funcDecl, basicLit, identExpr, typeDecl:
			continue
		case breakStmt, continueStmt, gotoStmt, returnStmt:
			// tnext is already computed, no change
		default:
			child[i].tnext = n
		}
		break
	}
}

func excludeNodeKind(child []*node, kinds []nkind) []*node {
	if len(kinds) == 0 {
		return child
	}
	var res []*node
	for _, c := range child {
		exclude := false
		for _, k := range kinds {
			if c.kind == k {
				exclude = true
			}
		}
		if !exclude {
			res = append(res, c)
		}
	}
	return res
}

func (n *node) name() (s string) {
	switch {
	case n.ident != "":
		s = n.ident
	case n.action == aGetSym:
		s = n.child[0].ident + "." + n.child[1].ident
	}
	return s
}

// isNatural returns true if node type is natural, false otherwise.
func (n *node) isNatural() bool {
	if isUint(n.typ.TypeOf()) {
		return true
	}
	if n.rval.IsValid() {
		t := n.rval.Type()
		if isUint(t) {
			return true
		}
		if isInt(t) && n.rval.Int() >= 0 {
			// positive untyped integer constant is ok
			return true
		}
		if isFloat(t) {
			// positive untyped float constant with null decimal part is ok
			f := n.rval.Float()
			if f == math.Trunc(f) && f >= 0 {
				n.rval = reflect.ValueOf(uint(f))
				n.typ.rtype = n.rval.Type()
				return true
			}
		}
		if isConstantValue(t) {
			c := n.rval.Interface().(constant.Value)
			switch c.Kind() {
			case constant.Int:
				i, _ := constant.Int64Val(c)
				if i >= 0 {
					return true
				}
			case constant.Float:
				f, _ := constant.Float64Val(c)
				if f == math.Trunc(f) {
					n.rval = reflect.ValueOf(constant.ToInt(c))
					n.typ.rtype = n.rval.Type()
					return true
				}
			}
		}
	}
	return false
}

// isNil returns true if node is a literal nil value, false otherwise.
func (n *node) isNil() bool { return n.kind == basicLit && !n.rval.IsValid() }

// fieldType returns the nth parameter field node (type) of a fieldList node.
func (n *node) fieldType(m int) *node {
	k := 0
	l := len(n.child)
	for i := 0; i < l; i++ {
		cl := len(n.child[i].child)
		if cl < 2 {
			if k == m {
				return n.child[i].lastChild()
			}
			k++
			continue
		}
		for j := 0; j < cl-1; j++ {
			if k == m {
				return n.child[i].lastChild()
			}
			k++
		}
	}
	return nil
}

// lastChild returns the last child of a node.
func (n *node) lastChild() *node { return n.child[len(n.child)-1] }

func isKey(n *node) bool {
	return n.anc.kind == fileStmt ||
		(n.anc.kind == selectorExpr && n.anc.child[0] != n) ||
		(n.anc.kind == funcDecl && isMethod(n.anc)) ||
		(n.anc.kind == keyValueExpr && isStruct(n.anc.typ) && n.anc.child[0] == n) ||
		(n.anc.kind == fieldExpr && len(n.anc.child) > 1 && n.anc.child[0] == n)
}

func isField(n *node) bool {
	return n.kind == selectorExpr && len(n.child) > 0 && n.child[0].typ != nil && isStruct(n.child[0].typ)
}

func isRecursiveField(n *node) bool {
	if !isField(n) {
		return false
	}
	t := n.typ
	for t != nil {
		if t.recursive {
			return true
		}
		t = t.val
	}
	return false
}

func isInConstOrTypeDecl(n *node) bool {
	anc := n.anc
	for anc != nil {
		switch anc.kind {
		case constDecl, typeDecl:
			return true
		case varDecl, funcDecl:
			return false
		}
		anc = anc.anc
	}
	return false
}

// isNewDefine returns true if node refers to a new definition.
func isNewDefine(n *node, sc *scope) bool {
	if n.ident == "_" {
		return true
	}
	if (n.anc.kind == defineXStmt || n.anc.kind == defineStmt || n.anc.kind == valueSpec) && childPos(n) < n.anc.nleft {
		return true
	}
	if n.anc.kind == rangeStmt {
		if n.anc.child[0] == n {
			return true // array or map key, or chan element
		}
		if sc.rangeChanType(n.anc) == nil && n.anc.child[1] == n && len(n.anc.child) == 4 {
			return true // array or map value
		}
		return false // array, map or channel are always pre-defined in range expression
	}
	return false
}

func isMethod(n *node) bool {
	return len(n.child[0].child) > 0 // receiver defined
}

func isMapEntry(n *node) bool {
	return n.action == aGetIndex && isMap(n.child[0].typ)
}

func isCall(n *node) bool {
	return n.action == aCall || n.action == aCallSlice
}

func isBinCall(n *node) bool {
	return isCall(n) && n.child[0].typ.cat == valueT && n.child[0].typ.rtype.Kind() == reflect.Func
}

func mustReturnValue(n *node) bool {
	if len(n.child) < 2 {
		return false
	}
	for _, f := range n.child[1].child {
		if len(f.child) > 1 {
			return false
		}
	}
	return true
}

func isRegularCall(n *node) bool {
	return isCall(n) && n.child[0].typ.cat == funcT
}

func variadicPos(n *node) int {
	if len(n.child[0].typ.arg) == 0 {
		return -1
	}
	last := len(n.child[0].typ.arg) - 1
	if n.child[0].typ.arg[last].cat == variadicT {
		return last
	}
	return -1
}

func canExport(name string) bool {
	if r := []rune(name); len(r) > 0 && unicode.IsUpper(r[0]) {
		return true
	}
	return false
}

func getExec(n *node) bltn {
	if n == nil {
		return nil
	}
	if n.exec == nil {
		setExec(n)
	}
	return n.exec
}

// setExec recursively sets the node exec builtin function by walking the CFG
// from the entry point (first node to exec).
func setExec(n *node) {
	if n.exec != nil {
		return
	}
	seen := map[*node]bool{}
	var set func(n *node)

	set = func(n *node) {
		if n == nil || n.exec != nil {
			return
		}
		seen[n] = true
		if n.tnext != nil && n.tnext.exec == nil {
			if seen[n.tnext] {
				m := n.tnext
				n.tnext.exec = func(f *frame) bltn { return m.exec(f) }
			} else {
				set(n.tnext)
			}
		}
		if n.fnext != nil && n.fnext.exec == nil {
			if seen[n.fnext] {
				m := n.fnext
				n.fnext.exec = func(f *frame) bltn { return m.exec(f) }
			} else {
				set(n.fnext)
			}
		}
		n.gen(n)
	}

	set(n)
}

func typeSwichAssign(n *node) bool {
	ts := n.anc.anc.anc
	return ts.kind == typeSwitch && ts.child[1].action == aAssign
}

func gotoLabel(s *symbol) {
	if s.node == nil {
		return
	}
	for _, c := range s.from {
		c.tnext = s.node.start
	}
}

func compositeGenerator(n *node, typ *itype, rtyp reflect.Type) (gen bltnGenerator) {
	switch typ.cat {
	case aliasT, ptrT:
		gen = compositeGenerator(n, n.typ.val, rtyp)
	case arrayT:
		gen = arrayLit
	case mapT:
		gen = mapLit
	case structT:
		switch {
		case len(n.child) == 0:
			gen = compositeLitNotype
		case n.lastChild().kind == keyValueExpr:
			if n.nleft == 1 {
				gen = compositeLitKeyed
			} else {
				gen = compositeLitKeyedNotype
			}
		default:
			if n.nleft == 1 {
				gen = compositeLit
			} else {
				gen = compositeLitNotype
			}
		}
	case valueT:
		if rtyp == nil {
			rtyp = n.typ.rtype
		}
		switch k := rtyp.Kind(); k {
		case reflect.Struct:
			if n.nleft == 1 {
				gen = compositeBinStruct
			} else {
				gen = compositeBinStructNotype
			}
		case reflect.Map:
			// TODO(mpl): maybe needs a NoType version too
			gen = compositeBinMap
		case reflect.Ptr:
			gen = compositeGenerator(n, typ, n.typ.val.rtype)
		case reflect.Slice:
			gen = compositeBinSlice
		default:
			log.Panic(n.cfgErrorf("compositeGenerator not implemented for type kind: %s", k))
		}
	}
	return gen
}

// arrayTypeLen returns the node's array length. If the expression is an
// array variable it is determined from the value's type, otherwise it is
// computed from the source definition.
func arrayTypeLen(n *node) int {
	if n.typ != nil && n.typ.sizedef {
		return n.typ.size
	}
	max := -1
	for i, c := range n.child[1:] {
		r := i
		if c.kind == keyValueExpr {
			if v := c.child[0].rval; v.IsValid() {
				r = int(c.child[0].rval.Int())
			}
		}
		if r > max {
			max = r
		}
	}
	return max + 1
}

// isValueUntyped returns true if value is untyped.
func isValueUntyped(v reflect.Value) bool {
	// Consider only constant values.
	if v.CanSet() {
		return false
	}
	t := v.Type()
	if t.Implements(constVal) {
		return true
	}
	return t.String() == t.Kind().String()
}

// isArithmeticAction returns true if the node action is an arithmetic operator.
func isArithmeticAction(n *node) bool {
	switch n.action {
	case aAdd, aAnd, aAndNot, aBitNot, aMul, aNeg, aOr, aPos, aQuo, aRem, aShl, aShr, aSub, aXor:
		return true
	}
	return false
}

func isBoolAction(n *node) bool {
	switch n.action {
	case aEqual, aGreater, aGreaterEqual, aLand, aLor, aLower, aLowerEqual, aNot, aNotEqual:
		return true
	}
	return false
}<|MERGE_RESOLUTION|>--- conflicted
+++ resolved
@@ -564,15 +564,11 @@
 				//
 				switch {
 				case n.action != aAssign:
-<<<<<<< HEAD
 					// Do not skip assign operation if it is combined with another operator.
 				case src.rval.IsValid():
 					// Do not skip assign operation if setting from a constant value.
-=======
-					// Do not optimize assign combined with another operator.
 				case src.rval.IsValid():
 					// Do not skip assign operation when setting from a constant value.
->>>>>>> bd60de59
 				case isMapEntry(dest):
 					// Setting a map entry requires an additional step, do not optimize.
 					// As we only write, skip the default useless getIndexMap dest action.
@@ -883,7 +879,6 @@
 					// Store result directly to frame output location, to avoid a frame copy.
 					n.findex = 0
 				case bname == "cap" && isInConstOrTypeDecl(n):
-<<<<<<< HEAD
 					switch n.child[1].typ.TypeOf().Kind() {
 					case reflect.Array, reflect.Chan:
 						capConst(n)
@@ -899,13 +894,6 @@
 					default:
 						err = n.cfgErrorf("len argument is not an array, channel or string")
 					}
-=======
-					capConst(n)
-					n.findex = notInFrame
-					n.gen = nop
-				case bname == "len" && isInConstOrTypeDecl(n):
-					lenConst(n)
->>>>>>> bd60de59
 					n.findex = notInFrame
 					n.gen = nop
 				default:
