package interp_test

import (
	"io/ioutil"
	"os"
	"os/exec"
	"path/filepath"
	"strings"
	"testing"

	"github.com/containous/yaegi/interp"
	"github.com/containous/yaegi/stdlib"
)

func TestInterpConsistencyBuild(t *testing.T) {
	dir := filepath.Join("..", "_test", "tmp")
	if _, err := os.Stat(dir); os.IsNotExist(err) {
		if err := os.Mkdir(dir, 0700); err != nil {
			t.Fatal(err)
		}
	}

	baseDir := filepath.Join("..", "_test")
	files, err := ioutil.ReadDir(baseDir)
	if err != nil {
		t.Fatal(err)
	}

	for _, file := range files {
		if filepath.Ext(file.Name()) != ".go" ||
			file.Name() == "export1.go" || // non-main package
			file.Name() == "export0.go" || // non-main package
			file.Name() == "io0.go" || // use random number
			file.Name() == "op1.go" || // expect error
			file.Name() == "bltn0.go" || // expect error
			file.Name() == "method16.go" || // private struct field
			file.Name() == "switch8.go" || // expect error
			file.Name() == "switch9.go" || // expect error
			file.Name() == "switch13.go" || // expect error
			file.Name() == "switch19.go" || // expect error
			file.Name() == "time0.go" || // display time (similar to random number)
			file.Name() == "factor.go" || // bench
			file.Name() == "fib.go" || // bench

			file.Name() == "heap.go" || // TODO not implemented yet
			file.Name() == "type5.go" || // used to illustrate a limitation with no workaround, related to the fact that the reflect package does not allow the creation of named types
			file.Name() == "type6.go" || // used to illustrate a limitation with no workaround, related to the fact that the reflect package does not allow the creation of named types

			file.Name() == "server6.go" || // syntax parsing
			file.Name() == "server5.go" || // syntax parsing
			file.Name() == "server4.go" || // syntax parsing
			file.Name() == "server3.go" || // syntax parsing
			file.Name() == "server2.go" || // syntax parsing
			file.Name() == "server1a.go" || // syntax parsing
			file.Name() == "server1.go" || // syntax parsing
			file.Name() == "server0.go" || // syntax parsing
			file.Name() == "server.go" { // syntax parsing
			continue
		}

		file := file
		t.Run(file.Name(), func(t *testing.T) {
			filePath := filepath.Join(baseDir, file.Name())

			src, err := ioutil.ReadFile(filePath)
			if err != nil {
				t.Fatal(err)
			}

			// catch stdout
			backupStdout := os.Stdout
			defer func() {
				os.Stdout = backupStdout
			}()
			r, w, _ := os.Pipe()
			os.Stdout = w

<<<<<<< HEAD
			i := interp.New()
=======
			i := interp.New(interp.Opt{Entry: "main"})
			i.Name = filePath
>>>>>>> 798252e0
			i.Use(stdlib.Value)
			i.Use(interp.ExportValue)

			_, err = i.Eval(string(src))
			if err != nil {
				t.Fatal(err)
			}

			// read stdout
			if err = w.Close(); err != nil {
				t.Fatal(err)
			}
			outInterp, err := ioutil.ReadAll(r)
			if err != nil {
				t.Fatal(err)
			}

			// restore Stdout
			os.Stdout = backupStdout

			bin := filepath.Join(dir, strings.TrimSuffix(file.Name(), ".go"))

			cmdBuild := exec.Command("go", "build", "-o", bin, filePath)
			outBuild, err := cmdBuild.CombinedOutput()
			if err != nil {
				t.Log(string(outBuild))
				t.Fatal(err)
			}

			cmd := exec.Command(bin)
			outRun, err := cmd.CombinedOutput()
			if err != nil {
				t.Log(string(outRun))
				t.Fatal(err)
			}

			if string(outInterp) != string(outRun) {
				t.Errorf("\nGot: %q,\n want: %q", string(outInterp), string(outRun))
			}
		})
	}
}

func TestInterpErrorConsistency(t *testing.T) {
	testCases := []struct {
		fileName       string
		expectedInterp string
		expectedExec   string
	}{
		{
			fileName:       "op1.go",
			expectedInterp: "5:2: illegal operand types for '+=' operator",
			expectedExec:   "5:4: constant 1.3 truncated to integer",
		},
		{
			fileName:       "bltn0.go",
			expectedInterp: "4:7: use of builtin println not in function call",
		},
		{
			fileName:       "switch8.go",
			expectedInterp: "5:2: fallthrough statement out of place",
			expectedExec:   "5:2: fallthrough statement out of place",
		},
		{
			fileName:       "switch9.go",
			expectedInterp: "9:3: cannot fallthrough in type switch",
			expectedExec:   "9:3: cannot fallthrough in type switch",
		},
		{
			fileName:       "switch13.go",
			expectedInterp: "9:2: i is not a type",
			expectedExec:   "9:2: i (type interface {}) is not a type",
		},
		{
			fileName:       "switch19.go",
			expectedInterp: "37:2: duplicate case Bir in type switch",
			expectedExec:   "37:2: duplicate case Bir in type switch",
		},
	}

	for _, test := range testCases {
		t.Run(test.fileName, func(t *testing.T) {
			if len(test.expectedInterp) == 0 && len(test.expectedExec) == 0 {
				t.Fatal("at least expectedInterp must be define")
			}

			filePath := filepath.Join("..", "_test", test.fileName)

			src, err := ioutil.ReadFile(filePath)
			if err != nil {
				t.Fatal(err)
			}

			i := interp.New()
			i.Use(stdlib.Value)

			_, errEval := i.Eval(string(src))
			if errEval == nil {
				t.Fatal("An error is expected but got none.")
			}

			if errEval.Error() != test.expectedInterp {
				t.Errorf("got %q, want: %q", errEval.Error(), test.expectedInterp)
			}

			cmd := exec.Command("go", "run", filePath)
			outRun, errExec := cmd.CombinedOutput()
			if errExec == nil {
				t.Log(string(outRun))
				t.Fatal("An error is expected but got none.")
			}

			if len(test.expectedExec) == 0 && !strings.Contains(string(outRun), test.expectedInterp) {
				t.Errorf("got %q, want: %q", string(outRun), test.expectedInterp)
			} else if !strings.Contains(string(outRun), test.expectedExec) {
				t.Errorf("got %q, want: %q", string(outRun), test.expectedExec)
			}
		})
	}
}<|MERGE_RESOLUTION|>--- conflicted
+++ resolved
@@ -75,12 +75,8 @@
 			r, w, _ := os.Pipe()
 			os.Stdout = w
 
-<<<<<<< HEAD
 			i := interp.New()
-=======
-			i := interp.New(interp.Opt{Entry: "main"})
 			i.Name = filePath
->>>>>>> 798252e0
 			i.Use(stdlib.Value)
 			i.Use(interp.ExportValue)
 
