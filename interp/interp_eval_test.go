--- conflicted
+++ resolved
@@ -99,7 +99,6 @@
 	}
 }
 
-<<<<<<< HEAD
 func TestEvalStruct0(t *testing.T) {
 	i := interp.New(interp.Opt{})
 	evalCheck(t, i, `
@@ -146,7 +145,9 @@
 	v := evalCheck(t, i, `f()`)
 	if v.Interface().(string) != "test" {
 		t.Fatalf("expected test, got %v", v)
-=======
+  }
+}
+
 func TestEvalComposite0(t *testing.T) {
 	i := interp.New(interp.Opt{})
 	evalCheck(t, i, `
@@ -164,7 +165,6 @@
 	v := evalCheck(t, i, `a.p[1]`)
 	if v.Interface().(string) != "world" {
 		t.Fatalf("expected world, got %v", v)
->>>>>>> 80527bb9
 	}
 }
 
