--- conflicted
+++ resolved
@@ -1751,7 +1751,6 @@
 	}
 }
 
-<<<<<<< HEAD
 func TestIssue1388(t *testing.T) {
 	i := interp.New(interp.Options{Env: []string{"foo=bar"}})
 	err := i.Use(stdlib.Symbols)
@@ -1770,7 +1769,11 @@
 	}
 
 	_, err = i.Eval(`x := errors.New("")`)
-=======
+  	if err != nil {
+		t.Fatal(err)
+	}
+}
+
 func TestIssue1383(t *testing.T) {
 	const src = `
 			package main
@@ -1799,7 +1802,6 @@
 		t.Fatal(err)
 	}
 	_, err = interp.Execute(prog)
->>>>>>> ad9db379
 	if err != nil {
 		t.Fatal(err)
 	}
