package interp_test

import (
	"bytes"
	"context"
	"fmt"
<<<<<<< HEAD
	"io/ioutil"
	"log"
	"net/http"
	"os"
	"path/filepath"
=======
	"io"
	"log"
	"net/http"
	"os"
>>>>>>> 332becf9
	"reflect"
	"strconv"
	"strings"
	"sync"
	"testing"
	"time"

	"github.com/containous/yaegi/interp"
	"github.com/containous/yaegi/stdlib"
)

func init() { log.SetFlags(log.Lshortfile) }

// testCase represents an interpreter test case.
// Care must be taken when defining multiple test cases within the same interpreter
// context, as all declarations occur in the global scope and are therefore
// shared between multiple test cases.
// Hint: use different variables or package names in testcases to keep them uncoupled.
type testCase struct {
	desc, src, res, err string
	skip                string // if not empty, skip this test case (used in case of known error)
	pre                 func() // functions to execute prior eval src, or nil
}

func TestEvalArithmetic(t *testing.T) {
	i := interp.New(interp.Options{})
	runTests(t, i, []testCase{
		{desc: "add_II", src: "2 + 3", res: "5"},
		{desc: "add_FI", src: "2.3 + 3", res: "5.3"},
		{desc: "add_IF", src: "2 + 3.3", res: "5.3"},
		{desc: "add_SS", src: `"foo" + "bar"`, res: "foobar"},
		{desc: "add_SI", src: `"foo" + 1`, err: "1:28: invalid operation: mismatched types string and int"},
		{desc: "sub_SS", src: `"foo" - "bar"`, err: "1:28: invalid operation: operator - not defined on string"},
		{desc: "sub_II", src: "7 - 3", res: "4"},
		{desc: "sub_FI", src: "7.2 - 3", res: "4.2"},
		{desc: "sub_IF", src: "7 - 3.2", res: "3.8"},
		{desc: "mul_II", src: "2 * 3", res: "6"},
		{desc: "mul_FI", src: "2.2 * 3", res: "6.6"},
		{desc: "mul_IF", src: "3 * 2.2", res: "6.6"},
		{desc: "quo_Z", src: "3 / 0", err: "1:28: invalid operation: division by zero"},
		{desc: "rem_FI", src: "8.2 % 4", err: "1:28: invalid operation: operator % not defined on float64"},
		{desc: "rem_Z", src: "8 % 0", err: "1:28: invalid operation: division by zero"},
		{desc: "shl_II", src: "1 << 8", res: "256"},
		{desc: "shl_IN", src: "1 << -1", err: "1:28: invalid operation: shift count type int, must be integer"},
		{desc: "shl_IF", src: "1 << 1.0", res: "2"},
		{desc: "shl_IF1", src: "1 << 1.1", err: "1:28: invalid operation: shift count type float64, must be integer"},
		{desc: "shl_IF2", src: "1.0 << 1", res: "2"},
		{desc: "shr_II", src: "1 >> 8", res: "0"},
		{desc: "shr_IN", src: "1 >> -1", err: "1:28: invalid operation: shift count type int, must be integer"},
		{desc: "shr_IF", src: "1 >> 1.0", res: "0"},
		{desc: "shr_IF1", src: "1 >> 1.1", err: "1:28: invalid operation: shift count type float64, must be integer"},
		{desc: "neg_I", src: "-2", res: "-2"},
		{desc: "pos_I", src: "+2", res: "2"},
		{desc: "bitnot_I", src: "^2", res: "-3"},
		{desc: "bitnot_F", src: "^0.2", err: "1:28: invalid operation: operator ^ not defined on float64"},
		{desc: "not_B", src: "!false", res: "true"},
		{desc: "not_I", src: "!0", err: "1:28: invalid operation: operator ! not defined on int"},
	})
}

func TestEvalAssign(t *testing.T) {
	i := interp.New(interp.Options{})
	runTests(t, i, []testCase{
		{src: `a := "Hello"; a += " world"`, res: "Hello world"},
		{src: `b := "Hello"; b += 1`, err: "1:42: invalid operation: mismatched types string and int"},
		{src: `c := "Hello"; c -= " world"`, err: "1:42: invalid operation: operator -= not defined on string"},
		{src: "e := 64.4; e %= 64", err: "1:39: invalid operation: operator %= not defined on float64"},
		{src: "f := int64(3.2)", err: "1:39: cannot convert expression of type float64 to type int64"},
		{src: "g := 1; g <<= 8", res: "256"},
		{src: "h := 1; h >>= 8", res: "0"},
	})
}

func TestEvalBuiltin(t *testing.T) {
	i := interp.New(interp.Options{})
	runTests(t, i, []testCase{
		{src: `a := []int{}; a = append(a, 1); a`, res: "[1]"},
		{src: `b := []int{1}; b = append(a, 2, 3); b`, res: "[1 2 3]"},
		{src: `c := []int{1}; d := []int{2, 3}; c = append(c, d...); c`, res: "[1 2 3]"},
		{src: `string(append([]byte("hello "), "world"...))`, res: "hello world"},
		{src: `e := "world"; string(append([]byte("hello "), e...))`, res: "hello world"},
		{src: `f := []byte("Hello"); copy(f, "world"); string(f)`, res: "world"},
	})
}

func TestEvalDecl(t *testing.T) {
	i := interp.New(interp.Options{})
	runTests(t, i, []testCase{
		{pre: func() { eval(t, i, "var i int = 2") }, src: "i", res: "2"},
		{pre: func() { eval(t, i, "var j, k int = 2, 3") }, src: "j", res: "2"},
		{pre: func() { eval(t, i, "var l, m int = 2, 3") }, src: "k", res: "3"},
		{pre: func() { eval(t, i, "func f() int {return 4}") }, src: "f()", res: "4"},
		{pre: func() { eval(t, i, `package foo; var I = 2`) }, src: "foo.I", res: "2"},
		{pre: func() { eval(t, i, `package foo; func F() int {return 5}`) }, src: "foo.F()", res: "5"},
	})
}

func TestEvalFunc(t *testing.T) {
	i := interp.New(interp.Options{})
	runTests(t, i, []testCase{
		{src: `(func () string {return "ok"})()`, res: "ok"},
		{src: `(func () (res string) {res = "ok"; return})()`, res: "ok"},
		{src: `(func () int {f := func() (a, b int) {a, b = 3, 4; return}; x, y := f(); return x+y})()`, res: "7"},
		{src: `(func () int {f := func() (a int, b, c int) {a, b, c = 3, 4, 5; return}; x, y, z := f(); return x+y+z})()`, res: "12"},
		{src: `(func () int {f := func() (a, b, c int) {a, b, c = 3, 4, 5; return}; x, y, z := f(); return x+y+z})()`, res: "12"},
	})
}

func TestEvalImport(t *testing.T) {
	i := interp.New(interp.Options{})
	i.Use(stdlib.Symbols)
	runTests(t, i, []testCase{
		{pre: func() { eval(t, i, `import "time"`) }, src: "2 * time.Second", res: "2s"},
	})
}

func TestEvalNil(t *testing.T) {
	i := interp.New(interp.Options{})
	i.Use(stdlib.Symbols)
	runTests(t, i, []testCase{
		{desc: "assign nil", src: "a := nil", err: "1:33: use of untyped nil"},
		{desc: "return nil", pre: func() { eval(t, i, "func getNil() error {return nil}") }, src: "getNil()", res: "<nil>"},
		{
			desc: "return func which return error",
			pre: func() {
				eval(t, i, `
					package bar

					func New() func(string) error {
						return func(v string) error {
							return nil
						}
					}
				`)
				v := eval(t, i, `bar.New()`)
				fn, ok := v.Interface().(func(string) error)
				if !ok {
					t.Fatal("conversion failed")
				}
				if res := fn("hello"); res != nil {
					t.Fatalf("got %v, want nil", res)
				}
			},
		},
		{
			desc: "return nil pointer",
			pre: func() {
				eval(t, i, `
					import "fmt"

					type Foo struct{}

					func Hello() *Foo {
						fmt.Println("Hello")
						return nil
					}
				`)
			},
			src: "Hello()",
			res: "<nil>",
		},
		{
			desc: "return nil func",
			pre: func() {
				eval(t, i, `func Bar() func() { return nil }`)
			},
			src: "Bar()",
			res: "<nil>",
		},
	})
}

func TestEvalStruct0(t *testing.T) {
	i := interp.New(interp.Options{})
	runTests(t, i, []testCase{
		{
			desc: "func field in struct",
			pre: func() {
				eval(t, i, `
					type Fromage struct {
						Name string
						Call func(string) string
					}

					func f() string {
						a := Fromage{}
						a.Name = "test"
						a.Call = func(s string) string { return s }

						return a.Call(a.Name)
					}
				`)
			},
			src: "f()",
			res: "test",
		},
		{
			desc: "literal func field in struct",
			pre: func() {
				eval(t, i, `
					type Fromage2 struct {
						Name string
						Call func(string) string
					}

					func f2() string {
						a := Fromage2{
							"test",
							func(s string) string { return s },
						}
						return a.Call(a.Name)
					}
				`)
			},
			src: "f2()",
			res: "test",
		},
	})
}

func TestEvalStruct1(t *testing.T) {
	i := interp.New(interp.Options{})
	eval(t, i, `
type Fromage struct {
	Name string
	Call func(string) string
}

func f() string {
	a := Fromage{
		"test",
		func(s string) string { return s },
	}

	return a.Call(a.Name)
}
`)

	v := eval(t, i, `f()`)
	if v.Interface().(string) != "test" {
		t.Fatalf("got %v, want test", v)
	}
}

func TestEvalComposite0(t *testing.T) {
	i := interp.New(interp.Options{})
	eval(t, i, `
type T struct {
	a, b, c, d, e, f, g, h, i, j, k, l, m, n string
	o map[string]int
	p []string
}

var a = T{
	o: map[string]int{"truc": 1, "machin": 2},
	p: []string{"hello", "world"},
}
`)
	v := eval(t, i, `a.p[1]`)
	if v.Interface().(string) != "world" {
		t.Fatalf("got %v, want word", v)
	}
}

func TestEvalCompositeBin0(t *testing.T) {
	i := interp.New(interp.Options{})
	i.Use(stdlib.Symbols)
	eval(t, i, `
import (
	"fmt"
	"net/http"
	"time"
)

func Foo() {
	http.DefaultClient = &http.Client{Timeout: 2 * time.Second}
}
`)
	http.DefaultClient = &http.Client{}
	eval(t, i, `Foo()`)
	if http.DefaultClient.Timeout != 2*time.Second {
		t.Fatalf("got %v, want 2s", http.DefaultClient.Timeout)
	}
}

func TestEvalComparison(t *testing.T) {
	i := interp.New(interp.Options{})
	runTests(t, i, []testCase{
		{src: `2 > 1`, res: "true"},
		{src: `1.2 > 1.1`, res: "true"},
		{src: `"hhh" > "ggg"`, res: "true"},
		{
			desc: "mismatched types",
			src: `
				type Foo string
				type Bar string

				var a = Foo("test")
				var b = Bar("test")
				var c = a == b
			`,
			err: "7:13: invalid operation: mismatched types main.Foo and main.Bar",
		},
	})
}

func TestEvalCompositeArray(t *testing.T) {
	i := interp.New(interp.Options{})
	runTests(t, i, []testCase{
		{src: "a := []int{1, 2, 7: 20, 30}", res: "[1 2 0 0 0 0 0 20 30]"},
		{src: `a := []int{1, 1.2}`, err: "1:42: 6/5 truncated to int"},
		{src: `a := []int{0:1, 0:1}`, err: "1:46: duplicate index 0 in array or slice literal"},
		{src: `a := []int{1.1:1, 1.2:"test"}`, err: "1:39: index float64 must be integer constant"},
		{src: `a := [2]int{1, 1.2}`, err: "1:43: 6/5 truncated to int"},
		{src: `a := [1]int{1, 2}`, err: "1:43: index 1 is out of bounds (>= 1)"},
	})
}

func TestEvalCompositeMap(t *testing.T) {
	i := interp.New(interp.Options{})
	runTests(t, i, []testCase{
		{src: `a := map[string]int{"one":1, "two":2}`, res: "map[one:1 two:2]"},
		{src: `a := map[string]int{1:1, 2:2}`, err: "1:48: cannot convert 1 to string"},
		{src: `a := map[string]int{"one":1, "two":2.2}`, err: "1:63: 11/5 truncated to int"},
		{src: `a := map[string]int{1, "two":2}`, err: "1:48: missing key in map literal"},
		{src: `a := map[string]int{"one":1, "one":2}`, err: "1:57: duplicate key one in map literal"},
	})
}

func TestEvalCompositeStruct(t *testing.T) {
	i := interp.New(interp.Options{})
	runTests(t, i, []testCase{
		{src: `a := struct{A,B,C int}{}`, res: "{0 0 0}"},
		{src: `a := struct{A,B,C int}{1,2,3}`, res: "{1 2 3}"},
		{src: `a := struct{A,B,C int}{1,2.2,3}`, err: "1:53: 11/5 truncated to int"},
		{src: `a := struct{A,B,C int}{1,2}`, err: "1:53: too few values in struct literal"},
		{src: `a := struct{A,B,C int}{1,2,3,4}`, err: "1:57: too many values in struct literal"},
		{src: `a := struct{A,B,C int}{1,B:2,3}`, err: "1:53: mixture of field:value and value elements in struct literal"},
		{src: `a := struct{A,B,C int}{A:1,B:2,C:3}`, res: "{1 2 3}"},
		{src: `a := struct{A,B,C int}{B:2}`, res: "{0 2 0}"},
		{src: `a := struct{A,B,C int}{A:1,D:2,C:3}`, err: "1:55: unknown field D in struct literal"},
		{src: `a := struct{A,B,C int}{A:1,A:2,C:3}`, err: "1:55: duplicate field name A in struct literal"},
		{src: `a := struct{A,B,C int}{A:1,B:2.2,C:3}`, err: "1:57: 11/5 truncated to int"},
		{src: `a := struct{A,B,C int}{A:1,2,C:3}`, err: "1:55: mixture of field:value and value elements in struct literal"},
	})
}

func TestEvalConversion(t *testing.T) {
	i := interp.New(interp.Options{})
	runTests(t, i, []testCase{
		{src: `a := uint64(1)`, res: "1"},
		{src: `i := 1.1; a := uint64(i)`, res: "1"},
		{src: `b := string(49)`, res: "1"},
		{src: `c := uint64(1.1)`, err: "1:40: cannot convert expression of type float64 to type uint64"},
	})
}

func TestEvalUnary(t *testing.T) {
	i := interp.New(interp.Options{})
	runTests(t, i, []testCase{
		{src: "a := -1", res: "-1"},
		{src: "b := +1", res: "1", skip: "BUG"},
		{src: "c := !false", res: "true"},
	})
}

func TestEvalMethod(t *testing.T) {
	i := interp.New(interp.Options{})
	eval(t, i, `
		type Root struct {
			Name string
		}

		type One struct {
			Root
		}

		type Hi interface {
			Hello() string
		}

		func (r *Root) Hello() string { return "Hello " + r.Name }

		var r = Root{"R"}
		var o = One{r}
		var root interface{} = &Root{Name: "test1"}
		var one interface{} = &One{Root{Name: "test2"}}
	`)
	runTests(t, i, []testCase{
		{src: "r.Hello()", res: "Hello R"},
		{src: "(&r).Hello()", res: "Hello R"},
		{src: "o.Hello()", res: "Hello R"},
		{src: "(&o).Hello()", res: "Hello R"},
		{src: "root.(Hi).Hello()", res: "Hello test1"},
		{src: "one.(Hi).Hello()", res: "Hello test2"},
	})
}

func TestEvalChan(t *testing.T) {
	i := interp.New(interp.Options{})
	runTests(t, i, []testCase{
		{
			src: `(func () string {
				messages := make(chan string)
				go func() { messages <- "ping" }()
				msg := <-messages
				return msg
			})()`, res: "ping",
		},
		{
			src: `(func () bool {
				messages := make(chan string)
				go func() { messages <- "ping" }()
				msg, ok := <-messages
				return ok && msg == "ping"
			})()`, res: "true",
		},
		{
			src: `(func () bool {
				messages := make(chan string)
				go func() { messages <- "ping" }()
				var msg string
				var ok bool
				msg, ok = <-messages
				return ok && msg == "ping"
			})()`, res: "true",
		},
	})
}

func TestEvalFunctionCallWithFunctionParam(t *testing.T) {
	i := interp.New(interp.Options{})
	eval(t, i, `
		func Bar(s string, fn func(string)string) string { return fn(s) }
	`)

	v := eval(t, i, "Bar")
	bar := v.Interface().(func(string, func(string) string) string)

	got := bar("hello ", func(s string) string {
		return s + "world!"
	})

	want := "hello world!"
	if got != want {
		t.Errorf("unexpected result of function eval: got %q, want %q", got, want)
	}
}

func TestEvalCall(t *testing.T) {
	i := interp.New(interp.Options{})
	runTests(t, i, []testCase{
		{src: ` test := func(a int, b float64) int { return a }
				a := test(1, 2.3)`, res: "1"},
		{src: ` test := func(a int, b float64) int { return a }
				a := test(1)`, err: "2:10: not enough arguments in call to test"},
		{src: ` test := func(a int, b float64) int { return a }
				s := "test"
				a := test(1, s)`, err: "3:18: cannot use type string as type float64"},
		{src: ` test := func(a ...int) int { return 1 }
				a := test([]int{1}...)`, res: "1"},
		{src: ` test := func(a ...int) int { return 1 }
				a := test()`, res: "1"},
		{src: ` test := func(a ...int) int { return 1 }
				blah := func() []int { return []int{1,1} }
				a := test(blah()...)`, res: "1"},
		{src: ` test := func(a ...int) int { return 1 }
				a := test([]string{"1"}...)`, err: "2:15: cannot use []string as type []int"},
		{src: ` test := func(a ...int) int { return 1 }
				i := 1
				a := test(i...)`, err: "3:15: cannot use int as type []int"},
		{src: ` test := func(a int) int { return a }
				a := test([]int{1}...)`, err: "2:10: invalid use of ..., corresponding parameter is non-variadic"},
		{src: ` test := func(a ...int) int { return 1 }
				blah := func() (int, int) { return 1, 1 }
				a := test(blah()...)`, err: "3:15: cannot use ... with 2-valued func()(int,int)"},
		{src: ` test := func(a, b int) int { return a }
				blah := func() (int, int) { return 1, 1 }
				a := test(blah())`, res: "1"},
		{src: ` test := func(a, b int) int { return a }
				blah := func() int { return 1 }
				a := test(blah(), blah())`, res: "1"},
		{src: ` test := func(a, b, c, d int) int { return a }
				blah := func() (int, int) { return 1, 1 }
				a := test(blah(), blah())`, err: "3:15: cannot use func()(int,int) as type int"},
		{src: ` test := func(a, b int) int { return a }
				blah := func() (int, float64) { return 1, 1.1 }
				a := test(blah())`, err: "3:15: cannot use func()(int,float64) as type (int,int)"},
	})
}

func TestEvalBinCall(t *testing.T) {
	i := interp.New(interp.Options{})
	i.Use(stdlib.Symbols)
	if _, err := i.Eval(`import "fmt"`); err != nil {
		t.Fatal(err)
	}
	runTests(t, i, []testCase{
		{src: `a := fmt.Sprint(1, 2.3)`, res: "1 2.3"},
		{src: `a := fmt.Sprintf()`, err: "1:33: not enough arguments in call to fmt.Sprintf"},
		{src: `i := 1
			   a := fmt.Sprintf(i)`, err: "2:24: cannot use type int as type string"},
		{src: `a := fmt.Sprint()`, res: ""},
	})
}

func TestEvalMissingSymbol(t *testing.T) {
	defer func() {
		r := recover()
		if r != nil {
			t.Errorf("unexpected panic: %v", r)
		}
	}()

	type S2 struct{}
	type S1 struct {
		F S2
	}
	i := interp.New(interp.Options{})
	i.Use(interp.Exports{"p": map[string]reflect.Value{
		"S1": reflect.Zero(reflect.TypeOf(&S1{})),
	}})
	_, err := i.EvalInc(`import "p"`)
	if err != nil {
		t.Fatalf("failed to import package: %v", err)
	}
	_, err = i.EvalInc(`p.S1{F: p.S2{}}`)
	if err == nil {
		t.Error("unexpected nil error for expression with undefined type")
	}
}

func TestEvalWithContext(t *testing.T) {
	tests := []testCase{
		{
			desc: "for {}",
			src: `(func() {
				      for {}
			      })()`,
		},
		{
			desc: "select {}",
			src: `(func() {
				     select {}
			     })()`,
		},
		{
			desc: "blocked chan send",
			src: `(func() {
			         c := make(chan int)
				     c <- 1
				 })()`,
		},
		{
			desc: "blocked chan recv",
			src: `(func() {
			         c := make(chan int)
				     <-c
			     })()`,
		},
		{
			desc: "blocked chan recv2",
			src: `(func() {
			         c := make(chan int)
				     _, _ = <-c
			     })()`,
		},
		{
			desc: "blocked range chan",
			src: `(func() {
			         c := make(chan int)
				     for range c {}
			     })()`,
		},
		{
			desc: "double lock",
			src: `(func() {
			         var mu sync.Mutex
				     mu.Lock()
				     mu.Lock()
			      })()`,
		},
	}

	for _, test := range tests {
		done := make(chan struct{})
		src := test.src
		go func() {
			defer close(done)
			i := interp.New(interp.Options{})
			i.Use(stdlib.Symbols)
			_, err := i.EvalInc(`import "sync"`)
			if err != nil {
				t.Errorf(`failed to import "sync": %v`, err)
				return
			}
			ctx, cancel := context.WithTimeout(context.Background(), 100*time.Millisecond)
			defer cancel()
			_, err = i.EvalWithContext(ctx, src, "", true)
			switch err {
			case context.DeadlineExceeded:
				// Successful cancellation.

				// Check we can still execute an expression.
				v, err := i.EvalWithContext(context.Background(), "1+1\n", "", true)
				if err != nil {
					t.Errorf("failed to evaluate expression after cancellation: %v", err)
				}
				got := v.Interface()
				if got != 2 {
					t.Errorf("unexpected result of eval(1+1): got %v, want 2", got)
				}
			case nil:
				t.Errorf("unexpected success evaluating expression %q", test.desc)
			default:
				t.Errorf("failed to evaluate expression %q: %v", test.desc, err)
			}
		}()
		select {
		case <-time.After(time.Second):
			t.Errorf("timeout failed to terminate execution of %q", test.desc)
		case <-done:
		}
	}
}

func runTests(t *testing.T, i *interp.Interpreter, tests []testCase) {
	for _, test := range tests {
		t.Run(test.desc, func(t *testing.T) {
			if test.skip != "" {
				t.Skip(test.skip)
			}
			if test.pre != nil {
				test.pre()
			}
			if test.src != "" {
				assertEval(t, i, test.src, test.err, test.res)
			}
		})
	}
}

func eval(t *testing.T, i *interp.Interpreter, src string) reflect.Value {
	t.Helper()
	res, err := i.EvalInc(src)
	if err != nil {
		t.Logf("Error: %v", err)
		if e, ok := err.(interp.Panic); ok {
			t.Logf(string(e.Stack))
		}
		t.FailNow()
	}
	return res
}

func assertEval(t *testing.T, i *interp.Interpreter, src, expectedError, expectedRes string) {
	res, err := i.EvalInc(src)

	if expectedError != "" {
		if err == nil || !strings.Contains(err.Error(), expectedError) {
			t.Fatalf("got %v, want %s", err, expectedError)
		}
		return
	}

	if err != nil {
		t.Logf("got an error: %v", err)
		if e, ok := err.(interp.Panic); ok {
			t.Logf(string(e.Stack))
		}
		t.FailNow()
	}

	if fmt.Sprintf("%v", res) != expectedRes {
		t.Fatalf("got %v, want %s", res, expectedRes)
	}
}

<<<<<<< HEAD
func TestMultiEval(t *testing.T) {
	// catch stdout
	backupStdout := os.Stdout
	defer func() {
		os.Stdout = backupStdout
	}()
	r, w, _ := os.Pipe()
	os.Stdout = w

	i := interp.New(interp.Options{})
	i.Use(stdlib.Symbols)
	var err error

	f, err := os.Open(filepath.Join("testdata", "multi", "731"))
	if err != nil {
		t.Fatal(err)
	}
	names, err := f.Readdirnames(-1)
	if err != nil {
		t.Fatal(err)
	}
	for _, v := range names {
		data, err := ioutil.ReadFile(filepath.Join(f.Name(), v))
		if err != nil {
			t.Fatal(err)
		}
		if _, err := i.Eval(string(data), v, false); err != nil {
			t.Fatal(err)
		}
	}

	// read stdout
	if err = w.Close(); err != nil {
		t.Fatal(err)
	}
	outInterp, err := ioutil.ReadAll(r)
	if err != nil {
		t.Fatal(err)
	}

	// restore Stdout
	os.Stdout = backupStdout

	want := "A\nB\n"
	got := string(outInterp)
	if got != want {
		t.Fatalf("unexpected output: got %v, wanted %v", got, want)
	}
}

func TestMultiEvalNoName(t *testing.T) {
	i := interp.New(interp.Options{})
	i.Use(stdlib.Symbols)
	var err error

	f, err := os.Open(filepath.Join("testdata", "multi", "731"))
	if err != nil {
		t.Fatal(err)
	}
	names, err := f.Readdirnames(-1)
	if err != nil {
		t.Fatal(err)
	}
	for k, v := range names {
		data, err := ioutil.ReadFile(filepath.Join(f.Name(), v))
		if err != nil {
			t.Fatal(err)
		}
		_, err = i.Eval(string(data), "", false)
		if k == 1 {
			expectedErr := fmt.Errorf("3:8: fmt/%s redeclared in this block", interp.DefaultSourceName)
			if err.Error() != expectedErr.Error() {
				t.Fatalf("unexpected result; wanted error %v, got %v", expectedErr, err)
			}
			return
		}
		if err != nil {
			t.Fatal(err)
		}
	}
}

func TestImportPathIsKey(t *testing.T) {
	// No need to check the results of Eval, as TestFile already does it.
	i := interp.New(interp.Options{GoPath: filepath.FromSlash("../_test/testdata/redeclaration-global7")})
	i.Use(stdlib.Symbols)

	filePath := filepath.Join("..", "_test", "ipp_as_key.go")
	data, err := ioutil.ReadFile(filePath)
	if err != nil {
		t.Fatal(err)
	}
	if _, err := i.Eval(string(data), filePath, false); err != nil {
		t.Fatal(err)
	}

	wantScopes := map[string][]string{
		"main": {
			"titi/ipp_as_key.go",
			"tutu/ipp_as_key.go",
			"main",
		},
		"guthib.com/toto": {
			"quux/titi.go",
			"Quux",
		},
		"guthib.com/bar": {
			"Quux",
		},
		"guthib.com/tata": {
			"quux/tutu.go",
			"Quux",
		},
		"guthib.com/baz": {
			"Quux",
		},
	}
	wantPackages := map[string]string{
		"guthib.com/baz":  "quux",
		"guthib.com/tata": "tutu",
		"main":            "main",
		"guthib.com/bar":  "quux",
		"guthib.com/toto": "titi",
	}

	scopes := i.Scopes()
	if len(scopes) != len(wantScopes) {
		t.Fatalf("want %d, got %d", len(wantScopes), len(scopes))
	}
	for k, v := range scopes {
		wantSym := wantScopes[k]
		if len(v) != len(wantSym) {
			t.Fatalf("want %d, got %d", len(wantSym), len(v))
		}
		for _, sym := range wantSym {
			if _, ok := v[sym]; !ok {
				t.Fatalf("symbol %s not found in scope %s", sym, k)
			}
		}
	}

	packages := i.Packages()
	if len(packages) != len(wantPackages) {
		t.Fatalf("want %d, got %d", len(wantPackages), len(packages))
	}
	for k, v := range wantPackages {
		pkg := packages[k]
		if pkg != v {
			t.Fatalf("for import path %s, want %s, got %s", k, v, pkg)
		}
	}
=======
func TestEvalScanner(t *testing.T) {
	tests := []struct {
		desc      string
		src       []string
		errorLine int
	}{
		{
			desc: "no error",
			src: []string{
				`func main() {`,
				`println("foo")`,
				`}`,
			},
			errorLine: -1,
		},
		{
			desc: "no parsing error, but block error",
			src: []string{
				`func main() {`,
				`println(foo)`,
				`}`,
			},
			errorLine: 2,
		},
		{
			desc: "parsing error",
			src: []string{
				`func main() {`,
				`println(/foo)`,
				`}`,
			},
			errorLine: 1,
		},
		{
			desc: "multi-line string literal",
			src: []string{
				"var a = `hello",
				"there, how",
				"are you?`",
			},
			errorLine: -1,
		},
		{
			desc: "multi-line comma operand",
			src: []string{
				`println(2,`,
				`3)`,
			},
			errorLine: -1,
		},
		{
			desc: "multi-line arithmetic operand",
			src: []string{
				`println(2. /`,
				`3.)`,
			},
			errorLine: -1,
		},
	}

	for it, test := range tests {
		i := interp.New(interp.Options{})
		var stderr bytes.Buffer
		safeStderr := &safeBuffer{buf: &stderr}
		pin, pout := io.Pipe()
		defer func() {
			// Closing the pipe also takes care of making i.REPL terminate,
			// hence freeing its goroutine.
			_ = pin.Close()
			_ = pout.Close()
		}()

		go func() {
			i.REPL(pin, safeStderr)
		}()
		for k, v := range test.src {
			if _, err := pout.Write([]byte(v + "\n")); err != nil {
				t.Error(err)
			}
			Sleep(100 * time.Millisecond)

			errMsg := safeStderr.String()
			if k == test.errorLine {
				if errMsg == "" {
					t.Fatalf("%d: statement %q should have produced an error", it, v)
				}
				break
			}
			if errMsg != "" {
				t.Fatalf("%d: unexpected error: %v", it, errMsg)
			}
		}
	}
}

type safeBuffer struct {
	mu  sync.RWMutex
	buf *bytes.Buffer
}

func (sb *safeBuffer) Read(p []byte) (int, error) {
	return sb.buf.Read(p)
}

func (sb *safeBuffer) String() string {
	sb.mu.RLock()
	defer sb.mu.RUnlock()
	return sb.buf.String()
}

func (sb *safeBuffer) Write(p []byte) (int, error) {
	sb.mu.Lock()
	defer sb.mu.Unlock()
	return sb.buf.Write(p)
}

const (
	// CITimeoutMultiplier is the multiplier for all timeouts in the CI.
	CITimeoutMultiplier = 3
)

// Sleep pauses the current goroutine for at least the duration d.
func Sleep(d time.Duration) {
	d = applyCIMultiplier(d)
	time.Sleep(d)
}

func applyCIMultiplier(timeout time.Duration) time.Duration {
	ci := os.Getenv("CI")
	if ci == "" {
		return timeout
	}
	b, err := strconv.ParseBool(ci)
	if err != nil || !b {
		return timeout
	}
	return time.Duration(float64(timeout) * CITimeoutMultiplier)
>>>>>>> 332becf9
}<|MERGE_RESOLUTION|>--- conflicted
+++ resolved
@@ -4,18 +4,12 @@
 	"bytes"
 	"context"
 	"fmt"
-<<<<<<< HEAD
+	"io"
 	"io/ioutil"
 	"log"
 	"net/http"
 	"os"
 	"path/filepath"
-=======
-	"io"
-	"log"
-	"net/http"
-	"os"
->>>>>>> 332becf9
 	"reflect"
 	"strconv"
 	"strings"
@@ -538,11 +532,11 @@
 	i.Use(interp.Exports{"p": map[string]reflect.Value{
 		"S1": reflect.Zero(reflect.TypeOf(&S1{})),
 	}})
-	_, err := i.EvalInc(`import "p"`)
+	_, err := i.Eval(`import "p"`)
 	if err != nil {
 		t.Fatalf("failed to import package: %v", err)
 	}
-	_, err = i.EvalInc(`p.S1{F: p.S2{}}`)
+	_, err = i.Eval(`p.S1{F: p.S2{}}`)
 	if err == nil {
 		t.Error("unexpected nil error for expression with undefined type")
 	}
@@ -607,20 +601,20 @@
 			defer close(done)
 			i := interp.New(interp.Options{})
 			i.Use(stdlib.Symbols)
-			_, err := i.EvalInc(`import "sync"`)
+			_, err := i.Eval(`import "sync"`)
 			if err != nil {
 				t.Errorf(`failed to import "sync": %v`, err)
 				return
 			}
 			ctx, cancel := context.WithTimeout(context.Background(), 100*time.Millisecond)
 			defer cancel()
-			_, err = i.EvalWithContext(ctx, src, "", true)
+			_, err = i.EvalWithContext(ctx, src, "")
 			switch err {
 			case context.DeadlineExceeded:
 				// Successful cancellation.
 
 				// Check we can still execute an expression.
-				v, err := i.EvalWithContext(context.Background(), "1+1\n", "", true)
+				v, err := i.EvalWithContext(context.Background(), "1+1\n", "")
 				if err != nil {
 					t.Errorf("failed to evaluate expression after cancellation: %v", err)
 				}
@@ -660,7 +654,7 @@
 
 func eval(t *testing.T, i *interp.Interpreter, src string) reflect.Value {
 	t.Helper()
-	res, err := i.EvalInc(src)
+	res, err := i.Eval(src)
 	if err != nil {
 		t.Logf("Error: %v", err)
 		if e, ok := err.(interp.Panic); ok {
@@ -672,7 +666,7 @@
 }
 
 func assertEval(t *testing.T, i *interp.Interpreter, src, expectedError, expectedRes string) {
-	res, err := i.EvalInc(src)
+	res, err := i.Eval(src)
 
 	if expectedError != "" {
 		if err == nil || !strings.Contains(err.Error(), expectedError) {
@@ -694,7 +688,6 @@
 	}
 }
 
-<<<<<<< HEAD
 func TestMultiEval(t *testing.T) {
 	// catch stdout
 	backupStdout := os.Stdout
@@ -721,7 +714,7 @@
 		if err != nil {
 			t.Fatal(err)
 		}
-		if _, err := i.Eval(string(data), v, false); err != nil {
+		if _, err := i.EvalName(string(data), v); err != nil {
 			t.Fatal(err)
 		}
 	}
@@ -763,7 +756,7 @@
 		if err != nil {
 			t.Fatal(err)
 		}
-		_, err = i.Eval(string(data), "", false)
+		_, err = i.Eval(string(data))
 		if k == 1 {
 			expectedErr := fmt.Errorf("3:8: fmt/%s redeclared in this block", interp.DefaultSourceName)
 			if err.Error() != expectedErr.Error() {
@@ -787,7 +780,7 @@
 	if err != nil {
 		t.Fatal(err)
 	}
-	if _, err := i.Eval(string(data), filePath, false); err != nil {
+	if _, err := i.EvalName(string(data), filePath); err != nil {
 		t.Fatal(err)
 	}
 
@@ -846,7 +839,8 @@
 			t.Fatalf("for import path %s, want %s, got %s", k, v, pkg)
 		}
 	}
-=======
+}
+
 func TestEvalScanner(t *testing.T) {
 	tests := []struct {
 		desc      string
@@ -984,5 +978,4 @@
 		return timeout
 	}
 	return time.Duration(float64(timeout) * CITimeoutMultiplier)
->>>>>>> 332becf9
 }