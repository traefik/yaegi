--- conflicted
+++ resolved
@@ -1512,17 +1512,6 @@
 	})
 }
 
-<<<<<<< HEAD
-func TestIssue1151(t *testing.T) {
-	type pkgStruct struct{ X int }
-	type pkgArray [1]int
-
-	i := interp.New(interp.Options{})
-	i.Use(interp.Exports{
-		"pkg/pkg": map[string]reflect.Value{
-			"Struct": reflect.ValueOf((*pkgStruct)(nil)),
-			"Array":  reflect.ValueOf((*pkgArray)(nil)),
-=======
 type Issue1149Array [3]float32
 
 func (v Issue1149Array) Foo() string  { return "foo" }
@@ -1533,16 +1522,10 @@
 	i.Use(interp.Exports{
 		"pkg/pkg": map[string]reflect.Value{
 			"Type": reflect.ValueOf((*Issue1149Array)(nil)),
->>>>>>> 8f9eccdd
 		},
 	})
 	i.ImportUsed()
 
-<<<<<<< HEAD
-	runTests(t, i, []testCase{
-		{src: "x := pkg.Struct{1}", res: "{1}"},
-		{src: "x := pkg.Array{1}", res: "[1]"},
-=======
 	_, err := i.Eval(`
 		type Type = pkg.Type
 	`)
@@ -1586,6 +1569,24 @@
 		{desc: "struct", src: "Struct{1, 2, 3}.Foo()", res: "foo"},
 		{desc: "*struct", src: "Struct2{1, 2, 3}.Foo()", res: "foo"},
 		{desc: "interface", src: "v := Fooer(Array{1, 2, 3}); v.Foo()", res: "foo"},
->>>>>>> 8f9eccdd
+	})
+}
+
+func TestIssue1151(t *testing.T) {
+	type pkgStruct struct{ X int }
+	type pkgArray [1]int
+
+	i := interp.New(interp.Options{})
+	i.Use(interp.Exports{
+		"pkg/pkg": map[string]reflect.Value{
+			"Struct": reflect.ValueOf((*pkgStruct)(nil)),
+			"Array":  reflect.ValueOf((*pkgArray)(nil)),
+		},
+	})
+	i.ImportUsed()
+
+	runTests(t, i, []testCase{
+		{src: "x := pkg.Struct{1}", res: "{1}"},
+		{src: "x := pkg.Array{1}", res: "[1]"},
 	})
 }