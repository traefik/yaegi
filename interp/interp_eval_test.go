--- conflicted
+++ resolved
@@ -1004,14 +1004,9 @@
 		},
 	}
 
-<<<<<<< HEAD
-	for it, test := range tests {
+	runREPL := func(t *testing.T, test testCase) {
 		var stdout bytes.Buffer
 		safeStdout := &safeBuffer{buf: &stdout}
-=======
-	runREPL := func(t *testing.T, test testCase) {
-		i := interp.New(interp.Options{})
->>>>>>> f4cc059e
 		var stderr bytes.Buffer
 		safeStderr := &safeBuffer{buf: &stderr}
 		pin, pout := io.Pipe()
