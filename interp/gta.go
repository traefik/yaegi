package interp

import (
	"path"
	"reflect"
)

// gta performs a global types analysis on the AST, registering types,
// variables and functions symbols at package level, prior to CFG.
// All function bodies are skipped. GTA is necessary to handle out of
// order declarations and multiple source files packages.
func (interp *Interpreter) gta(root *node, rpath string) ([]*node, error) {
	sc, _ := interp.initScopePkg(root)
	var err error
	var iotaValue int
	var revisit []*node

	root.Walk(func(n *node) bool {
		if err != nil {
			return false
		}
		switch n.kind {
		case constDecl:
			iotaValue = 0

		case blockStmt:
			if n != root {
				return false // skip statement block if not the entry point
			}

		case defineStmt:
			var atyp *itype
			if n.nleft+n.nright < len(n.child) {
				if atyp, err = nodeType(interp, sc, n.child[n.nleft]); err != nil {
					return false
				}
			}

			var sbase int
			if n.nright > 0 {
				sbase = len(n.child) - n.nright
			}

			for i := 0; i < n.nleft; i++ {
				dest, src := n.child[i], n.child[sbase+i]
				val := reflect.ValueOf(iotaValue)
				typ := atyp
				if typ == nil {
					if typ, err = nodeType(interp, sc, src); err != nil {
						return false
					}
					val = src.rval
				}
				if typ.incomplete {
					// Come back when type is known
					revisit = append(revisit, n)
					return false
				}
				if typ.cat == nilT {
					err = n.cfgErrorf("use of untyped nil")
					return false
				}
				sc.sym[dest.ident] = &symbol{kind: varSym, global: true, index: sc.add(typ), typ: typ, rval: val}
				if n.anc.kind == constDecl {
					sc.sym[dest.ident].kind = constSym
					iotaValue++
				}
			}
			return false

		case defineXStmt:
			err = compDefineX(sc, n)

		case valueSpec:
			l := len(n.child) - 1
			if n.typ = n.child[l].typ; n.typ == nil {
				if n.typ, err = nodeType(interp, sc, n.child[l]); err != nil {
					return false
				}
			}
			for _, c := range n.child[:l] {
				sc.sym[c.ident] = &symbol{index: sc.add(n.typ), kind: varSym, global: true, typ: n.typ}
			}

		case funcDecl:
			if n.typ, err = nodeType(interp, sc, n.child[2]); err != nil {
				return false
			}
			if isMethod(n) {
				// Add a method symbol in the receiver type name space
				var rcvrtype *itype
				n.ident = n.child[1].ident
				rcvr := n.child[0].child[0]
				rtn := rcvr.lastChild()
				typeName := rtn.ident
				if typeName == "" {
					// The receiver is a pointer, retrieve typeName from indirection
					typeName = rtn.child[0].ident
					elementType := sc.getType(typeName)
					if elementType == nil {
						// Add type if necessary, so method can be registered
						sc.sym[typeName] = &symbol{kind: typeSym, typ: &itype{name: typeName, path: rpath, incomplete: true, node: rtn.child[0], scope: sc}}
						elementType = sc.sym[typeName].typ
					}
					rcvrtype = &itype{cat: ptrT, val: elementType, incomplete: elementType.incomplete, node: rtn, scope: sc}
					elementType.method = append(elementType.method, n)
				} else {
					rcvrtype = sc.getType(typeName)
					if rcvrtype == nil {
						// Add type if necessary, so method can be registered
						sc.sym[typeName] = &symbol{kind: typeSym, typ: &itype{name: typeName, path: rpath, incomplete: true, node: rtn, scope: sc}}
						rcvrtype = sc.sym[typeName].typ
					}
				}
				rcvrtype.method = append(rcvrtype.method, n)
			} else {
				// Add a function symbol in the package name space
				sc.sym[n.child[1].ident] = &symbol{kind: funcSym, typ: n.typ, node: n, index: -1}
			}
			return false

		case importSpec:
			var name, ipath string
			if len(n.child) == 2 {
				ipath = n.child[1].rval.String()
				name = n.child[0].ident
			} else {
				ipath = n.child[0].rval.String()
				name = path.Base(ipath)
			}
			// Try to import a binary package first, or a source package
			if interp.binPkg[ipath] != nil {
				switch name {
				case "_": // no import of symbols
				case ".": // import symbols in current scope
					for n, v := range interp.binPkg[ipath] {
						typ := v.Type()
						if isBinType(v) {
							typ = typ.Elem()
						}
						sc.sym[n] = &symbol{kind: binSym, typ: &itype{cat: valueT, rtype: typ}, rval: v}
					}
				default: // import symbols in package namespace
					sc.sym[name] = &symbol{kind: pkgSym, typ: &itype{cat: binPkgT, path: ipath}}
				}
			} else if err = interp.importSrc(rpath, ipath, name); err == nil {
				sc.types = interp.universe.types
				switch name {
				case "_": // no import of symbols
				case ".": // import symbols in current namespace
					for k, v := range interp.srcPkg[ipath] {
						if canExport(k) {
							sc.sym[k] = v
						}
					}
				default: // import symbols in package namespace
					sc.sym[name] = &symbol{kind: pkgSym, typ: &itype{cat: srcPkgT, path: ipath}}
				}
			} else {
				err = n.cfgErrorf("import %q error: %v", ipath, err)
			}

		case typeSpec:
			typeName := n.child[0].ident
			var typ *itype
			if typ, err = nodeType(interp, sc, n.child[1]); err != nil {
				return false
			}
			if n.child[1].kind == identExpr {
<<<<<<< HEAD
				n.typ = &itype{cat: aliasT, val: typ, name: typeName, path: rpath, field: typ.field}
				copy(n.typ.method, typ.method)
=======
				n.typ = &itype{cat: aliasT, val: typ, name: typeName, path: rpath, incomplete: typ.incomplete}
>>>>>>> 8db7a815
			} else {
				n.typ = typ
				n.typ.name = typeName
				n.typ.path = rpath
			}
			// Type may already be declared for a receiver in a method function
			if sc.sym[typeName] == nil {
				sc.sym[typeName] = &symbol{kind: typeSym}
			} else {
				n.typ.method = append(n.typ.method, sc.sym[typeName].typ.method...)
			}
			sc.sym[typeName].typ = n.typ
			if n.typ.incomplete {
				revisit = append(revisit, n)
			}
			return false
		}
		return true
	}, nil)

	if sc != interp.universe {
		sc.pop()
	}
	return revisit, err
}<|MERGE_RESOLUTION|>--- conflicted
+++ resolved
@@ -167,12 +167,8 @@
 				return false
 			}
 			if n.child[1].kind == identExpr {
-<<<<<<< HEAD
-				n.typ = &itype{cat: aliasT, val: typ, name: typeName, path: rpath, field: typ.field}
+        n.typ = &itype{cat: aliasT, val: typ, name: typeName, path: rpath, field: typ.field, incomplete: typ.incomplete}
 				copy(n.typ.method, typ.method)
-=======
-				n.typ = &itype{cat: aliasT, val: typ, name: typeName, path: rpath, incomplete: typ.incomplete}
->>>>>>> 8db7a815
 			} else {
 				n.typ = typ
 				n.typ.name = typeName
