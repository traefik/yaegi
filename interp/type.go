--- conflicted
+++ resolved
@@ -1875,45 +1875,6 @@
 	return t.val
 }
 
-<<<<<<< HEAD
-func copyDefined(m map[string]*itype) map[string]*itype {
-	n := make(map[string]*itype, len(m))
-	for k, v := range m {
-		n[k] = v
-	}
-	return n
-}
-
-// hasRecursiveStruct determines if a struct is a recursion or a recursion
-// intermediate. A recursion intermediate is a struct that contains a recursive
-// struct.
-func hasRecursiveStruct(t *itype, defined map[string]*itype) bool {
-	if len(defined) == 0 {
-		return false
-	}
-
-	typ := t
-	for typ != nil {
-		if typ.cat != structT {
-			typ = typ.val
-			continue
-		}
-
-		if defined[typ.path+"/"+typ.name] != nil {
-			return true
-		}
-		defined[typ.path+"/"+typ.name] = typ
-
-		for _, f := range typ.field {
-			if hasRecursiveStruct(f.typ, copyDefined(defined)) {
-				return true
-			}
-		}
-		return false
-	}
-	return false
-}
-
 func hasElem(t reflect.Type) bool {
 	switch t.Kind() {
 	case reflect.Array, reflect.Chan, reflect.Map, reflect.Ptr, reflect.Slice:
@@ -1922,8 +1883,6 @@
 	return false
 }
 
-=======
->>>>>>> 05f08d77
 func constToInt(c constant.Value) int {
 	if constant.BitLen(c) > 64 {
 		panic(fmt.Sprintf("constant %s overflows int64", c.ExactString()))
